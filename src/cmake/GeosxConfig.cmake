--- conflicted
+++ resolved
@@ -10,11 +10,7 @@
 message(STATUS "Configuring GEOSX version ${GEOSX_VERSION_FULL}")
 
 
-<<<<<<< HEAD
-set( PREPROCESSOR_DEFINES ATK CALIPER CHAI FPARSER MATHPRESSO PYTHON RAJA CONTAINERARRAY_RETURN_PTR PVT_PACKAGE )
-=======
-set( PREPROCESSOR_DEFINES ATK CALIPER CHAI FPARSER MATHPRESSO PYTHON RAJA CONTAINERARRAY_RETURN_PTR MPI )
->>>>>>> 1a60bd25
+set( PREPROCESSOR_DEFINES ATK CALIPER CHAI FPARSER MATHPRESSO PYTHON RAJA CONTAINERARRAY_RETURN_PTR MPI PVT_PACKAGE )
 
 foreach( DEP in ${PREPROCESSOR_DEFINES})
     if( ${DEP}_FOUND OR ENABLE_${DEP} )
