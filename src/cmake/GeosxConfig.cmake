#
# Get GEOSX Version
file (STRINGS "VERSION" GEOSX_VERSION_FULL)
string(REGEX REPLACE "VERSION_ID = v" "" GEOSX_VERSION_FULL "${GEOSX_VERSION_FULL}")
string(REPLACE "." ";" GEOSX_VERSION_LIST ${GEOSX_VERSION_FULL})

list( GET GEOSX_VERSION_LIST  0 GEOSX_VERSION_MAJOR )
list( GET GEOSX_VERSION_LIST  1 GEOSX_VERSION_MINOR )
list( GET GEOSX_VERSION_LIST  2 GEOSX_VERSION_PATCH )
message(STATUS "Configuring GEOSX version ${GEOSX_VERSION_FULL}")


set( PREPROCESSOR_DEFINES ARRAY_BOUNDS_CHECK
                          ATK
                          CALIPER
                          CHAI
                          CONTAINERARRAY_RETURN_PTR
                          FPARSER
                          HYPRE
                          MATHPRESSO
                          METIS
                          MPI
<<<<<<< HEAD
                          PARMETIS
                          PYTHON
                          RAJA 
                          SUPERLU_DIST
=======
                          OPENMP
                          PYTHON
                          RAJA
                          TIMERS
>>>>>>> 999fb664
                          TRILINOS
                          ${externalComponentsList} )

foreach( DEP in ${PREPROCESSOR_DEFINES})
    if( ${DEP}_FOUND OR ENABLE_${DEP} )
        set(USE_${DEP} TRUE  )
        set(GEOSX_USE_${DEP} TRUE  )
    endif()
endforeach()


configure_file(
    ${CMAKE_SOURCE_DIR}/coreComponents/common/GeosxConfig.hpp.in
    ${CMAKE_BINARY_DIR}/include/common/GeosxConfig.hpp
)


# This approach requires a complete rebuild when switching between different build configurations,
# as a new GeosxConfig.hpp file is created when you switch builds.
#configure_file(
#    ${CMAKE_SOURCE_DIR}/coreComponents/common/GeosxConfig.hpp.in
#    ${CMAKE_SOURCE_DIR}/coreComponents/common/GeosxConfig.hpp
#)

# This approach does not. I guess the symbolic link points to the file in the build directory, and
# uses that date. So it only rebuilds files that have changed since the last build in the specific
# configuration.
#ADD_CUSTOM_TARGET(geosx_config_hpp ALL
#                  COMMAND ${CMAKE_COMMAND} -E create_symlink
#                  ${CMAKE_BINARY_DIR}/include/common/GeosxConfig.hpp
#                  ${CMAKE_SOURCE_DIR}/coreComponents/common/GeosxConfig.hpp )


install( FILES ${CMAKE_BINARY_DIR}/include/common/GeosxConfig.hpp
         DESTINATION ${CMAKE_INSTALL_PREFIX}/include/common )
<|MERGE_RESOLUTION|>--- conflicted
+++ resolved
@@ -20,17 +20,12 @@
                           MATHPRESSO
                           METIS
                           MPI
-<<<<<<< HEAD
+                          OPENMP
                           PARMETIS
                           PYTHON
                           RAJA 
                           SUPERLU_DIST
-=======
-                          OPENMP
-                          PYTHON
-                          RAJA
                           TIMERS
->>>>>>> 999fb664
                           TRILINOS
                           ${externalComponentsList} )
 
