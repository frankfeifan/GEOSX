--- conflicted
+++ resolved
@@ -104,7 +104,6 @@
   ///@{
 
   /**
-<<<<<<< HEAD
    * @copydoc getSubRegions() const
    */
   Group & getSubRegions()
@@ -113,8 +112,6 @@
   }
 
   /**
-=======
->>>>>>> 71c695da
    * @brief Get a collection of the subregions.
    * @return a collection of the subregions
    */
@@ -122,6 +119,7 @@
   {
     return getGroup( viewKeyStruct::elementSubRegions() );
   }
+
 
   /**
    * @brief Get a reference to a subregion.
