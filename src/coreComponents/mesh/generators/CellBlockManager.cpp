/*
 * ------------------------------------------------------------------------------------------------------------
 * SPDX-License-Identifier: LGPL-2.1-only
 *
 * Copyright (c) 2018-2020 Lawrence Livermore National Security LLC
 * Copyright (c) 2018-2020 The Board of Trustees of the Leland Stanford Junior University
 * Copyright (c) 2018-2020 TotalEnergies
 * Copyright (c) 2019-     GEOSX Contributors
 * All rights reserved
 *
 * See top level LICENSE, COPYRIGHT, CONTRIBUTORS, NOTICE, and ACKNOWLEDGEMENTS files for details.
 * ------------------------------------------------------------------------------------------------------------
 */

#include "CellBlockManager.hpp"

#include "CellBlockUtilities.hpp"

#include <algorithm>

namespace geosx
{
using namespace dataRepository;

CellBlockManager::CellBlockManager( string const & name, Group * const parent ):
  CellBlockManagerABC( name, parent ),
  m_nodesPositions( 0, 3 )
{
  this->registerGroup< Group >( viewKeyStruct::cellBlocks() );
}

void CellBlockManager::resize( integer_array const & numElements,
                               string_array const & regionNames )
{
  localIndex const numRegions = LvArray::integerConversion< localIndex >( regionNames.size());
  for( localIndex reg=0; reg<numRegions; ++reg )
  {
    this->getCellBlock( regionNames[reg] ).resize( numElements[reg] );
  }
}

Group * CellBlockManager::createChild( string const & GEOSX_UNUSED_PARAM( childKey ), string const & GEOSX_UNUSED_PARAM( childName ) )
{
  return nullptr;
}

ArrayOfArrays< localIndex > CellBlockManager::getNodeToElements() const
{
  // The function works in three steps.
  // First finds the number of elements attached to each node.
  // Then second step allocates the vectors, including extra allocations.
  // Last, the output vector is filled.

  // First step: how many elements for each node, stored in the elemsPerNode array.
  array1d< localIndex > elemsPerNode( m_numNodes );
  RAJA::ReduceSum< parallelHostReduce, localIndex > totalNodeElems = 0;

  for( localIndex iCellBlock = 0; iCellBlock < numCellBlocks(); ++iCellBlock )
  {
    const CellBlockABC & cb = this->getCellBlock( iCellBlock );
    array2d< localIndex, cells::NODE_MAP_PERMUTATION > const & elemToNode = cb.getElemToNodes();
    forAll< parallelHostPolicy >( cb.numElements(), [&elemsPerNode, totalNodeElems, &elemToNode, &cb] ( localIndex const k )
    {
      localIndex const numNodesPerElement = cb.numNodesPerElement();
      totalNodeElems += numNodesPerElement;
      for( localIndex a = 0; a < numNodesPerElement; ++a )
      {
        localIndex const nodeIndex = elemToNode( k, a );
        RAJA::atomicInc< parallelHostAtomic >( &elemsPerNode[ nodeIndex ] );
      }
    } );
  }

  // Second, allocation.
  ArrayOfArrays< localIndex > result;

  double const overAllocationFactor = 0.3;
  localIndex const entriesToReserve = ( 1 + overAllocationFactor ) * m_numNodes;
  result.reserve( entriesToReserve );

  localIndex const valuesToReserve = totalNodeElems.get() + m_numNodes * getElemMapOverAllocation() * ( 1 + 2 * overAllocationFactor );
  result.reserveValues( valuesToReserve );

  // Append an array for each node with capacity to hold the appropriate number of elements plus some wiggle room.
  for( localIndex nodeID = 0; nodeID < m_numNodes; ++nodeID )
  {
    result.appendArray( 0 );
    result.setCapacityOfArray( nodeID, elemsPerNode[ nodeID ] + getElemMapOverAllocation() );
  }

  // Third, filling the result.
  for( localIndex iCellBlock = 0; iCellBlock < numCellBlocks(); ++iCellBlock )// Do not need index
  {
    const CellBlockABC & cb = this->getCellBlock( iCellBlock );
    array2d< localIndex, cells::NODE_MAP_PERMUTATION > const elemToNode = cb.getElemToNodes();
    for( localIndex iElem = 0; iElem < cb.numElements(); ++iElem )
    {
      for( localIndex iNode = 0; iNode < cb.numNodesPerElement(); ++iNode )
      {
        localIndex const nodeIndex = elemToNode( iElem, iNode );
        result.emplaceBack( nodeIndex, iElem );
      }
    }
  }

  return result;
}

/**
 * @brief Convenience programming structure that holds the nodes for a given Face. No information about which cell though.
 *
 * This structure holds `<` and `==` operators such that equal instances in a sorted array
 * are meant to be consecutive. (see `std::unique` for example).
 * Two instances with same nodes in different order are considered equal.
 * Such a case often happen since the same surface is shared by two adjacent elements
 * in conformal meshes.
 */
struct NodesAndElementOfFace
{
  NodesAndElementOfFace( array1d< localIndex > nodes_, localIndex element_, localIndex iCellBlock_, localIndex iFace_ ):
    nodes( nodes_ ),
    element( element_ ),
    iCellBlock( iCellBlock_ ),
    iFace( iFace_ ),
    sortedNodes( nodes_ )
  {
    std::sort( sortedNodes.begin(), sortedNodes.end() );
  }

  /**
   * @brief Imposes an ordering on NodesAndElementOfFace.
   * @param [in] rhs the NodesAndElementOfFace to compare against.
   * @return a boolean.
   */
  bool operator<( NodesAndElementOfFace const & rhs ) const
  {
    // Using some standard comparison like vector::operator<.
    // Two subsequent NodesAndElementOfFace may still be equal
    // We are consistent with operator==, which is what we require.
    return std::lexicographical_compare( sortedNodes.begin(), sortedNodes.end(),
                                         rhs.sortedNodes.begin(), rhs.sortedNodes.end() );
  }

  /**
   * @brief Two NodesAndElementOfFace instances are considered equal if they share the same node set, whatever the order.
   * @param [in] rhs the NodesAndElementOfFace to compare against.
   * @return a boolean.
   */
  bool operator==( NodesAndElementOfFace const & rhs ) const
  {
    // Comparing term by term like STL does.
    return ( sortedNodes.size() == rhs.sortedNodes.size() && std::equal( sortedNodes.begin(), sortedNodes.end(), rhs.sortedNodes.begin() ) );
  }

  /// The list of nodes describing the face.
  array1d< localIndex > nodes;

  /**
   * @brief The element to which this face belongs.
   *
   * Each face may belong to multiple elements.
   * But during the identification process (we loop on each face of each element),
   * we store the cell we are iterating on.
   * The we'll be able to identify the duplicated faces because we also have the nodes.
   */
  localIndex element;

  /**
   * @brief Cell block index
   *
   * During the process, we need to know form which cell block the instance was created.
   */
  localIndex iCellBlock;

  /**
   * @brief Face index
   *
   * During the process, we need to know what was the face index when this instance was created.
   */
  localIndex iFace;

private:
  /// Sorted nodes describing the face; only for comparison/sorting reasons.
  array1d< localIndex > sortedNodes;
};

/**
 * @brief Return the total number of unique faces and fill in the uniqueFaceOffsets array.
 * @param [in] lowestNodeToFaces An array of size numNodes of arrays of NodesAndElementOfFace associated with each node.
 * @param [out] uniqueFaceOffsets An array of size numNodes + 1. After this function returns node i contains
 *              faces with IDs ranging from uniqueFaceOffsets[ i ] to uniqueFaceOffsets[ i + 1 ] - 1.
 * @return return total number of faces
 */
localIndex calculateTotalNumberOfFaces( ArrayOfArraysView< NodesAndElementOfFace const > const & lowestNodeToFaces,
                                        arrayView1d< localIndex > const & uniqueFaceOffsets )
{
  localIndex const numNodes = lowestNodeToFaces.size();
  GEOSX_ERROR_IF_NE( numNodes, uniqueFaceOffsets.size() - 1 );
  uniqueFaceOffsets.setValues< serialPolicy >( 0. );

  // Loop over all the nodes.
  forAll< parallelHostPolicy >( numNodes, [&]( localIndex const nodeID )
  {
    localIndex const numFaces = lowestNodeToFaces.sizeOfArray( nodeID );
    // Since lowestNodeToFaces[ nodeID ] is sorted we can compare subsequent entries
    // count up the unique entries. Since each face can appear at most twice if we find a match we
    // can skip the next entry as well.
    localIndex & numUniqueFaces = uniqueFaceOffsets[ nodeID + 1 ];
    for( localIndex j = 0; j < numFaces; ++j )
    {
      ++numUniqueFaces;
      if( j < numFaces - 1 )
      {
        if( lowestNodeToFaces( nodeID, j ) == lowestNodeToFaces( nodeID, j + 1 ) )
        {
          ++j;
        }
      }
    }
  } );
  // At this point uniqueFaceOffsets[ i ] holds the number of unique face associated with node i - 1.
  // Perform an inplace prefix-sum to get the unique face offset.
<<<<<<< HEAD
  RAJA::inclusive_scan_inplace< parallelHostPolicy >( uniqueFaceOffsets ); //.begin(), uniqueFaceOffsets.end() );
=======
  RAJA::inclusive_scan_inplace< parallelHostPolicy >( uniqueFaceOffsets ) ; // .begin(), uniqueFaceOffsets.end() );
>>>>>>> 66df12fe
  return uniqueFaceOffsets.back();
}

/**
 * @brief Copies the nodes from @p nodesAndElementOfFace into @p faceToNodes[@p faceID ].
 * @param [in] faceID The face index.
 * @param [in] nodesAndElementOfFace The nodes and element for @p faceID.
 * @param [out] faceToNodes No input data is used.
 */
void insertFaceToNodesEntry( localIndex const faceID,
                             NodesAndElementOfFace const & nodesAndElementOfFace,
                             ArrayOfArrays< localIndex > & faceToNodes )
{
  localIndex const numFaceNodes = nodesAndElementOfFace.nodes.size();
  // FIXME The size should be OK because it's been allocated previously.
  for( localIndex i = 0; i < numFaceNodes; ++i )
  {
    faceToNodes[faceID][i] = nodesAndElementOfFace.nodes[i];
  }
  GEOSX_ASSERT_EQ( numFaceNodes, faceToNodes.sizeOfArray( faceID ) );
  GEOSX_DEBUG_VAR( numFaceNodes );
}

/**
 * @brief Fills the face to nodes map and face to element maps
 * @param [in] lowestNodeToFaces and array of size numNodes of arrays of NodesAndElementOfFace associated with each node.
 * @param [in] uniqueFaceOffsets an array containing the unique ID of the first face associated with each node.
 * @param [inout] faceToElements the face to element map.
 * @param [inout] faceToNodes the face to node map.
 */
void populateFaceMaps( ArrayOfArraysView< NodesAndElementOfFace const > const & lowestNodeToFaces,
                       arrayView1d< localIndex const > const & uniqueFaceOffsets,
                       ArrayOfArrays< localIndex > & faceToNodes,
                       arrayView2d< localIndex > & faceToElements )
{
  GEOSX_MARK_FUNCTION;

  localIndex const numNodes = lowestNodeToFaces.size();
  localIndex const numUniqueFaces = uniqueFaceOffsets.back();
  GEOSX_ERROR_IF_NE( numNodes, uniqueFaceOffsets.size() - 1 );
  GEOSX_ERROR_IF_NE( numUniqueFaces, faceToNodes.size() );
  GEOSX_ERROR_IF_NE( numUniqueFaces, faceToElements.size( 0 ) );
  GEOSX_ERROR_IF_NE( 2, faceToElements.size( 1 ) );

  // loop over all the nodes.
  forAll< parallelHostPolicy >( numNodes, [&]( localIndex const nodeID )
  {
    localIndex const numFaces = lowestNodeToFaces.sizeOfArray( nodeID );
    // loop over all the `NodesAndElementOfFace` associated with the node.
    for( localIndex j = 0, curFaceID = uniqueFaceOffsets[nodeID]; j < numFaces; ++j, ++curFaceID )
    {
      // If two subsequent `NodesAndElementOfFace` compare equal then they describe an interior face.
      // It must therefore be considered "twice".
      // Otherwise it's a boundary face, and "once" is enough.
      NodesAndElementOfFace const & f0 = lowestNodeToFaces( nodeID, j );
      insertFaceToNodesEntry( curFaceID, f0, faceToNodes );
      faceToElements( curFaceID, 0 ) = f0.element;
      faceToElements( curFaceID, 1 ) = -1; // TODO Make a constant

      // This is where we check for the two subsequent faces (when they exist).
      if( j < numFaces - 1 )
      {
        NodesAndElementOfFace const & f1 = lowestNodeToFaces( nodeID, j + 1 );
        if( f0 == f1 )
        {
          faceToElements( curFaceID, 1 ) = f1.element;
          ++j;
        }
      }
    }
  } );
}


/**
 * @brief Resize the face maps
 * @param [in] lowestNodeToFaces and array of size numNodes of arrays of NodesAndElementOfFace associated with each node.
 * @param [in] uniqueFaceOffsets an containing the unique face IDs for each node in lowestNodeToFaces.
 * @param [out] faceToNodeMap the map from faces to nodes. This function resizes the array appropriately.
 * @param [out] faceToElemMap the map from faces to elements. This function resizes the array appropriately.
 */
void resizeFaceMaps( ArrayOfArraysView< NodesAndElementOfFace const > const & lowestNodeToFaces,
                     arrayView1d< localIndex const > const & uniqueFaceOffsets,
                     ArrayOfArrays< localIndex > & faceToNodeMap,
                     ArrayOfArrays< localIndex > & faceToEdgesMap,
                     array2d< localIndex > & faceToElemMap )
{
  GEOSX_MARK_FUNCTION;

  localIndex const numNodes = lowestNodeToFaces.size();
  localIndex const numUniqueFaces = uniqueFaceOffsets.back();
  array1d< localIndex > numNodesPerFace( numUniqueFaces );
  RAJA::ReduceSum< parallelHostReduce, localIndex > totalFaceNodes( 0.0 );

  // loop over all the nodes.
  forAll< parallelHostPolicy >( numNodes, [&]( localIndex const nodeID )
  {
    localIndex const numFaces = lowestNodeToFaces.sizeOfArray( nodeID );
    // loop over all the NodesAndElementOfFace associated with the node
    for( localIndex j = 0, curFaceID = uniqueFaceOffsets[ nodeID ]; j < numFaces; ++j, ++curFaceID )
    {
      const NodesAndElementOfFace & f0 = lowestNodeToFaces( nodeID, j );
      numNodesPerFace[curFaceID] = f0.nodes.size();
      totalFaceNodes += numNodesPerFace[curFaceID];

      if( ( j < numFaces - 1 ) and ( f0 == lowestNodeToFaces( nodeID, j + 1 ) ) )
      {
        ++j;
      }
    }
  } );

  // Resize the face to node map.
  faceToNodeMap.resize( 0 );

  // Reserve space for the number of current faces plus some extra.
  double const overAllocationFactor = 0.3;
  localIndex const entriesToReserve = ( 1 + overAllocationFactor ) * numUniqueFaces; //TODO why this allocation factor
  faceToNodeMap.reserve( entriesToReserve );

  // Reserve space for the total number of face nodes + extra space for existing faces + even more space for new faces.
  localIndex const valuesToReserve = totalFaceNodes.get() + numUniqueFaces * CellBlockManager::nodeMapExtraSpacePerFace() * ( 1 + 2 * overAllocationFactor );
  faceToNodeMap.reserveValues( valuesToReserve );
  faceToNodeMap.reserveValues( 2 * entriesToReserve ); //TODO I don"t undertand anythin about LVARRAY :@

  // Append the individual arrays.
  for( localIndex faceID = 0; faceID < numUniqueFaces; ++faceID )
  {
    faceToNodeMap.appendArray( numNodesPerFace[ faceID ] );
    faceToNodeMap.setCapacityOfArray( faceToNodeMap.size() - 1,
                                      numNodesPerFace[ faceID ] + CellBlockManager::nodeMapExtraSpacePerFace() );
  }

  // Each face may belong to _maximum_ 2 elements.
  // If it belongs to only one, we put `-1` for the undefined value.
  faceToElemMap.resize( numUniqueFaces, 2 );

  // TODO I'm really not sure.
  faceToEdgesMap.resize( numUniqueFaces, 2 * CellBlockManager::edgeMapExtraSpacePerFace() );
}


/**
 * @brief Populate the lowestNodeToFaces map.
 * @param [in] numNodes Number of nodes
 * @param [in] cellBlocks The cell blocks on which we need to operate.
 *
 * For each face of each element of each cell blocks,
 * this function stores some information of the faces (@see NodesAndElementOfFace)
 * in a node to faces (information) mapping.
 * The key of this mapping is the lowest node index of the face.
 * E.g. faces {3, 5, 6, 2} and {4, 2, 9, 7} will both be stored in "bucket" of node 2.
 * Also, bucket of faces information are sorted (@see NodesAndElementOfFace) to make specific computations possible.
 */
ArrayOfArrays< NodesAndElementOfFace > createLowestNodeToFaces( localIndex numNodes, const Group & cellBlocks )
{
  ArrayOfArrays< NodesAndElementOfFace > lowestNodeToFaces( numNodes, 2 * CellBlockManager::maxFacesPerNode() );

  // The function is a bit simplified and is not run in parallel anymore.
  // Can be improved.
  for( localIndex iCellBlock = 0; iCellBlock < cellBlocks.numSubGroups(); ++iCellBlock )
  {
    const CellBlock & cb = cellBlocks.getGroup< CellBlock >( iCellBlock );
    localIndex const numFacesPerElement = cb.numFacesPerElement();
    localIndex const numElements = cb.numElements();

    for( localIndex iElement = 0; iElement < numElements; ++iElement )
    {
      // Looping on the faces of the cell
      for( localIndex iFace = 0; iFace < numFacesPerElement; ++iFace )
      {
        // Get all the nodes of the face
        array1d< localIndex > nodesInFace;
        cb.getFaceNodes( iElement, iFace, nodesInFace );
        // Fill the result with the collected data.
        localIndex const & lowestNode = *std::min_element( nodesInFace.begin(), nodesInFace.end() );
        lowestNodeToFaces.emplaceBack( lowestNode, nodesInFace, iElement, iCellBlock, iFace );
      }
    }
  }

  // Loop over all the nodes and sort the associated faces.
  forAll< parallelHostPolicy >( numNodes, [&]( localIndex const nodeID )
  {
    NodesAndElementOfFace * const faces = lowestNodeToFaces[ nodeID ];
    std::sort( faces, faces + lowestNodeToFaces.sizeOfArray( nodeID ) );
  } );

  return lowestNodeToFaces;
}


/**
 * @brief Filling the elements to faces maps in the cell blocks.
 * @param lowestNodeToFaces The lowest node to faces information array.
 * @param uniqueFaceOffsets The unique face offsets.
 * @param cellBlocks The cell blocks for which we need to compute the element to faces mappings.
 *
 * @note @p lowestNodeToFaces and @p uniqueFaceOffsets are better described in the documentations of the functions that build them.
 */
void fillElementToFacesOfCellBlocks( ArrayOfArrays< NodesAndElementOfFace > const & lowestNodeToFaces,
                                     array1d< localIndex > const & uniqueFaceOffsets,
                                     Group & cellBlocks )
{
  localIndex const numNodes = lowestNodeToFaces.size();
  for( localIndex nodeID = 0; nodeID < numNodes; ++nodeID )
  {
    localIndex const numFaces = lowestNodeToFaces.sizeOfArray( nodeID );
    for( localIndex j = 0, curFaceID = uniqueFaceOffsets[nodeID]; j < numFaces; ++j, ++curFaceID )
    {
      const NodesAndElementOfFace & f0 = lowestNodeToFaces( nodeID, j );
      CellBlock & cb0 = cellBlocks.getGroup< CellBlock >( f0.iCellBlock );
      cb0.setElementToFaces( f0.element, f0.iFace, curFaceID );

      // If the following face exists and is identical to the current one,
      // Then we insert the following face with the same face id
      // and remove it from the next iteration (it's already inserted).
      if( j < numFaces - 1 )
      {
        const NodesAndElementOfFace & f1 = lowestNodeToFaces( nodeID, j + 1 );
        if( f0 == f1 )
        {
          CellBlock & cb1 = cellBlocks.getGroup< CellBlock >( f1.iCellBlock );
          cb1.setElementToFaces( f1.element, f1.iFace, curFaceID );
          ++j;
        }
      }
    }
  }
}

/**
 * @brief Fills the element to edges mappings of all the cells provided through @p cellBlocks.
 * @param faceToEdges We need the face to edges mapping to get some edge index.
 * @param cellBlocks The cell blocks for which the mappings will be constructed.
 */
void fillElementToEdgesOfCellBlocks( ArrayOfArrays< localIndex > const & faceToEdges,
                                     Group & cellBlocks )
{
  for( localIndex iCellBlock = 0; iCellBlock < cellBlocks.numSubGroups(); ++iCellBlock )
  {
    CellBlock & cellBlock = cellBlocks.getGroup< CellBlock >( iCellBlock );
    arrayView2d< localIndex const > const cellToFaces = cellBlock.getElemToFacesConstView();

    // We build the edges of each face of each cell,
    // so we can construct the cell to edges mapping.
    // Some specific care is required not to insert edges twice (faces share edges).
    // Another implementation (used in other contexts) would use some edge signature
    // to remove the duplicates.

    // Loop over the cells
    for( localIndex kc = 0; kc < cellBlock.numElements(); kc++ )
    {
      int count = 0;
      for( localIndex kf = 0; kf < cellBlock.numFacesPerElement(); kf++ )
      {
        // Loop over edges of each face
        localIndex const faceIndex = cellToFaces[kc][kf];
        for( localIndex ke = 0; ke < faceToEdges.sizeOfArray( faceIndex ); ke++ )
        {
          bool isUnique = true;
          localIndex edgeIndex = faceToEdges[faceIndex][ke];

          // Loop over edges that have already been added to the element.
          for( localIndex kec = 0; kec < count + 1; kec++ )
          {
            // make sure that the edge has not been counted yet
            if( cellBlock.hasElementToEdges( kc, kec, edgeIndex ) )
            {
              isUnique = false;
              break;
            }
          }
          if( isUnique )
          {
            cellBlock.setElementToEdges( kc, count, edgeIndex );
            count++;
          }
        } // end edge loop
      } // end face loop
    } // end cell loop
  }
}

void CellBlockManager::buildFaceMaps()
{
  const ArrayOfArrays< NodesAndElementOfFace > lowestNodeToFaces = createLowestNodeToFaces( m_numNodes, this->getCellBlocks() );

  array1d< localIndex > uniqueFaceOffsets( m_numNodes + 1 );
  m_numFaces = calculateTotalNumberOfFaces( lowestNodeToFaces.toViewConst(), uniqueFaceOffsets );

  resizeFaceMaps( lowestNodeToFaces.toViewConst(),
                  uniqueFaceOffsets,
                  m_faceToNodes,
                  m_faceToEdges,
                  m_faceToElements );

  populateFaceMaps( lowestNodeToFaces.toViewConst(),
                    uniqueFaceOffsets,
                    m_faceToNodes,
                    m_faceToElements );

  fillElementToFacesOfCellBlocks( lowestNodeToFaces, uniqueFaceOffsets, this->getCellBlocks() );
}

void CellBlockManager::buildNodeToEdges()
{
  ArrayOfArrays< localIndex > toEdgesTemp( m_numNodes, maxEdgesPerNode() );
  RAJA::ReduceSum< parallelHostReduce, localIndex > totalNodeEdges = 0;

  forAll< parallelHostPolicy >( m_numEdges, [&]( localIndex const edgeID )
  {
    toEdgesTemp.emplaceBackAtomic< parallelHostAtomic >( m_edgeToNodes( edgeID, 0 ), edgeID );
    toEdgesTemp.emplaceBackAtomic< parallelHostAtomic >( m_edgeToNodes( edgeID, 1 ), edgeID );
    totalNodeEdges += 2;
  } );

  // Resize the node to edge map.
  m_nodeToEdges.resize( 0 );

  // Reserve space for the number of current nodes plus some extra.
  double const overAllocationFactor = 0.3;
  localIndex const entriesToReserve = ( 1 + overAllocationFactor ) * m_numNodes;
  m_nodeToEdges.reserve( entriesToReserve );

  // Reserve space for the total number of face nodes + extra space for existing faces + even more space for new faces.
  localIndex const valuesToReserve = totalNodeEdges.get() + m_numNodes * getEdgeMapOverallocation() * ( 1 + 2 * overAllocationFactor );
  m_nodeToEdges.reserveValues( valuesToReserve );

  // Append the individual sets.
  for( localIndex nodeID = 0; nodeID < m_numNodes; ++nodeID )
  {
    m_nodeToEdges.appendSet( toEdgesTemp.sizeOfArray( nodeID ) + getEdgeMapOverallocation() );
  }

  ArrayOfSetsView< localIndex > const & toEdgesView = m_nodeToEdges.toView(); // FIXME why a view here?
  forAll< parallelHostPolicy >( m_numNodes, [&]( localIndex const nodeID )
  {
    localIndex * const edges = toEdgesTemp[ nodeID ];
    localIndex const numNodeEdges = toEdgesTemp.sizeOfArray( nodeID );
    localIndex const numUniqueEdges = LvArray::sortedArrayManipulation::makeSortedUnique( edges, edges + numNodeEdges );
    toEdgesView.insertIntoSet( nodeID, edges, edges + numUniqueEdges );
  } );
}

void CellBlockManager::buildMaps()
{
  buildFaceMaps();
  m_numEdges = buildEdgeMaps( m_numNodes,
                              m_faceToNodes.toViewConst(),
                              m_faceToEdges,
                              m_edgeToFaces,
                              m_edgeToNodes );
  buildNodeToEdges();

  fillElementToEdgesOfCellBlocks( m_faceToEdges, this->getCellBlocks() );
}

ArrayOfArrays< localIndex > CellBlockManager::getFaceToNodes() const
{
  return m_faceToNodes;
}

ArrayOfSets< localIndex > CellBlockManager::getNodeToFaces() const
{
  localIndex const numFaces = m_faceToNodes.size();
  ArrayOfArrays< localIndex > nodeToFacesTemp( m_numNodes, maxFacesPerNode() );
  RAJA::ReduceSum< parallelHostReduce, localIndex > totalNodeFaces = 0;

  forAll< parallelHostPolicy >( numFaces, [&]( localIndex const faceID )
  {
    localIndex const numFaceNodes = m_faceToNodes.sizeOfArray( faceID );
    totalNodeFaces += numFaceNodes;
    for( localIndex a = 0; a < numFaceNodes; ++a )
    {
      nodeToFacesTemp.emplaceBackAtomic< parallelHostAtomic >( m_faceToNodes( faceID, a ), faceID );
    }
  } );

  ArrayOfSets< localIndex > result;

  // Resize the node to face map.
  result.resize( 0 );

  // Reserve space for the number of nodes faces plus some extra.
  double const overAllocationFactor = 0.3;
  localIndex const entriesToReserve = ( 1 + overAllocationFactor ) * m_numNodes;
  result.reserve( entriesToReserve );

  // Reserve space for the total number of node faces + extra space for existing nodes + even more space for new nodes.
  localIndex const valuesToReserve = totalNodeFaces.get() + m_numNodes * nodeMapExtraSpacePerFace() * ( 1 + 2 * overAllocationFactor );
  result.reserveValues( valuesToReserve );

  // Append the individual arrays.
  for( localIndex nodeID = 0; nodeID < m_numNodes; ++nodeID )
  {
    result.appendSet( nodeToFacesTemp.sizeOfArray( nodeID ) + getFaceMapOverallocation() );
  }

  forAll< parallelHostPolicy >( m_numNodes, [&]( localIndex const nodeID )
  {
    localIndex * const faces = nodeToFacesTemp[ nodeID ];
    localIndex const numNodeFaces = nodeToFacesTemp.sizeOfArray( nodeID );
    localIndex const numUniqueFaces = LvArray::sortedArrayManipulation::makeSortedUnique( faces, faces + numNodeFaces );
    result.insertIntoSet( nodeID, faces, faces + numUniqueFaces );
  } );

  return result;
}

array2d< localIndex > CellBlockManager::getFaceToElements() const
{
  return m_faceToElements;
}

const Group & CellBlockManager::getCellBlocks() const
{
  return this->getGroup( viewKeyStruct::cellBlocks() );
}

Group & CellBlockManager::getCellBlocks()
{
  return this->getGroup( viewKeyStruct::cellBlocks() );
}

localIndex CellBlockManager::numNodes() const
{
  return m_numNodes;
}

localIndex CellBlockManager::numCellBlocks() const
{
  return this->getCellBlocks().numSubGroups();
}

const CellBlockABC & CellBlockManager::getCellBlock( localIndex iCellBlock ) const
{
  return this->getCellBlocks().getGroup< const CellBlockABC >( iCellBlock );
}

localIndex CellBlockManager::numFaces() const
{
  return m_numFaces;
}

ArrayOfSets< geosx::localIndex > CellBlockManager::getEdgeToFaces() const
{
  return m_edgeToFaces;
}

array2d< geosx::localIndex > CellBlockManager::getEdgeToNodes() const
{
  return m_edgeToNodes;
}

ArrayOfArrays< geosx::localIndex > CellBlockManager::getFaceToEdges() const
{
  return m_faceToEdges;
}

ArrayOfSets< localIndex > CellBlockManager::getNodeToEdges() const
{
  return m_nodeToEdges;
}

localIndex CellBlockManager::numEdges() const
{
  return m_numEdges;
}

CellBlock & CellBlockManager::registerCellBlock( string name )
{
  return this->getCellBlocks().registerGroup< CellBlock >( name );
}

array2d< real64, nodes::REFERENCE_POSITION_PERM > CellBlockManager::getNodesPositions() const
{
  return m_nodesPositions;
}

arrayView2d< real64, nodes::REFERENCE_POSITION_USD > CellBlockManager::getNodesPositions()
{
  return m_nodesPositions.toView();
}

void CellBlockManager::setNumNodes( localIndex numNodes )
{
  m_numNodes = numNodes;
  m_nodesPositions.resize( m_numNodes );
  m_nodeLocalToGlobal.resize( m_numNodes );
  m_nodeLocalToGlobal.setValues< serialPolicy >( -1 );
}

array1d< globalIndex > CellBlockManager::getNodeLocalToGlobal() const
{
  return m_nodeLocalToGlobal;
}

arrayView1d< globalIndex > CellBlockManager::getNodeLocalToGlobal()
{
  return m_nodeLocalToGlobal.toView();
}

std::map< string, SortedArray< localIndex > > const & CellBlockManager::getNodeSets() const
{
  return m_nodeSets;
}

std::map< string, SortedArray< localIndex > > & CellBlockManager::getNodeSets()
{
  return m_nodeSets;
}

}<|MERGE_RESOLUTION|>--- conflicted
+++ resolved
@@ -220,11 +220,7 @@
   } );
   // At this point uniqueFaceOffsets[ i ] holds the number of unique face associated with node i - 1.
   // Perform an inplace prefix-sum to get the unique face offset.
-<<<<<<< HEAD
-  RAJA::inclusive_scan_inplace< parallelHostPolicy >( uniqueFaceOffsets ); //.begin(), uniqueFaceOffsets.end() );
-=======
   RAJA::inclusive_scan_inplace< parallelHostPolicy >( uniqueFaceOffsets ) ; // .begin(), uniqueFaceOffsets.end() );
->>>>>>> 66df12fe
   return uniqueFaceOffsets.back();
 }
 
