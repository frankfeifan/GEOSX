/*
 * ------------------------------------------------------------------------------------------------------------
 * SPDX-License-Identifier: LGPL-2.1-only
 *
 * Copyright (c) 2018-2019 Lawrence Livermore National Security LLC
 * Copyright (c) 2018-2019 The Board of Trustees of the Leland Stanford Junior University
 * Copyright (c) 2018-2019 Total, S.A
 * Copyright (c) 2019-     GEOSX Contributors
 * All right reserved
 *
 * See top level LICENSE, COPYRIGHT, CONTRIBUTORS, NOTICE, and ACKNOWLEDGEMENTS files for details.
 * ------------------------------------------------------------------------------------------------------------
 */

/*
 * @file InternalWellGenerator.hpp
 *
 */

#ifndef GEOSX_WELLS_INTERNALWELLGENERATOR_HPP_
#define GEOSX_WELLS_INTERNALWELLGENERATOR_HPP_

#include "dataRepository/Group.hpp"
#include "WellGeneratorBase.hpp"

namespace geosx
{
namespace dataRepository
{
namespace keys
{
string const nodeCoords       = "polylineNodeCoords";
string const segmentConn      = "polylineSegmentConn";
}
}


/**
 * @class InternalWellGenerator
 *
 * This class processes the data of a single well from the XML and generates the well geometry
 */
class InternalWellGenerator : public WellGeneratorBase
{
public:

<<<<<<< HEAD
=======
  /**
   * @brief Struct to define the top and bottom node of a segment.
   */
  struct NodeLocation
  {
    static constexpr integer TOP    = 0; /**< Top of the well */
    static constexpr integer BOTTOM = 1; /**< Bottom of the well */
  };

  /**
   * @name Constructor / Destructor
   */
  ///@{

  /**
   * @brief Constructor.
   * @param name name of the object in the data hierarchy.
   * @param parent pointer to the parent group in the data hierarchy.
   */
>>>>>>> 9f355fa0
  InternalWellGenerator( const std::string & name,
                         Group * const parent );

  /**
   * @brief Default destructor.
   */
  virtual ~InternalWellGenerator() override;

  ///@}

  /**
   * @name Static Factory Catalog Functions
   */
  ///@{

  /**
   * @brief Get the catalog name.
   * @return the name of this type in the catalog
   */
  static string CatalogName() { return "InternalWell"; }

  ///@}

  /**
   * @name Overriding functions defined in MeshGeneratorBase and above
   */
  ///@{

  /// not implemented
  virtual void GenerateElementRegions( DomainPartition & ) override {}

<<<<<<< HEAD
=======
  /**
   * @brief Creates a new sub-Group using the ObjectCatalog functionality.
   * @param[in] childKey The name of the new object type's key in the
   *                     ObjectCatalog.
   * @param[in] childName The name of the new object in the collection of
   *                      sub-Groups.
   * @return A pointer to the new Group created by this function.
   */
  virtual Group * CreateChild( string const & childKey,
                               string const & childName ) override;

  /**
   * @brief Expand any catalogs in the data structure.
   */
  virtual void ExpandObjectCatalogs() override;

  /**
   * @brief Main function of the class that generates the well geometry
   * @param[in] domain the domain object
   */
  virtual void GenerateMesh( DomainPartition * const domain ) override;

>>>>>>> 9f355fa0
  /// not implemented
  virtual void GetElemToNodesRelationInBox ( std::string const &,
                                             int const *,
                                             int const &,
                                             int *,
                                             int const ) override {}

  /// not implemented
  virtual void RemapMesh ( dataRepository::Group * const ) override {}

<<<<<<< HEAD
protected:
  void PostProcessInput() override final;

private:
  void GeneratePolyLine() override final;
=======
  ///@}

  /**
   * @name Getters / Setters
   */
  ///@{

  // getters for element data

  /**
   * @brief Get the global number of well elements.
   * @return the global number of elements
   */
  globalIndex GetNumElements() const { return m_numElems; }

  /**
   * @brief Get the physical location of the centers of well elements.
   * @return list of center locations of the well elements
   */
  arrayView1d< R1Tensor const > const & GetElemCoords() const { return m_elemCenterCoords; }

  /**
   * @brief Get the global indices mapping an element to the next.
   * @return list providing the global index of the next element for each element
   */
  arrayView1d< globalIndex const > const & GetNextElemIndex() const { return m_nextElemId; }

  /**
   * @brief Get the global indices mapping an element to the previous ones.
   * @return list providing the global indices of the previous elements for each element
   */
  arrayView1d< arrayView1d< globalIndex const > const > const & GetPrevElemIndices() const { return m_prevElemId.toViewConst(); }

  /**
   * @brief Get the global indices of the well nodes nodes connected to each element.
   * @return list providing the global index of the well nodes for each well element
   */
  arrayView2d< globalIndex const > const & GetElemToNodesMap() const { return m_elemToNodesMap; }

  /**
   * @brief Get the volume of the well elements.
   * @return list of volumes of the well elements
   */
  arrayView1d< real64 const > const & GetElemVolume() const { return m_elemVolume; }

  /**
   * @brief Get the radius in the well.
   * @return the radius in the well
   */
  real64 GetElementRadius() const { return m_radius; }

  // getters for node data

  /**
   * @brief Get the global number of well nodes.
   * @return the global number of nodes
   */
  globalIndex GetNumNodes() const { return m_numNodes; }

  /**
   * @brief Get the physical location of the centers of well elements.
   * @return list of center locations of the well elements
   */
  arrayView1d< R1Tensor const > const & GetNodeCoords() const { return m_nodeCoords; }



  // getters for perforation data

  /**
   * @brief Get the global number of perforations on this well.
   * @return the global number of elements
   */
  globalIndex GetNumPerforations() const { return m_numPerforations; }

  /**
   * @brief Get the locations of the perforations.
   * @return list of locations of all the perforations on the well
   */
  arrayView1d< R1Tensor const > const & GetPerfCoords() const { return m_perfCoords; }

  /**
   * @brief Get the well transmissibility at the perforations.
   * @return list of well transmissibility at all the perforations on the well
   */
  arrayView1d< real64 const > const & GetPerfTransmissibility() const { return m_perfTransmissibility; }

  /**
   * @brief Get the global indices of the well elements connected to each perforation.
   * @return list providing the global index of the connected well element for each perforation
   */
  arrayView1d< globalIndex const > const & GetPerfElemIndex() const { return m_perfElemId; }

  ///@}

protected:

  /**
   * @brief This function provides capability to post process input values prior to
   * any other initialization operations.
   */
  void PostProcessInput() override final;

private:

  /**
   * @name Helper functions to construct the geometry of the well
   */
  ///@{

  /**
   * @brief Map each polyline node to the polyline segment(s) it is connected to.
   */
  void ConstructPolylineNodeToSegmentMap();

  /**
   * @brief Find the head node of the well (i.e., top node of the polyline).
   */
  void FindPolylineHeadNodeIndex();

  /**
   * @brief Discretize the polyline by placing well elements.
   */
  void DiscretizePolyline();

  /**
   * @brief Map each perforation to a well element.
   */
  void ConnectPerforationsToWellElements();

  /**
   * @brief Merge perforations on the elements with multiple perforations.
   */
  void MergePerforations();

  /**
   * @brief At a given node, find the next segment going in the direction of the bottom of the well.
   * @param[in] topSegId index of the top segment
   * @param[in] currentNodeId index of the current node
   */
  globalIndex GetNextSegmentIndex( globalIndex topSegId,
                                   globalIndex currentNodeId ) const;

  ///@}

  /// @cond DO_NOT_DOCUMENT
  void DebugWellGeometry() const;
  /// @endcond

  // XML Input

  /// Coordinates of the polyline
  array2d< real64 > m_inputPolyNodeCoords;

  /// Connectivity between the polyline nodes
  array2d< globalIndex > m_segmentToPolyNodeMap;

  /// Number of well elements per polyline interval
  int m_numElemsPerSegment;

  /// Radius area of the well (assumed to be valid for the entire well)
  real64 m_radius;

  /// Name of the corresponding well region
  string m_wellRegionName;

  /// Name of the constraints associated with this well
  string m_wellControlsName;

  /// Name of the mesh body associated with this well
  string m_meshBodyName;



  // Geometry of the well (later passed to the WellElementSubRegion)

  // well element data

  /// Global number of well elements
  globalIndex m_numElems;

  /// Physical location of the center of the well element
  array1d< R1Tensor > m_elemCenterCoords;

  /// Global index of the next well element
  array1d< globalIndex > m_nextElemId;

  /// Global indices of the prev well elements (maybe need multiple prevs for branching)
  array1d< array1d< globalIndex > > m_prevElemId;

  /// Connectivity between elements and nodes
  array2d< globalIndex > m_elemToNodesMap;

  /// Volume of well elements
  array1d< real64 > m_elemVolume;


  // well node data

  /// Number of nodes per well element
  globalIndex const m_numNodesPerElem;

  /// Global number of well nodes
  globalIndex m_numNodes;

  /// Physical location of the nodes
  array1d< R1Tensor > m_nodeCoords;

  // perforation data

  /// Global number of perforations
  globalIndex m_numPerforations;

  /// Absolute physical location of the perforation
  array1d< R1Tensor > m_perfCoords;

  /// Well Peaceman index at the perforation
  array1d< real64 > m_perfTransmissibility;

  /// Global index of the well element
  array1d< globalIndex > m_perfElemId;



  // Auxiliary data

  // Number of physical dimensions
  const int m_nDims;

  /// Coordinates of the polyline nodes in R1Tensor format
  array1d< R1Tensor > m_polyNodeCoords;

  /// Map from the polyline nodes to the polyline nodes
  array1d< SortedArray< globalIndex > > m_polyNodeToSegmentMap;

  /// Index of the node at the well head
  globalIndex m_polylineHeadNodeId;

  /// Physical location of the polyline node wrt to well head
  array1d< real64 > m_nodeDistFromHead;

  // Perforation data

  /// List of perforation names
  string_array m_perforationList;

  /// Physical location of the perforation wrt to well head
  array1d< real64 > m_perfDistFromHead;
>>>>>>> 9f355fa0

};
}

#endif /* GEOSX_WELLS_INTERNALWELLGENERATOR_HPP_ */<|MERGE_RESOLUTION|>--- conflicted
+++ resolved
@@ -44,17 +44,6 @@
 {
 public:
 
-<<<<<<< HEAD
-=======
-  /**
-   * @brief Struct to define the top and bottom node of a segment.
-   */
-  struct NodeLocation
-  {
-    static constexpr integer TOP    = 0; /**< Top of the well */
-    static constexpr integer BOTTOM = 1; /**< Bottom of the well */
-  };
-
   /**
    * @name Constructor / Destructor
    */
@@ -65,7 +54,6 @@
    * @param name name of the object in the data hierarchy.
    * @param parent pointer to the parent group in the data hierarchy.
    */
->>>>>>> 9f355fa0
   InternalWellGenerator( const std::string & name,
                          Group * const parent );
 
@@ -95,34 +83,6 @@
   ///@{
 
   /// not implemented
-  virtual void GenerateElementRegions( DomainPartition & ) override {}
-
-<<<<<<< HEAD
-=======
-  /**
-   * @brief Creates a new sub-Group using the ObjectCatalog functionality.
-   * @param[in] childKey The name of the new object type's key in the
-   *                     ObjectCatalog.
-   * @param[in] childName The name of the new object in the collection of
-   *                      sub-Groups.
-   * @return A pointer to the new Group created by this function.
-   */
-  virtual Group * CreateChild( string const & childKey,
-                               string const & childName ) override;
-
-  /**
-   * @brief Expand any catalogs in the data structure.
-   */
-  virtual void ExpandObjectCatalogs() override;
-
-  /**
-   * @brief Main function of the class that generates the well geometry
-   * @param[in] domain the domain object
-   */
-  virtual void GenerateMesh( DomainPartition * const domain ) override;
-
->>>>>>> 9f355fa0
-  /// not implemented
   virtual void GetElemToNodesRelationInBox ( std::string const &,
                                              int const *,
                                              int const &,
@@ -132,263 +92,11 @@
   /// not implemented
   virtual void RemapMesh ( dataRepository::Group * const ) override {}
 
-<<<<<<< HEAD
 protected:
   void PostProcessInput() override final;
 
 private:
   void GeneratePolyLine() override final;
-=======
-  ///@}
-
-  /**
-   * @name Getters / Setters
-   */
-  ///@{
-
-  // getters for element data
-
-  /**
-   * @brief Get the global number of well elements.
-   * @return the global number of elements
-   */
-  globalIndex GetNumElements() const { return m_numElems; }
-
-  /**
-   * @brief Get the physical location of the centers of well elements.
-   * @return list of center locations of the well elements
-   */
-  arrayView1d< R1Tensor const > const & GetElemCoords() const { return m_elemCenterCoords; }
-
-  /**
-   * @brief Get the global indices mapping an element to the next.
-   * @return list providing the global index of the next element for each element
-   */
-  arrayView1d< globalIndex const > const & GetNextElemIndex() const { return m_nextElemId; }
-
-  /**
-   * @brief Get the global indices mapping an element to the previous ones.
-   * @return list providing the global indices of the previous elements for each element
-   */
-  arrayView1d< arrayView1d< globalIndex const > const > const & GetPrevElemIndices() const { return m_prevElemId.toViewConst(); }
-
-  /**
-   * @brief Get the global indices of the well nodes nodes connected to each element.
-   * @return list providing the global index of the well nodes for each well element
-   */
-  arrayView2d< globalIndex const > const & GetElemToNodesMap() const { return m_elemToNodesMap; }
-
-  /**
-   * @brief Get the volume of the well elements.
-   * @return list of volumes of the well elements
-   */
-  arrayView1d< real64 const > const & GetElemVolume() const { return m_elemVolume; }
-
-  /**
-   * @brief Get the radius in the well.
-   * @return the radius in the well
-   */
-  real64 GetElementRadius() const { return m_radius; }
-
-  // getters for node data
-
-  /**
-   * @brief Get the global number of well nodes.
-   * @return the global number of nodes
-   */
-  globalIndex GetNumNodes() const { return m_numNodes; }
-
-  /**
-   * @brief Get the physical location of the centers of well elements.
-   * @return list of center locations of the well elements
-   */
-  arrayView1d< R1Tensor const > const & GetNodeCoords() const { return m_nodeCoords; }
-
-
-
-  // getters for perforation data
-
-  /**
-   * @brief Get the global number of perforations on this well.
-   * @return the global number of elements
-   */
-  globalIndex GetNumPerforations() const { return m_numPerforations; }
-
-  /**
-   * @brief Get the locations of the perforations.
-   * @return list of locations of all the perforations on the well
-   */
-  arrayView1d< R1Tensor const > const & GetPerfCoords() const { return m_perfCoords; }
-
-  /**
-   * @brief Get the well transmissibility at the perforations.
-   * @return list of well transmissibility at all the perforations on the well
-   */
-  arrayView1d< real64 const > const & GetPerfTransmissibility() const { return m_perfTransmissibility; }
-
-  /**
-   * @brief Get the global indices of the well elements connected to each perforation.
-   * @return list providing the global index of the connected well element for each perforation
-   */
-  arrayView1d< globalIndex const > const & GetPerfElemIndex() const { return m_perfElemId; }
-
-  ///@}
-
-protected:
-
-  /**
-   * @brief This function provides capability to post process input values prior to
-   * any other initialization operations.
-   */
-  void PostProcessInput() override final;
-
-private:
-
-  /**
-   * @name Helper functions to construct the geometry of the well
-   */
-  ///@{
-
-  /**
-   * @brief Map each polyline node to the polyline segment(s) it is connected to.
-   */
-  void ConstructPolylineNodeToSegmentMap();
-
-  /**
-   * @brief Find the head node of the well (i.e., top node of the polyline).
-   */
-  void FindPolylineHeadNodeIndex();
-
-  /**
-   * @brief Discretize the polyline by placing well elements.
-   */
-  void DiscretizePolyline();
-
-  /**
-   * @brief Map each perforation to a well element.
-   */
-  void ConnectPerforationsToWellElements();
-
-  /**
-   * @brief Merge perforations on the elements with multiple perforations.
-   */
-  void MergePerforations();
-
-  /**
-   * @brief At a given node, find the next segment going in the direction of the bottom of the well.
-   * @param[in] topSegId index of the top segment
-   * @param[in] currentNodeId index of the current node
-   */
-  globalIndex GetNextSegmentIndex( globalIndex topSegId,
-                                   globalIndex currentNodeId ) const;
-
-  ///@}
-
-  /// @cond DO_NOT_DOCUMENT
-  void DebugWellGeometry() const;
-  /// @endcond
-
-  // XML Input
-
-  /// Coordinates of the polyline
-  array2d< real64 > m_inputPolyNodeCoords;
-
-  /// Connectivity between the polyline nodes
-  array2d< globalIndex > m_segmentToPolyNodeMap;
-
-  /// Number of well elements per polyline interval
-  int m_numElemsPerSegment;
-
-  /// Radius area of the well (assumed to be valid for the entire well)
-  real64 m_radius;
-
-  /// Name of the corresponding well region
-  string m_wellRegionName;
-
-  /// Name of the constraints associated with this well
-  string m_wellControlsName;
-
-  /// Name of the mesh body associated with this well
-  string m_meshBodyName;
-
-
-
-  // Geometry of the well (later passed to the WellElementSubRegion)
-
-  // well element data
-
-  /// Global number of well elements
-  globalIndex m_numElems;
-
-  /// Physical location of the center of the well element
-  array1d< R1Tensor > m_elemCenterCoords;
-
-  /// Global index of the next well element
-  array1d< globalIndex > m_nextElemId;
-
-  /// Global indices of the prev well elements (maybe need multiple prevs for branching)
-  array1d< array1d< globalIndex > > m_prevElemId;
-
-  /// Connectivity between elements and nodes
-  array2d< globalIndex > m_elemToNodesMap;
-
-  /// Volume of well elements
-  array1d< real64 > m_elemVolume;
-
-
-  // well node data
-
-  /// Number of nodes per well element
-  globalIndex const m_numNodesPerElem;
-
-  /// Global number of well nodes
-  globalIndex m_numNodes;
-
-  /// Physical location of the nodes
-  array1d< R1Tensor > m_nodeCoords;
-
-  // perforation data
-
-  /// Global number of perforations
-  globalIndex m_numPerforations;
-
-  /// Absolute physical location of the perforation
-  array1d< R1Tensor > m_perfCoords;
-
-  /// Well Peaceman index at the perforation
-  array1d< real64 > m_perfTransmissibility;
-
-  /// Global index of the well element
-  array1d< globalIndex > m_perfElemId;
-
-
-
-  // Auxiliary data
-
-  // Number of physical dimensions
-  const int m_nDims;
-
-  /// Coordinates of the polyline nodes in R1Tensor format
-  array1d< R1Tensor > m_polyNodeCoords;
-
-  /// Map from the polyline nodes to the polyline nodes
-  array1d< SortedArray< globalIndex > > m_polyNodeToSegmentMap;
-
-  /// Index of the node at the well head
-  globalIndex m_polylineHeadNodeId;
-
-  /// Physical location of the polyline node wrt to well head
-  array1d< real64 > m_nodeDistFromHead;
-
-  // Perforation data
-
-  /// List of perforation names
-  string_array m_perforationList;
-
-  /// Physical location of the perforation wrt to well head
-  array1d< real64 > m_perfDistFromHead;
->>>>>>> 9f355fa0
-
 };
 }
 
