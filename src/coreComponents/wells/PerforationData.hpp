/*
 * ------------------------------------------------------------------------------------------------------------
 * SPDX-License-Identifier: LGPL-2.1-only
 *
 * Copyright (c) 2018-2019 Lawrence Livermore National Security LLC
 * Copyright (c) 2018-2019 The Board of Trustees of the Leland Stanford Junior University
 * Copyright (c) 2018-2019 Total, S.A
 * Copyright (c) 2019-     GEOSX Contributors
 * All right reserved
 *
 * See top level LICENSE, COPYRIGHT, CONTRIBUTORS, NOTICE, and ACKNOWLEDGEMENTS files for details.
 * ------------------------------------------------------------------------------------------------------------
 */

/*
 * @file PerforationData.hpp
 */

#ifndef GEOSX_WELLS_PERFORATIONDATA_HPP
#define GEOSX_WELLS_PERFORATIONDATA_HPP

#include "dataRepository/Group.hpp"
#include "managers/ObjectManagerBase.hpp"
#include "mesh/ToElementRelation.hpp"
#include "WellGeneratorBase.hpp"

namespace geosx
{

class DomainPartition;
class MeshLevel;
class WellElementSubRegion;
class CellBlock;

/**
 * @class PerforationData
 * This class keeps track of all the local perforations on this rank
 */
class PerforationData : public ObjectManagerBase
{
public:

  /**
   * @name Constructor / Destructor
   */
  ///@{

  /**
   * @brief Constructor for PerforationData Objects.
   * @param[in] name name of this instantiation of PerforationData in the repository
   * @param[in] parent parent group of this instantiation of PerforationData
   */
  explicit PerforationData( string const & name, dataRepository::Group * const parent );

  /**
   * @brief Default destructor.
   */
  ~PerforationData() override;

  /**
   * @brief Deleted default constructor.
   */
  PerforationData() = delete;

  /**
   * @brief Deleted copy constructor.
   */
  PerforationData( PerforationData const & ) = delete;

  /**
   * @brief Deleted move constructor.
   */
  PerforationData( PerforationData && ) = delete;

  /**
   * @brief Deleted assignment operator.
   * @return a reference to a PerforationData object
   */
  PerforationData & operator=( PerforationData const & ) = delete;

  /**
   * @brief Deleted move operator.
   * @return a reference to a PerforationData object
   */
  PerforationData & operator=( PerforationData && ) = delete;

  ///@}

  /**
   * @name Static Factory Catalog Functions
   */
  ///@{

  /**
   * @brief Get the catalog name.
   * @return the name of this class in the catalog
   */
  static string CatalogName() { return "PerforationData"; }

  /**
   * @copydoc CatalogName()
   */
  virtual const string getCatalogName() const override { return CatalogName(); }

  ///@}

  /**
<<<<<<< HEAD
   * @brief Setter for the global number of perforations (used for well initialization)
   * @param nPerfs the global number of perforations (obtained for WellGenerator)
=======
   * @name Getters / Setters
   */
  ///@{

  /**
   * @brief Set the global number of perforations used for well initialization.
   * @param[in] nPerfs global number of perforations (obtained from InternalWellGenerator)
>>>>>>> 9f355fa0
   */
  void SetNumPerforationsGlobal( globalIndex nPerfs ) { m_numPerforationsGlobal = nPerfs; }


  /**
   * @brief Get the global number of perforations (used for well initialization).
   * @return global number of perforations
   */
  globalIndex GetNumPerforationsGlobal() const { return m_numPerforationsGlobal; }


  /**
   * @brief Get perforation-to-mesh-element connectivity.
   * @return list of element region/subregion/index connected to each perforation
   */
  ToElementRelation< array1d< localIndex > > & GetMeshElements() { return m_toMeshElements; }


  /**
   * @brief Provide an immutable accessor to a const perforation-to-mesh-element connectivity.
   * @return list of element region/subregion/index connected to each perforation
   */
  ToElementRelation< array1d< localIndex > > const & GetMeshElements() const { return m_toMeshElements; }


  /**
   * @brief Get perforation-to-well-element connectivity.
   * @return list of well element index connected to each perforation
   */
  arrayView1d< localIndex > & GetWellElements() { return m_wellElementIndex; }


  /**
   * @brief Provide an immutable accessor to a const perforation-to-well-element connectivity.
   * @return list of well element index connected to each perforation
   */
  arrayView1d< localIndex const > const & GetWellElements() const { return m_wellElementIndex; }


  /**
   * @brief Get perforation locations.
   * @return list of perforation locations
   */
  arrayView1d< R1Tensor > & GetLocation() { return m_location; }


  /**
   * @brief Provide an immutable accessor to a const perforation location arrayView.
   * @return list of perforation locations
   */
  arrayView1d< R1Tensor const > const & GetLocation() const { return m_location; }


  /**
   * @brief Provide an immutable accessor to a const perforation well indices array.
   * @return list of perforation well indices
   */
  arrayView1d< real64 const > const & GetWellTransmissibility() const { return m_wellTransmissibility; }


  /**
   * @brief Get perforation well indices.
   * @return list of perforation well indices
   */
  arrayView1d< real64 > & GetWellTransmissibility() { return m_wellTransmissibility; }

  ///@}

  /**
   * @name Well transmissibility computation
   */
  ///@{

  /**
   * @brief Compute the well transmissibility for each local perforation on this well.
   * @param[in] mesh target mesh level
   * @param[in] wellElemSubRegion  subRegion corresponding to this well
   * @param[in] permeabilityKey key to access the permeability in the reservoir
   */
  void ComputeWellTransmissibility( MeshLevel const & mesh,
                                    WellElementSubRegion const * const wellElemSubRegion,
                                    string const & permeabilityKey );

  ///@}

  /**
<<<<<<< HEAD
   * @brief Locates connected local mesh elements and resizes current object appropriately
   * @param[in] mesh the target mesh level
   * @param[in] wellGeometry the WellGenerator containing the global well topology
=======
   * @name Construction of the connectivity
   */
  ///@{

  /**
   * @brief Locate connected local mesh elements and resizes current object appropriately.
   * @param[in] mesh target mesh level
   * @param[in] wellGeometry  InternalWellGenerator containing the global well topology
>>>>>>> 9f355fa0
   */
  void ConnectToMeshElements( MeshLevel const & mesh,
                              WellGeneratorBase const & wellGeometry );


  /**
<<<<<<< HEAD
   * @brief Connect each perforation to a local wellbore element
   * @param[in] wellGeometry the WellGenerator containing the global well topology
   * @param[in] wellElementGlobalToLocalMap the global to local map of wellbore elements
=======
   * @brief Connect each perforation to a local wellbore element.
   * @param[in] wellGeometry InternalWellGenerator containing the global well topology
   * @param[in] globalToLocalWellElementMap  global-to-local map of wellbore elements
>>>>>>> 9f355fa0
   * @param[in] elemOffsetGlobal the offset of the first global well element ( = offset of last global mesh elem + 1 )
   */
  void ConnectToWellElements( WellGeneratorBase const & wellGeometry,
                              unordered_map< globalIndex, localIndex > const & globalToLocalWellElementMap,
                              globalIndex elemOffsetGlobal );

  ///@}

  /**
   * @brief Struct to serve as a container for variable strings and keys.
   * @struct viewKeyStruct
   */
  struct viewKeyStruct : public ObjectManagerBase::viewKeyStruct
  {
    /// String key for the global number of perforations
    static constexpr auto numPerforationsGlobalString     = "numPerforationsGlobal";
    /// String key for the reservoir element region index
    static constexpr auto reservoirElementRegionString    = "reservoirElementRegion";
    /// String key for the reservoir element subregion index
    static constexpr auto reservoirElementSubregionString = "reservoirElementSubregion";
    /// String key for the reservoir element index
    static constexpr auto reservoirElementIndexString     = "reservoirElementIndex";
    /// String key for the well element index
    static constexpr auto wellElementIndexString          = "wellElementIndex";
    /// String key for the perforation location
    static constexpr auto locationString                  = "location";
    /// String key for the well transmissibility
    static constexpr auto wellTransmissibilityString      = "wellTransmissibility";

    /// ViewKey for the global number of perforations
    dataRepository::ViewKey numPerforationsGlobal     = { numPerforationsGlobalString };
    /// ViewKey for the reservoir element region index
    dataRepository::ViewKey reservoirElementRegion    = { reservoirElementRegionString };
    /// ViewKey for the reservoir element subregion index
    dataRepository::ViewKey reservoirElementSubregion = { reservoirElementSubregionString };
    /// ViewKey for the reservoir element index
    dataRepository::ViewKey reservoirElementIndex     = { reservoirElementIndexString };
    /// ViewKey for the well element index
    dataRepository::ViewKey wellElementIndex          = { wellElementIndexString };
    /// ViewKey for the well location
    dataRepository::ViewKey location                  = { locationString };
    /// ViewKey for the well transmissibility
    dataRepository::ViewKey wellTransmissibility      = { wellTransmissibilityString };

  }
  /// ViewKey struct for the PerforationData class
  viewKeysPerforationData;

  /**
   * @brief struct to serve as a container for group strings and keys
   * @struct groupKeyStruct
   */
  struct groupKeyStruct : public ObjectManagerBase::groupKeyStruct
  {}
  /// groupKey struct for the PerforationData class
  groupKeysPerforationData;

private:

  /**
   * @name Helpers for transmissibility computation
   */
  ///@{

  /**
   * @brief Compute the approximate dimensions of the reservoir element containing a perforation.
   *        This is done by computing a bounding box containing the element.
   * @param[in] mesh target mesh level
   * @param[in] er  index of the element region containing the reservoir element
   * @param[in] esr  index of the element subRegion containing the reservoir element
   * @param[in] ei  index of the reservoir element
   * @param[out] dx dimension of the element in the x-direction
   * @param[out] dy dimension of the element in the y-direction
   * @param[out] dz dimension of the element in the z-direction
   */
  void GetReservoirElementDimensions( MeshLevel const & mesh,
                                      localIndex const er, localIndex const esr, localIndex const ei,
                                      real64 & dx, real64 & dy, real64 & dz ) const;

  /**
   * @brief Check if the well is along the x-, y-, or z- directions.
   * @param[in] vecWellElemCenterToPerf vector connecting the well element center to the perforation
   * @param[in] dx dimension of the element in the x-direction
   * @param[in] dy dimension of the element in the y-direction
   * @param[in] dz dimension of the element in the z-direction
   * @param[in] perm absolute permeability in the reservoir element
   * @param[out] d1 dimension of the element in the first direction
   * @param[out] d2 dimension of the element in the second direction
   * @param[out] h dimension of the element in the third direction
   * @param[out] k1 absolute permeability in the reservoir element (first direction)
   * @param[out] k2 absolute permeability in the reservoir element (second direction)
   */
  void DecideWellDirection( R1Tensor const & vecWellElemCenterToPerf,
                            real64 const & dx, real64 const & dy, real64 const & dz,
                            R1Tensor const & perm,
                            real64 & d1, real64 & d2, real64 & h,
                            real64 & k1, real64 & k2 ) const;

  ///@}

  /// @cond DO_NOT_DOCUMENT
  void DebugLocalPerforations() const;
  /// @endcond

  /// Global number of perforations
  globalIndex m_numPerforationsGlobal;

  /// Indices of the mesh elements connected to perforations
  ToElementRelation< array1d< localIndex > > m_toMeshElements;

  /// Indices of the well elements to which perforations are attached
  array1d< localIndex > m_wellElementIndex;

  /// Location of the perforations
  array1d< R1Tensor > m_location;

  /// Well transmissibility at the perforations
  array1d< real64 > m_wellTransmissibility;

};

} //namespace geosx

#endif //GEOSX_WELLS_PERFORATIONDATA_HPP<|MERGE_RESOLUTION|>--- conflicted
+++ resolved
@@ -105,10 +105,6 @@
   ///@}
 
   /**
-<<<<<<< HEAD
-   * @brief Setter for the global number of perforations (used for well initialization)
-   * @param nPerfs the global number of perforations (obtained for WellGenerator)
-=======
    * @name Getters / Setters
    */
   ///@{
@@ -116,7 +112,6 @@
   /**
    * @brief Set the global number of perforations used for well initialization.
    * @param[in] nPerfs global number of perforations (obtained from InternalWellGenerator)
->>>>>>> 9f355fa0
    */
   void SetNumPerforationsGlobal( globalIndex nPerfs ) { m_numPerforationsGlobal = nPerfs; }
 
@@ -203,11 +198,6 @@
   ///@}
 
   /**
-<<<<<<< HEAD
-   * @brief Locates connected local mesh elements and resizes current object appropriately
-   * @param[in] mesh the target mesh level
-   * @param[in] wellGeometry the WellGenerator containing the global well topology
-=======
    * @name Construction of the connectivity
    */
   ///@{
@@ -216,22 +206,15 @@
    * @brief Locate connected local mesh elements and resizes current object appropriately.
    * @param[in] mesh target mesh level
    * @param[in] wellGeometry  InternalWellGenerator containing the global well topology
->>>>>>> 9f355fa0
    */
   void ConnectToMeshElements( MeshLevel const & mesh,
                               WellGeneratorBase const & wellGeometry );
 
 
   /**
-<<<<<<< HEAD
-   * @brief Connect each perforation to a local wellbore element
-   * @param[in] wellGeometry the WellGenerator containing the global well topology
-   * @param[in] wellElementGlobalToLocalMap the global to local map of wellbore elements
-=======
    * @brief Connect each perforation to a local wellbore element.
    * @param[in] wellGeometry InternalWellGenerator containing the global well topology
    * @param[in] globalToLocalWellElementMap  global-to-local map of wellbore elements
->>>>>>> 9f355fa0
    * @param[in] elemOffsetGlobal the offset of the first global well element ( = offset of last global mesh elem + 1 )
    */
   void ConnectToWellElements( WellGeneratorBase const & wellGeometry,
