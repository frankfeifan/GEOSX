--- conflicted
+++ resolved
@@ -261,14 +261,10 @@
   bool isIdle() const
   { return m_eventForecast > 1; }
 
-<<<<<<< HEAD
-
-=======
   /**
    * @brief Get the string name of the target.
    * @return @p string name of the target.
    */
->>>>>>> eeed3a70
   string getEventName() const
   {
     return m_eventTarget;
