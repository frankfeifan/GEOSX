/*
 *~~~~~~~~~~~~~~~~~~~~~~~~~~~~~~~~~~~~~~~~~~~~~~~~~~~~~~~~~~~~~~~~~~~~~~~~~~~
 * Copyright (c) 2019, Lawrence Livermore National Security, LLC.
 *
 * Produced at the Lawrence Livermore National Laboratory
 *
 * LLNL-CODE-746361
 *
 * All rights reserved. See COPYRIGHT for details.
 *
 * This file is part of the GEOSX Simulation Framework.
 *
 * GEOSX is a free software; you can redistribute it and/or modify it under
 * the terms of the GNU Lesser General Public License (as published by the
 * Free Software Foundation) version 2.1 dated February 1999.
 *~~~~~~~~~~~~~~~~~~~~~~~~~~~~~~~~~~~~~~~~~~~~~~~~~~~~~~~~~~~~~~~~~~~~~~~~~~~
 */

/**
 *  @file LinearElasticIsotropic.cpp
 */

#include "LinearElasticIsotropic.hpp"

namespace geosx
{
using namespace dataRepository;
using namespace cxx_utilities;
namespace constitutive
{



LinearElasticIsotropic::LinearElasticIsotropic( std::string const & name, Group * const parent ):
  SolidBase( name, parent ),
  m_defaultBulkModulus(),
  m_defaultShearModulus(),
  m_bulkModulus(),
  m_shearModulus(),
  m_postProcessed(false)
{
<<<<<<< HEAD
  RegisterViewWrapper( viewKeyStruct::defaultBulkModulusString, &m_defaultBulkModulus, 0 )->
=======
  registerWrapper( viewKeyStruct::bulkModulus0String, &m_defaultBulkModulus, 0 )->
>>>>>>> 2bbd2414
    setApplyDefaultValue(-1)->
    setInputFlag(InputFlags::OPTIONAL)->
    setDescription("Elastic Bulk Modulus Parameter");

<<<<<<< HEAD
  RegisterViewWrapper( viewKeyStruct::defaultShearModulusString, &m_defaultShearModulus, 0 )->
=======
  registerWrapper( viewKeyStruct::shearModulus0String, &m_defaultShearModulus, 0 )->
>>>>>>> 2bbd2414
    setApplyDefaultValue(-1)->
    setInputFlag(InputFlags::OPTIONAL)->
    setDescription("Elastic Shear Modulus Parameter");

<<<<<<< HEAD
  RegisterViewWrapper<real64>( viewKeyStruct::defaultYoungsModulusString )->
=======

  registerWrapper<real64>( viewKeyStruct::youngsModulus0String )->
>>>>>>> 2bbd2414
    setApplyDefaultValue(-1)->
    setInputFlag(InputFlags::OPTIONAL)->
    setDescription("Elastic Young's Modulus.");

<<<<<<< HEAD
  RegisterViewWrapper<real64>( viewKeyStruct::defaultPoissonRatioString )->
=======
  registerWrapper<real64>( viewKeyStruct::poissonRatioString )->
>>>>>>> 2bbd2414
    setApplyDefaultValue(-1)->
    setInputFlag(InputFlags::OPTIONAL)->
    setDescription("Poisson's ratio");

<<<<<<< HEAD
  RegisterViewWrapper( viewKeyStruct::bulkModulusString, &m_bulkModulus, 0 )->
=======


  registerWrapper( viewKeyStruct::bulkModulusString, &m_bulkModulus, 0 )->
>>>>>>> 2bbd2414
    setApplyDefaultValue(-1)->
    setDescription("Elastic Bulk Modulus Field");

  registerWrapper( viewKeyStruct::shearModulusString, &m_shearModulus, 0 )->
    setApplyDefaultValue(-1)->
    setDescription("Elastic Shear Modulus");
}


LinearElasticIsotropic::~LinearElasticIsotropic()
{}


void
LinearElasticIsotropic::DeliverClone( string const & name,
                                      Group * const parent,
                                      std::unique_ptr<ConstitutiveBase> & clone ) const
{
  if( !clone )
  {
    clone = std::make_unique<LinearElasticIsotropic>( name, parent );
  }
  SolidBase::DeliverClone( name, parent, clone );
  LinearElasticIsotropic * const newConstitutiveRelation = dynamic_cast<LinearElasticIsotropic *>(clone.get());


  newConstitutiveRelation->m_defaultBulkModulus = m_defaultBulkModulus;
  newConstitutiveRelation->m_bulkModulus = m_bulkModulus;
  newConstitutiveRelation->m_defaultDensity = m_defaultDensity;
  newConstitutiveRelation->m_density = m_density;
  newConstitutiveRelation->m_defaultShearModulus = m_defaultShearModulus;
  newConstitutiveRelation->m_shearModulus = m_shearModulus;

  newConstitutiveRelation->m_meanStress = m_meanStress;
  newConstitutiveRelation->m_deviatorStress = m_deviatorStress;
}

void LinearElasticIsotropic::AllocateConstitutiveData( dataRepository::Group * const parent,
                                          localIndex const numConstitutivePointsPerParentIndex )
{
  SolidBase::AllocateConstitutiveData( parent, numConstitutivePointsPerParentIndex );

  this->resize( parent->size() );
  m_bulkModulus.resize( parent->size() );
  m_shearModulus.resize( parent->size() );

  m_bulkModulus = m_defaultBulkModulus;
  m_shearModulus = m_defaultShearModulus;

}

void LinearElasticIsotropic::PostProcessInput()
{

  if( !m_postProcessed )
  {
    real64 & nu = getReference<real64> (viewKeyStruct::defaultPoissonRatioString);
    real64 & E  = getReference<real64> (viewKeyStruct::defaultYoungsModulusString);;
    real64 & K  = m_defaultBulkModulus;
    real64 & G  = m_defaultShearModulus;

    string errorCheck( "( ");
    int numConstantsSpecified = 0;
    if( nu >= 0.0 )
    {
      ++numConstantsSpecified;
      errorCheck += "nu, ";
    }
    if( E >= 0.0 )
    {
      ++numConstantsSpecified;
      errorCheck += "E, ";
    }
    if( K >= 0.0 )
    {
      ++numConstantsSpecified;
      errorCheck += "K, ";
    }
    if( G >= 0.0 )
    {
      ++numConstantsSpecified;
      errorCheck += "G, ";
    }
    errorCheck += ")";

    GEOS_ERROR_IF( numConstantsSpecified != 2,
                   "A specific pair of elastic constants is required. Either (K,G) or (E,nu). "<<
                   "You have specified "<<errorCheck );

    if( nu >= 0.0 && E >= 0.0 )
    {
      K = E / (3 * ( 1 - 2*nu ) );
      G = E / (2 * ( 1 + nu ) );
    }
    else if( nu >= 0.0 && G >= 0.0 )
    {
      E = 2 * G * ( 1 + nu );
      K = E / (3 * ( 1 - 2*nu ) );
    }
    else if( nu >= 0 && K >= 0.0 )
    {
      E = 3 * K * ( 1 - 2 * nu );
      G = E / ( 2 * ( 1 + nu ) );
    }
    else if( E >= 0.0 && K >=0 )
    {
      nu = 0.5 * ( 1 - E /  ( 3 * K ) );
      G = E / ( 2 * ( 1 + nu ) );
    }
    else if( E >= 0.0 && G >= 0 )
    {
      nu = 0.5 * E / G - 1.0;
      K = E / (3 * ( 1 - 2*nu ) );
    }
    else if( K >= 0.0 && G >= 0.0)
    {
      E = 9 * K * G / ( 3 * K + G );
      nu = ( 3 * K - 2 * G ) / ( 2 * ( 3 * K + G ) );
    }
    else
    {
      GEOS_ERROR( "invalid specification for default elastic constants. "<<errorCheck<<" has been specified.");
    }
  }
  m_postProcessed = true;
}

void LinearElasticIsotropic::StateUpdatePoint( localIndex const k,
                                               localIndex const q,
                                               R2SymTensor const & D,
                                               R2Tensor const & Rot,
                                               integer const updateStiffnessFlag )
{
  real64 volumeStrain = D.Trace();
  m_meanStress[k][q] += volumeStrain * m_bulkModulus[k];

  R2SymTensor temp = D;
  temp.PlusIdentity( -volumeStrain / 3.0 );
  temp *= 2.0 * m_shearModulus[k];
  m_deviatorStress[k][q] += temp;


  temp.QijAjkQlk( m_deviatorStress[k][q], Rot );
  m_deviatorStress[k][q] = temp;
}

REGISTER_CATALOG_ENTRY( ConstitutiveBase, LinearElasticIsotropic, std::string const &, Group * const )
}
} /* namespace geosx */<|MERGE_RESOLUTION|>--- conflicted
+++ resolved
@@ -39,50 +39,27 @@
   m_shearModulus(),
   m_postProcessed(false)
 {
-<<<<<<< HEAD
-  RegisterViewWrapper( viewKeyStruct::defaultBulkModulusString, &m_defaultBulkModulus, 0 )->
-=======
-  registerWrapper( viewKeyStruct::bulkModulus0String, &m_defaultBulkModulus, 0 )->
->>>>>>> 2bbd2414
+  registerWrapper( viewKeyStruct::defaultBulkModulusString, &m_defaultBulkModulus, 0 )->
     setApplyDefaultValue(-1)->
     setInputFlag(InputFlags::OPTIONAL)->
     setDescription("Elastic Bulk Modulus Parameter");
 
-<<<<<<< HEAD
-  RegisterViewWrapper( viewKeyStruct::defaultShearModulusString, &m_defaultShearModulus, 0 )->
-=======
-  registerWrapper( viewKeyStruct::shearModulus0String, &m_defaultShearModulus, 0 )->
->>>>>>> 2bbd2414
+  registerWrapper( viewKeyStruct::defaultShearModulusString, &m_defaultShearModulus, 0 )->
     setApplyDefaultValue(-1)->
     setInputFlag(InputFlags::OPTIONAL)->
     setDescription("Elastic Shear Modulus Parameter");
 
-<<<<<<< HEAD
-  RegisterViewWrapper<real64>( viewKeyStruct::defaultYoungsModulusString )->
-=======
-
-  registerWrapper<real64>( viewKeyStruct::youngsModulus0String )->
->>>>>>> 2bbd2414
+  registerWrapper<real64>( viewKeyStruct::defaultYoungsModulusString )->
     setApplyDefaultValue(-1)->
     setInputFlag(InputFlags::OPTIONAL)->
     setDescription("Elastic Young's Modulus.");
 
-<<<<<<< HEAD
-  RegisterViewWrapper<real64>( viewKeyStruct::defaultPoissonRatioString )->
-=======
-  registerWrapper<real64>( viewKeyStruct::poissonRatioString )->
->>>>>>> 2bbd2414
+  registerWrapper<real64>( viewKeyStruct::defaultPoissonRatioString )->
     setApplyDefaultValue(-1)->
     setInputFlag(InputFlags::OPTIONAL)->
     setDescription("Poisson's ratio");
 
-<<<<<<< HEAD
-  RegisterViewWrapper( viewKeyStruct::bulkModulusString, &m_bulkModulus, 0 )->
-=======
-
-
   registerWrapper( viewKeyStruct::bulkModulusString, &m_bulkModulus, 0 )->
->>>>>>> 2bbd2414
     setApplyDefaultValue(-1)->
     setDescription("Elastic Bulk Modulus Field");
 
