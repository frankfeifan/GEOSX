--- conflicted
+++ resolved
@@ -39,14 +39,9 @@
   m_apertureFunction( nullptr ),
   m_apertureTolerance( 1.0e-99 )
 {
-<<<<<<< HEAD
-  registerWrapper( viewKeyStruct::penaltyStiffnessString, &m_penaltyStiffness, 0 )->
+  registerWrapper( viewKeyStruct::penaltyStiffnessString, &m_penaltyStiffness )->
     //setInputFlag( InputFlags::REQUIRED )->
     setInputFlag( InputFlags::OPTIONAL )->
-=======
-  registerWrapper( viewKeyStruct::penaltyStiffnessString, &m_penaltyStiffness )->
-    setInputFlag( InputFlags::REQUIRED )->
->>>>>>> 3d5cf8eb
     setDescription( "Value of the penetration penalty stiffness. Units of Pressure/length" );
 
   registerWrapper( viewKeyStruct::apertureToleranceString, &m_apertureTolerance )->
