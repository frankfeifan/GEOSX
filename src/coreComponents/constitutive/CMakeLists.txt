#
# Specify all headers
#
set( constitutive_headers
     ConstitutiveBase.hpp
     ConstitutiveManager.hpp
     ConstitutivePassThru.hpp
     ConstitutivePassThruHandler.hpp
     ExponentialRelation.hpp
     NullModel.hpp
     capillaryPressure/BrooksCoreyCapillaryPressure.hpp
     capillaryPressure/CapillaryPressureBase.hpp
     capillaryPressure/TableCapillaryPressure.hpp     
     capillaryPressure/VanGenuchtenCapillaryPressure.hpp
     capillaryPressure/capillaryPressureSelector.hpp
     capillaryPressure/layouts.hpp
     contact/ContactBase.hpp
     contact/ApertureTableContact.hpp
     contact/CoulombContact.hpp
     contact/ContactSelector.hpp
     fluid/BlackOilFluidBase.hpp	
     fluid/BlackOilFluid.hpp
     fluid/CompressibleSinglePhaseFluid.hpp
     fluid/DeadOilFluid.hpp
     fluid/MultiFluidBase.hpp
     fluid/MultiFluidUtils.hpp
     fluid/MultiPhaseMultiComponentFluid.hpp     
<<<<<<< HEAD
     fluid/PVTFunctions/BrineCO2DensityFunction.hpp
     fluid/PVTFunctions/BrineViscosityFunction.hpp
     fluid/PVTFunctions/CO2SolubilityFunction.hpp
     fluid/PVTFunctions/FenghourCO2ViscosityFunction.hpp
     fluid/PVTFunctions/BrineEnthalpyFunction.hpp
     fluid/PVTFunctions/BrineInternalEnergyFunction.hpp
     fluid/PVTFunctions/CO2EnthalpyFunction.hpp
     fluid/PVTFunctions/CO2InternalEnergyFunction.hpp
=======
     fluid/PVTOData.hpp
     fluid/PVTFunctions/BrineCO2Density.hpp
     fluid/PVTFunctions/BrineViscosity.hpp
     fluid/PVTFunctions/CO2Solubility.hpp
     fluid/PVTFunctions/FenghourCO2Viscosity.hpp
>>>>>>> 680dd0f4
     fluid/PVTFunctions/FlashModelBase.hpp
     fluid/PVTFunctions/PVTFunctionBase.hpp
     fluid/PVTFunctions/PVTFunctionHelpers.hpp
     fluid/PVTFunctions/SpanWagnerCO2Density.hpp
     fluid/ParticleFluid.hpp
     fluid/ParticleFluidBase.hpp
     fluid/ProppantSlurryFluid.hpp
     fluid/SingleFluidBase.hpp
     fluid/SlurryFluidBase.hpp
     fluid/layouts.hpp
     fluid/multiFluidSelector.hpp
     fluid/particleFluidSelector.hpp
     fluid/singleFluidSelector.hpp
     fluid/slurryFluidSelector.hpp
     permeability/CarmanKozenyPermeability.hpp
     permeability/ConstantPermeability.hpp
     permeability/ParallelPlatesPermeability.hpp
     permeability/PermeabilityBase.hpp
     permeability/StrainDependentPermeability.hpp
     permeability/ProppantPermeability.hpp     
     relativePermeability/BrooksCoreyBakerRelativePermeability.hpp
     relativePermeability/BrooksCoreyRelativePermeability.hpp
     relativePermeability/RelativePermeabilityBase.hpp
     relativePermeability/RelativePermeabilityInterpolators.hpp
     relativePermeability/TableRelativePermeability.hpp
     relativePermeability/VanGenuchtenBakerRelativePermeability.hpp
     relativePermeability/layouts.hpp
     relativePermeability/relativePermeabilitySelector.hpp
     solid/CompressibleSolid.hpp
     solid/ProppantSolid.hpp
     solid/CoupledSolidBase.hpp
     solid/CoupledSolid.hpp
     solid/Damage.hpp
     solid/DamageSpectral.hpp
     solid/DamageSpectralUtilities.hpp
     solid/DamageVolDev.hpp
     solid/DruckerPrager.hpp
     solid/DruckerPragerExtended.hpp
     solid/ModifiedCamClay.hpp
     solid/DelftEgg.hpp
     solid/ElasticIsotropic.hpp
     solid/ElasticIsotropicPressureDependent.hpp
     solid/ElasticTransverseIsotropic.hpp
     solid/ElasticOrthotropic.hpp
     solid/InvariantDecompositions.hpp
     solid/PorousSolid.hpp
     solid/PropertyConversions.hpp
     solid/SolidBase.hpp
     solid/SolidModelDiscretizationOps.hpp
     solid/SolidModelDiscretizationOpsFullyAnisotroipic.hpp
     solid/SolidModelDiscretizationOpsIsotropic.hpp
     solid/SolidModelDiscretizationOpsTransverseIsotropic.hpp
     solid/SolidModelDiscretizationOpsOrthotropic.hpp
     solid/TriaxialDriver.hpp
     solid/porosity/BiotPorosity.hpp
     solid/porosity/PorosityBase.hpp
     solid/porosity/PressurePorosity.hpp
     solid/porosity/ProppantPorosity.hpp
   )
#
# Specify all sources
#
set( constitutive_sources
     ConstitutiveBase.cpp
     ConstitutiveManager.cpp
     NullModel.cpp
     capillaryPressure/BrooksCoreyCapillaryPressure.cpp
     capillaryPressure/CapillaryPressureBase.cpp
     capillaryPressure/TableCapillaryPressure.cpp
     capillaryPressure/VanGenuchtenCapillaryPressure.cpp
     contact/ContactBase.cpp
     contact/ApertureTableContact.cpp     
     contact/CoulombContact.cpp
     fluid/CompressibleSinglePhaseFluid.cpp
<<<<<<< HEAD
     fluid/MultiPhaseMultiComponentFluid.cpp     
     fluid/PVTFunctions/BrineCO2DensityFunction.cpp
     fluid/PVTFunctions/BrineViscosityFunction.cpp 
     fluid/PVTFunctions/CO2SolubilityFunction.cpp
     fluid/PVTFunctions/FenghourCO2ViscosityFunction.cpp
     fluid/PVTFunctions/SpanWagnerCO2DensityFunction.cpp
     fluid/PVTFunctions/BrineEnthalpyFunction.cpp
     fluid/PVTFunctions/BrineInternalEnergyFunction.cpp
     fluid/PVTFunctions/CO2EnthalpyFunction.cpp
     fluid/PVTFunctions/CO2InternalEnergyFunction.cpp    
     fluid/PVTFunctions/UtilityFunctions.cpp
     fluid/SingleFluidBase.cpp
=======
     fluid/BlackOilFluidBase.cpp
     fluid/BlackOilFluid.cpp
     fluid/DeadOilFluid.cpp
>>>>>>> 680dd0f4
     fluid/MultiFluidBase.cpp
     fluid/MultiPhaseMultiComponentFluid.cpp
     fluid/PVTOData.cpp
     fluid/PVTFunctions/BrineCO2Density.cpp
     fluid/PVTFunctions/BrineViscosity.cpp
     fluid/PVTFunctions/CO2Solubility.cpp
     fluid/PVTFunctions/FenghourCO2Viscosity.cpp
     fluid/PVTFunctions/SpanWagnerCO2Density.cpp
     fluid/PVTFunctions/PVTFunctionHelpers.cpp     
     fluid/ParticleFluid.cpp              
     fluid/ParticleFluidBase.cpp
     fluid/ProppantSlurryFluid.cpp
     fluid/SingleFluidBase.cpp
     fluid/SlurryFluidBase.cpp
     permeability/CarmanKozenyPermeability.cpp
     permeability/ConstantPermeability.cpp
     permeability/ParallelPlatesPermeability.cpp
     permeability/PermeabilityBase.cpp
     permeability/StrainDependentPermeability.cpp
     permeability/ProppantPermeability.cpp
     relativePermeability/BrooksCoreyBakerRelativePermeability.cpp
     relativePermeability/BrooksCoreyRelativePermeability.cpp
     relativePermeability/RelativePermeabilityBase.cpp
     relativePermeability/TableRelativePermeability.cpp        
     relativePermeability/VanGenuchtenBakerRelativePermeability.cpp
     solid/CompressibleSolid.cpp
     solid/CoupledSolidBase.cpp
     solid/ProppantSolid.cpp
     solid/Damage.cpp
     solid/DamageSpectral.cpp
     solid/DamageVolDev.cpp
     solid/DruckerPrager.cpp
     solid/DruckerPragerExtended.cpp
     solid/ModifiedCamClay.cpp
     solid/DelftEgg.cpp
     solid/ElasticIsotropic.cpp
     solid/ElasticIsotropicPressureDependent.cpp
     solid/ElasticTransverseIsotropic.cpp
     solid/ElasticOrthotropic.cpp
     solid/PorousSolid.cpp
     solid/SolidBase.cpp
     solid/TriaxialDriver.cpp
     solid/porosity/BiotPorosity.cpp
     solid/porosity/PorosityBase.cpp
     solid/porosity/PressurePorosity.cpp
     solid/porosity/ProppantPorosity.cpp
   )

set( dependencyList events dataRepository functions )

if( ENABLE_PVTPackage )
    set( constitutive_headers
         ${constitutive_headers}
         fluid/CompositionalMultiphaseFluid.hpp
         )

    set( constitutive_sources
         ${constitutive_sources}
         fluid/CompositionalMultiphaseFluid.cpp
         )
       
    add_subdirectory( PVTPackage )

    set( dependencyList ${dependencyList} PVTPackage )
endif()

if ( ENABLE_CUDA )
  set( dependencyList ${dependencyList} cuda )
endif()

blt_add_library( NAME       constitutive
                 SOURCES    ${constitutive_sources}
                 HEADERS    ${constitutive_headers}
                 DEPENDS_ON ${dependencyList}
                 OBJECT     ${GEOSX_BUILD_OBJ_LIBS}
               )
               
target_include_directories( constitutive PUBLIC ${CMAKE_SOURCE_DIR}/coreComponents )

add_subdirectory( unitTests )

geosx_add_code_checks( PREFIX constitutive 
                       EXCLUDES PVTPackage )<|MERGE_RESOLUTION|>--- conflicted
+++ resolved
@@ -25,22 +25,11 @@
      fluid/MultiFluidBase.hpp
      fluid/MultiFluidUtils.hpp
      fluid/MultiPhaseMultiComponentFluid.hpp     
-<<<<<<< HEAD
-     fluid/PVTFunctions/BrineCO2DensityFunction.hpp
-     fluid/PVTFunctions/BrineViscosityFunction.hpp
-     fluid/PVTFunctions/CO2SolubilityFunction.hpp
-     fluid/PVTFunctions/FenghourCO2ViscosityFunction.hpp
-     fluid/PVTFunctions/BrineEnthalpyFunction.hpp
-     fluid/PVTFunctions/BrineInternalEnergyFunction.hpp
-     fluid/PVTFunctions/CO2EnthalpyFunction.hpp
-     fluid/PVTFunctions/CO2InternalEnergyFunction.hpp
-=======
      fluid/PVTOData.hpp
      fluid/PVTFunctions/BrineCO2Density.hpp
      fluid/PVTFunctions/BrineViscosity.hpp
      fluid/PVTFunctions/CO2Solubility.hpp
      fluid/PVTFunctions/FenghourCO2Viscosity.hpp
->>>>>>> 680dd0f4
      fluid/PVTFunctions/FlashModelBase.hpp
      fluid/PVTFunctions/PVTFunctionBase.hpp
      fluid/PVTFunctions/PVTFunctionHelpers.hpp
@@ -115,24 +104,9 @@
      contact/ApertureTableContact.cpp     
      contact/CoulombContact.cpp
      fluid/CompressibleSinglePhaseFluid.cpp
-<<<<<<< HEAD
-     fluid/MultiPhaseMultiComponentFluid.cpp     
-     fluid/PVTFunctions/BrineCO2DensityFunction.cpp
-     fluid/PVTFunctions/BrineViscosityFunction.cpp 
-     fluid/PVTFunctions/CO2SolubilityFunction.cpp
-     fluid/PVTFunctions/FenghourCO2ViscosityFunction.cpp
-     fluid/PVTFunctions/SpanWagnerCO2DensityFunction.cpp
-     fluid/PVTFunctions/BrineEnthalpyFunction.cpp
-     fluid/PVTFunctions/BrineInternalEnergyFunction.cpp
-     fluid/PVTFunctions/CO2EnthalpyFunction.cpp
-     fluid/PVTFunctions/CO2InternalEnergyFunction.cpp    
-     fluid/PVTFunctions/UtilityFunctions.cpp
-     fluid/SingleFluidBase.cpp
-=======
      fluid/BlackOilFluidBase.cpp
      fluid/BlackOilFluid.cpp
      fluid/DeadOilFluid.cpp
->>>>>>> 680dd0f4
      fluid/MultiFluidBase.cpp
      fluid/MultiPhaseMultiComponentFluid.cpp
      fluid/PVTOData.cpp
