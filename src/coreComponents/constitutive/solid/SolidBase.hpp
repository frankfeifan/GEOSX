/*
 * ------------------------------------------------------------------------------------------------------------
 * SPDX-License-Identifier: LGPL-2.1-only
 *
 * Copyright (c) 2018-2019 Lawrence Livermore National Security LLC
 * Copyright (c) 2018-2019 The Board of Trustees of the Leland Stanford Junior University
 * Copyright (c) 2018-2019 Total, S.A
 * Copyright (c) 2019-     GEOSX Contributors
 * All right reserved
 *
 * See top level LICENSE, COPYRIGHT, CONTRIBUTORS, NOTICE, and ACKNOWLEDGEMENTS files for details.
 * ------------------------------------------------------------------------------------------------------------
 */


/**
 * @file SolidBase.hpp
 */

#ifndef GEOSX_CONSTITUTIVE_SOLID_SOLIDBASE_HPP_
#define GEOSX_CONSTITUTIVE_SOLID_SOLIDBASE_HPP_

#include "constitutive/ConstitutiveBase.hpp"
#include "LvArray/src/tensorOps.hpp"

namespace geosx
{
namespace constitutive
{

/**
 * @brief Base class for all solid constitutive kernel wrapper classes.
 *
 * The responsibility of this base is to:
 *
 * 1) Contain views to state and parameter data for solid models.
 * 2) Specify an interface for state update functions.
 *
 * In general, the ArrayView data in the wrapper is specified to be of type
 * "arrayView<T> const" or "arrayView<T const> const". The "const-ness"
 * of the data indicates whether it is a parameter" or a state variable,
 * with the parameters being "T const" and state variables being "T".
 *
 * @note
 * If an allocation occurs on the underlying Array after a KernelWrapper is created,
 * then the ArrayView members of that KernelWrapper are silently invalid.
 */
class SolidBaseUpdates
{
protected:
  /**
   * @brief constructor
   * @param[in] newStress The new stress data from the constitutive model class.
   * @param[in] oldStress The old stress data from the constitutive model class.
   */
  SolidBaseUpdates( arrayView3d< real64, solid::STRESS_USD > const & newStress,
                    arrayView3d< real64, solid::STRESS_USD > const & oldStress):
    m_newStress( newStress ),
    m_oldStress( oldStress )
  {}

  /// Deleted default constructor
  SolidBaseUpdates() = delete;

  /**
   * @brief Copy Constructor
   * @param source Object to copy
   */
  SolidBaseUpdates( SolidBaseUpdates const & source ) = default;

  /**
   * @brief Move Constructor
   * @param source Object to move resources from
   */
  SolidBaseUpdates( SolidBaseUpdates && source ) = default;

  /// Deleted copy assignment operator
  SolidBaseUpdates & operator=( SolidBaseUpdates const & ) = delete;

  /// Deleted move assignment operator
  SolidBaseUpdates & operator=( SolidBaseUpdates && ) =  delete;

  /**
   * @brief Save history variables in preparation for next timestep.
   *
   * Most nonlinear models use state variables at the previous
   * timestep in the stress integration.  The newly computed state, however, is
   * not "correct" until the global Newton iterations in the solid solver converge,
   * so that all quadrature points are jointly in equilibrium. Once this occurs, we
   * can save the correct state in preparation for a new timestep.
   *
   * As a side benefit, in the event convergence fails and we need to do a rewind,
   * no action is required to reset the state as long as this function has not been called.
   *
   * @param[in] k Element index.
   * @param[in] q Quadrature point index.
   */
  GEOSX_HOST_DEVICE
  virtual void saveConvergedState()
  {
    m_oldStress.setValues< serialPolicy >( m_newStress );
  }
  
  /**
   * @brief Helper to save point stress back to m_newStress array
   *
   * This is mostly defined for improving code readability.
   *
   * @param[in] k Element index.
   * @param[in] q Quadrature point index.
   * @param[in] stress Stress to be save to m_newStress[k][q]
   */
  GEOSX_HOST_DEVICE inline
  void saveStress( localIndex const k,
                   localIndex const q,
                   real64 ( & stress )[6])
  {
    LvArray::tensorOps::copy< 6 >( m_newStress[k][q], stress );
  }
  
public:

  /// A reference the current material stress at quadrature points.
  arrayView3d< real64, solid::STRESS_USD > const m_newStress;
  
  /// A reference the previous material stress at quadrature points.
  arrayView3d< real64, solid::STRESS_USD > const m_oldStress;
    
  /**
   * @name Update Interfaces: Stress and Stiffness
   *
   * We define a variety of interfaces for constitutive models using different
   * strain theories.  Derived classes only need to implement the subset of interfaces
   * most relevant to them.
   *
   * This group of interfaces returns stress and stiffness simultaneously, and
   * are most useful for implicit finite element formulations.
   */
  ///@{
  
  /**
   * @brief Small strain update.
   *
   * @param[in] k Element index.
   * @param[in] q Quadrature point index.
   * @param[in] strainIncrement Strain increment in Voight notation (linearized strain)
   * @param[out] stress New stress value (Cauchy stress)
   * @param[out] stiffness New tangent stiffness value
   */
  GEOSX_HOST_DEVICE
  virtual void smallStrainUpdate( localIndex const k,
                                  localIndex const q,
                                  real64 const ( & strainIncrement )[6],
                                  real64 ( & stress )[6],
                                  real64 ( & stiffness )[6][6] )
  {
    GEOSX_UNUSED_VAR(k);
    GEOSX_UNUSED_VAR(q);
    GEOSX_UNUSED_VAR(strainIncrement);
    GEOSX_UNUSED_VAR(stress);
    GEOSX_UNUSED_VAR(stiffness);
    GEOSX_ERROR("smallStrainUpdate() not implemented for this model");
  }
  
  /**
   * @brief Small strain, stateless update.
   *
   * @param[in] k Element index.
   * @param[in] q Quadrature point index.
   * @param[in] totalStrain Total strain in Voight notation (linearized strain)
   * @param[out] stress New stress value (Cauchy stress)
   * @param[out] stiffness New tangent stiffness value
   */
  GEOSX_HOST_DEVICE
  virtual void smallStrainNoStateUpdate( localIndex const k,
                                         localIndex const q,
                                         real64 const ( & totalStrain )[6],
                                         real64 ( & stress )[6],
                                         real64 ( & stiffness )[6][6] )
  {
    GEOSX_UNUSED_VAR(k);
    GEOSX_UNUSED_VAR(q);
    GEOSX_UNUSED_VAR(totalStrain);
    GEOSX_UNUSED_VAR(stress);
    GEOSX_UNUSED_VAR(stiffness);
    GEOSX_ERROR("smallStrainNoStateUpdate() not implemented for this model");
  }
  
  /**
   * @brief Hypo update (small strain, large rotation).
   *
   * The base class uses a call to the small strain update, followed by
   * a rotation correction using the Hughes-Winget incrementally objective
   * algorithm.  One can imagine the material deforming in small strain, but in
   * a reference frame that rotates to track the body's local rotation.  This
   * provides a convenient way to extend small strain models to a finite rotation
   * regime.  From the assumption of small deformations, the Cauchy stress and
   * Kirchoff stress are approximately equal (det F ~ 1).
   *
   * Note that if the derived class has tensorial state variables (beyond the
   * stress itself) care must be taken to rotate these as well.
   *
   * We use a post-rotation of the new stress (as opposed to pre-rotation of the old stress)
   * as we don't have to unrotate the old stress in the event a rewind is required.
   * We do not post-rotate the stiffness tensor, which is an approximation, but
   * should be sufficient for small rotation increments.
   *
   * This method does not work for anisotropic properties or yield functions
   * (without some care) and a co-rotational formulation should be considered instead.
   *
   * @param[in] k The element index.
   * @param[in] q The quadrature point index.
   * @param[in] Ddt The incremental deformation tensor (rate of deformation tensor * dt)
   * @param[in] Rot The incremental rotation tensor
   * @param[out] stress New stress value (Cauchy stress)
   * @param[out] stiffness New stiffness value
   */
  GEOSX_HOST_DEVICE
  virtual void hypoUpdate( localIndex const k,
                           localIndex const q,
                           real64 const ( &Ddt )[6],
                           real64 const ( &Rot )[3][3],
                           real64 ( & stress )[6],
                           real64 ( & stiffness )[6][6] )
  {
    smallStrainUpdate( k, q, Ddt, stress, stiffness );
    
    real64 temp[6];
    LvArray::tensorOps::AikSymBklAjl< 3 >( temp, Rot, m_newStress[ k ][ q ] );
    LvArray::tensorOps::copy< 6 >( stress, temp );
    saveStress( k, q, stress);
  }
  
  /**
   * @brief Hyper update (large deformation).
   *
   * This version provides an interface for fully-general, large-deformation
   * models.  The input strain measure is the deformation gradient minus the identity.
   * The output is the Cauchy stress (true stress in the deformed configuration) to be
   * consistent with the previous interfaces.  The stiffness is similarly the
   * stiffness in the deformed configuration.
   *
   * @note: This interface is currently a placeholder and has not been extensively
   * tested.
   *
   * @param[in] k The element index.
   * @param[in] q The quadrature point index.
   * @param[in] FmI Deformation gradient minus identity (F-I)
   * @param[out] stress New stress value (Cauchy stress)
   * @param[out] stiffness New stiffness value
   */
   // TODO: confirm stress and strain measures we want to use
  GEOSX_HOST_DEVICE
  virtual void hyperUpdate( localIndex const k,
                            localIndex const q,
                            real64 const ( & FminusI )[3][3],
                            real64 ( & stress )[6],
                            real64 ( & stiffness )[6][6] )
  {
    GEOSX_UNUSED_VAR(k);
    GEOSX_UNUSED_VAR(q);
    GEOSX_UNUSED_VAR(FminusI);
    GEOSX_UNUSED_VAR(stress);
    GEOSX_UNUSED_VAR(stiffness);
    GEOSX_ERROR("hyperUpdate() not implemented for this model");
  }
  
  ///@}
  /**
   * @name Update Interfaces: Stress-Only
   *
   * We define a variety of interfaces for constitutive models using different
   * strain theories.  Derived classes only need to implement the subset of interfaces
   * most relevant to them.
   *
   * This group of interfaces returns stress only, with no stiffness, and
   * are most useful for explicit finite element formulations.
   *
   * @note
   * The base class versions implement a naive call to the versions
   * of the updates that returns both stress and stiffness, and then discards
   * the stiffness.  Derived classes can implement an optimized version to
   * avoid extranenous work, but we delegate this detail to them.
   */
  ///@{
  
  /**
   * @brief Small strain update, returning only stress.
   *
   * @param[in] k Element index.
   * @param[in] q Quadrature point index.
   * @param[in] strainIncrement Strain increment in Voight notation (linearized strain)
   * @param[out] stress New stress value (Cauchy stress)
   * @param[out] stiffness New tangent stiffness value
   */
  GEOSX_HOST_DEVICE
  virtual void smallStrainUpdate( localIndex const k,
                                  localIndex const q,
                                  real64 const ( & strainIncrement )[6],
                                  real64 ( & stress )[6])
  {
    real64 discard[6][6];
    smallStrainUpdate( k, q, strainIncrement, stress, discard );
  }
  
  /**
   * @brief Small strain, stateless update, returning only stress.
   *
   * @param[in] k Element index.
   * @param[in] q Quadrature point index.
   * @param[in] totalStrain total strain in Voight notation (linearized strain)
   * @param[out] stress New stress value (Cauchy stress)
   * @param[out] stiffness New tangent stiffness value
   */
  GEOSX_HOST_DEVICE
  virtual void smallStrainNoStateUpdate( localIndex const k,
                                         localIndex const q,
                                         real64 const ( & totalStrain )[6],
                                         real64 ( & stress )[6])
  {
    real64 discard[6][6];
    smallStrainNoStateUpdate( k, q, totalStrain, stress, discard );
  }
  
  /**
   * @brief Hypo update, returning only stress
   *
   * @param[in] k The element index.
   * @param[in] q The quadrature point index.
   * @param[in] Ddt The incremental deformation tensor (rate of deformation tensor * dt)
   * @param[in] Rot The incremental rotation tensor
   * @param[out] stress New stress value (Cauchy stress)
   */
  GEOSX_HOST_DEVICE
  virtual void hypoUpdate( localIndex const k,
                           localIndex const q,
                           real64 const ( &Ddt )[6],
                           real64 const ( &Rot )[3][3],
                           real64 ( & stress )[6])
  {
    real64 discard[6][6];
    hypoUpdate( k, q, Ddt, Rot, stress, discard );
  }
  
  /**
   * @brief Hyper update, returning only stresses.
   *
   * @param[in] k The element index.
   * @param[in] q The quadrature point index.
   * @param[in] FmI Deformation gradient minus identity (F-I)
   * @param[out] stress New stress value (Cauchy stress)
   */
  GEOSX_HOST_DEVICE
  virtual void hyperUpdate( localIndex const k,
                            localIndex const q,
                            real64 const ( & FminusI )[3][3],
                            real64 ( & stress )[6] )
  {
    real64 discard[6][6];
    hyperUpdate( k, q, FminusI, stress, discard );
  }
  
  ///@}
  

  /**
   * @brief Return the stiffness at a given element (small-strain interface)
   *
   * @note If the material model has a strain-dependent material stiffness (e.g.
   * any plasticity, damage, or nonlinear elastic model) then this interface will
   * not work.  Users should instead use one of the interfaces where a strain
   * tensor is provided as input.
   *
   * @note Given the limitations above, this function may be removed from the
   * public interface in the future.  Direct use in physics
   * solvers is discouraged.
   *
   * @param k the element number
   * @param stiffness the stiffness array
   */
  GEOSX_HOST_DEVICE
  virtual void getElasticStiffness( localIndex const k, real64 ( & stiffness )[6][6] ) const
  {
    GEOSX_UNUSED_VAR(k);
    GEOSX_UNUSED_VAR(stiffness);
    GEOSX_ERROR("getElasticStiffness() not implemented for this model");
  }

  /**
   * @brief Return the current elastic strain at a given material point (small-strain interface)
   *
   * @param k the element inex
   * @param q the quadrature index
   * @param elasticStrain the current elastic strain
   */
  GEOSX_HOST_DEVICE
  virtual void getElasticStrain( localIndex const k,
                                 localIndex const q,
                                 real64 ( & elasticStrain )[6] ) const
  {
    GEOSX_UNUSED_VAR(k);
    GEOSX_UNUSED_VAR(q);
    GEOSX_UNUSED_VAR(elasticStrain);
    GEOSX_ERROR("getElasticStrain() not implemented for this model");
  }
  
  
  //////////////// "LEGACY" INTERFACE BELOW -- TO REVISIT ////////////////////////
  
  /**
   * accessor to return the stiffness at a given element
   * @param k the element number
   * @param c the stiffness array
   */
  GEOSX_HOST_DEVICE
  virtual void GetStiffness( localIndex const k, real64 ( &c )[6][6] ) const
  {
    GEOSX_UNUSED_VAR(k);
    GEOSX_UNUSED_VAR(c);
    GEOSX_ERROR("SolidBase::GetStiffness() not implemented");
  }

  /**
   * @brief Calculate stress using input generated under small strain
   *        assumptions.
   * @param[in] k The element index.
   * @param[in] voigtStrain The total strain tensor in Voigt notation.
   * @param[out] stress Pointer to the stress data in Voigt notation.
   */
  GEOSX_HOST_DEVICE
  virtual void SmallStrainNoState( localIndex const k,
                                   real64 const ( &voigtStrain )[ 6 ],
                                   real64 ( &stress )[ 6 ] ) const
  {
    GEOSX_UNUSED_VAR(k);
    GEOSX_UNUSED_VAR(voigtStrain);
    GEOSX_UNUSED_VAR(stress);
    GEOSX_ERROR("SolidBase::SmallStrainNoState not implemented");
  }

  /**
   * @brief Update the constitutive state using input generated under small
   *        strain assumptions.
   * @param[in] k The element index.
   * @param[in] q The quadrature point index.
   * @param[in] voigtStrainIncrement The increment in strain expressed in Voigt
   *                                 notation.
   */
  GEOSX_HOST_DEVICE
  virtual void SmallStrain( localIndex const k,
                            localIndex const q,
                            real64 const ( &voigtStrainInc )[ 6 ] ) const
  {
    GEOSX_UNUSED_VAR(k);
    GEOSX_UNUSED_VAR(q);
    GEOSX_UNUSED_VAR(voigtStrainInc);
    GEOSX_ERROR("SolidBase::SmallStrain not implemented");
  }

  /**
   * @brief Hypoelastic update to the constitutive state using input generated
   *        under finite strain assumptions.
   * @param[in] k The element index.
   * @param[in] q The quadrature point index.
   * @param[in] Ddt The incremental deformation tensor
   *                (rate of deformation tensor * dt)
   * @param[in] Rot The incremental rotation tensor
   */
  GEOSX_HOST_DEVICE
  virtual void HypoElastic( localIndex const k,
                            localIndex const q,
                            real64 const ( &Ddt )[ 6 ],
                            real64 const ( &Rot )[ 3 ][ 3 ] ) const
  {
    GEOSX_UNUSED_VAR(k);
    GEOSX_UNUSED_VAR(q);
    GEOSX_UNUSED_VAR(Ddt);
    GEOSX_UNUSED_VAR(Rot);
    GEOSX_ERROR("SolidBase::HypoElastic not implemented");
  }

  /**
   * @brief Hyper-elastic stress update
   * @param[in] k The element index.
   * @param[in] FmI The deformation gradient minus Identity
   * @param[out] stress Pointer to the stress data in Voigt notation.
   */
  GEOSX_HOST_DEVICE
  virtual void HyperElastic( localIndex const k,
                             real64 const (&FmI)[3][3],
                             real64 ( &stress )[ 6 ] ) const
  {
    GEOSX_UNUSED_VAR(k);
    GEOSX_UNUSED_VAR(FmI);
    GEOSX_UNUSED_VAR(stress);
    GEOSX_ERROR("SolidBase::HyperElastic() not implemented");
  }

  /**
   * @brief Hyper-elastic state update
   * @param[in] k The element index.
   * @param[in] q The quadrature point index.
   * @param[in] FmI The deformation gradient minus Identity
   */
  GEOSX_HOST_DEVICE
  virtual void HyperElastic( localIndex const k,
                             localIndex const q,
                             real64 const (&FmI)[3][3] ) const
  {
    GEOSX_UNUSED_VAR(k);
    GEOSX_UNUSED_VAR(q);
    GEOSX_UNUSED_VAR(FmI);
    GEOSX_ERROR("SolidBase::HyperElastic() not implemented");
  }
  
  
  ///////////////////// end "legacy" interface //////////////////////////////

};


/**
 * @class SolidBase
 * This class serves as the base class for solid constitutive models.
 */
class SolidBase : public constitutive::ConstitutiveBase
{
public:
  /**
   * @brief Constructor
   * @param name Name of the SolidBase object in the repository.
   * @param parent The parent group of the SolidBase object.
   */
  SolidBase( string const & name,
             Group * const parent );

  /**
   * Destructor
   */
  virtual ~SolidBase() override;

  virtual void allocateConstitutiveData( dataRepository::Group * const parent,
                                         localIndex const numConstitutivePointsPerParentIndex ) override;
  
  struct viewKeyStruct : public ConstitutiveBase::viewKeyStruct
  {
    static constexpr auto stressString = "stress";
    static constexpr auto densityString  = "density";
    static constexpr auto defaultDensityString  = "defaultDensity";
  };

  /**
   * @name Accessors
   */
  ///@{

  /// Non-const/mutable accessor for stress
  arrayView3d< real64, solid::STRESS_USD > const & getStress()
  {
    return m_newStress;
  }

  /// Const/non-mutable accessor for stress
  arrayView3d< real64 const, solid::STRESS_USD > const & getStress() const
  {
    return m_newStress;
  }

  /// Non-const/Mutable accessor for density.
  arrayView2d< real64 > const & getDensity()
  {
    return m_density;
  }

  /// Const/non-mutable accessor for density
  arrayView2d< real64 const > const & getDensity() const
  {
    return m_density;
  }
  
  ///@}

protected:
<<<<<<< HEAD
  /// The current stress at a quadrature point (i.e. at timestep n, global newton iteration k)
  array3d< real64, solid::STRESS_PERMUTATION > m_newStress;
  
  /// The previous stress at a quadrature point (i.e. at timestep (n-1))
  array3d< real64, solid::STRESS_PERMUTATION > m_oldStress;
   
  /// The material density at a quadrature point.
  array2d< real64 > m_density;
   
  /// The default density for new allocations.
  real64 m_defaultDensity = 0;
   
  /// band-aid fix...going to have to remove this after we clean up
  /// initialization for constitutive models.
  bool m_postProcessed = false;
=======
  virtual void PostProcessInput() override;

  /// The default density for new allocations.
  real64 m_defaultDensity = 0;

  /// The material density at a quadrature point.
  array2d< real64 > m_density;

  /// The material stress at a quadrature point.

  array3d< real64, solid::STRESS_PERMUTATION > m_stress;
>>>>>>> 181c7587
};

} // namespace constitutive
} // namespace geosx

#endif /* GEOSX_CONSTITUTIVE_SOLID_SOLIDBASE_HPP_ */<|MERGE_RESOLUTION|>--- conflicted
+++ resolved
@@ -581,7 +581,9 @@
   ///@}
 
 protected:
-<<<<<<< HEAD
+
+  virtual void PostProcessInput() override;
+
   /// The current stress at a quadrature point (i.e. at timestep n, global newton iteration k)
   array3d< real64, solid::STRESS_PERMUTATION > m_newStress;
   
@@ -597,19 +599,6 @@
   /// band-aid fix...going to have to remove this after we clean up
   /// initialization for constitutive models.
   bool m_postProcessed = false;
-=======
-  virtual void PostProcessInput() override;
-
-  /// The default density for new allocations.
-  real64 m_defaultDensity = 0;
-
-  /// The material density at a quadrature point.
-  array2d< real64 > m_density;
-
-  /// The material stress at a quadrature point.
-
-  array3d< real64, solid::STRESS_PERMUTATION > m_stress;
->>>>>>> 181c7587
 };
 
 } // namespace constitutive
