/*
 * ------------------------------------------------------------------------------------------------------------
 * SPDX-License-Identifier: LGPL-2.1-only
 *
 * Copyright (c) 2018-2019 Lawrence Livermore National Security LLC
 * Copyright (c) 2018-2019 The Board of Trustees of the Leland Stanford Junior University
 * Copyright (c) 2018-2019 Total, S.A
 * Copyright (c) 2019-     GEOSX Contributors
 * All right reserved
 *
 * See top level LICENSE, COPYRIGHT, CONTRIBUTORS, NOTICE, and ACKNOWLEDGEMENTS files for details.
 * ------------------------------------------------------------------------------------------------------------
 */

/**
 *  @file LinearElasticAnisotropic.hpp
 */

#ifndef GEOSX_CONSTITUTIVE_SOLID_LINEARELASTICANISOTROPIC_HPP_
#define GEOSX_CONSTITUTIVE_SOLID_LINEARELASTICANISOTROPIC_HPP_
#include "SolidBase.hpp"
#include "constitutive/ExponentialRelation.hpp"
#include "LvArray/src/tensorOps.hpp"

namespace geosx
{


namespace constitutive
{


/**
 * @class LinearElasticAnisotropicUpdates
 *
 * Class to provide fully anisotropic material updates that may be called from
 * a kernel function.
 *
 */
class LinearElasticAnisotropicUpdates : public SolidBaseUpdates
{
public:

  /**
   * @brief Constructor
   * @param [in] C The Voigt stiffness tensor
   * @param[in] stress The ArrayView holding the stress data for each quadrature
   *                   point.
   */
  LinearElasticAnisotropicUpdates( arrayView3d< real64 const, solid::STIFFNESS_USD > const & C,
                                   arrayView3d< real64, solid::STRESS_USD > const & stress ):
    SolidBaseUpdates( stress ),
    m_stiffnessView( C )
  {}

  /// Deleted default constructor
  LinearElasticAnisotropicUpdates() = delete;

  /// Default copy constructor
  LinearElasticAnisotropicUpdates( LinearElasticAnisotropicUpdates const & ) = default;

  /// Default move constructor
  LinearElasticAnisotropicUpdates( LinearElasticAnisotropicUpdates && ) = default;

  /// Deleted copy assignment operator
  LinearElasticAnisotropicUpdates & operator=( LinearElasticAnisotropicUpdates const & ) = delete;

  /// Deleted move assignment operator
  LinearElasticAnisotropicUpdates & operator=( LinearElasticAnisotropicUpdates && ) =  delete;
                            
  GEOSX_HOST_DEVICE
  virtual void SmallStrainNoState( localIndex const k,
                                   real64 const ( &voigtStrain )[ 6 ],
                                   real64 ( &stress )[ 6 ] ) const override final;

  GEOSX_HOST_DEVICE
  virtual void SmallStrain( localIndex const k,
                            localIndex const q,
                            real64 const ( &voigtStrainInc )[ 6 ] ) const override final;

  GEOSX_HOST_DEVICE
  virtual void HypoElastic( localIndex const k,
                            localIndex const q,
                            real64 const ( &Ddt )[ 6 ],
                            real64 const ( &Rot )[ 3 ][ 3 ] ) const override final;

<<<<<<< HEAD
=======
  GEOSX_HOST_DEVICE
  virtual void HyperElastic( localIndex const k,
                             real64 const (&FmI)[3][3],
                             real64 ( &stress )[ 6 ] ) const override final;

  GEOSX_HOST_DEVICE
  virtual void HyperElastic( localIndex const k,
                             localIndex const q,
                             real64 const (&FmI)[3][3] ) const override final;


>>>>>>> 01e4fe48
  /**
   * accessor to return the stiffness at a given element
   * @param k the element number
   * @param c the stiffness array
   */
  GEOSX_HOST_DEVICE inline
  virtual void GetStiffness( localIndex const k, real64 (& c)[6][6] ) const override final
  {
    LvArray::tensorOps::copy< 6, 6 >( c, m_stiffnessView[ k ] );
  }

  /// A reference to the ArrayView holding the Voigt Stiffness tensor in each
  /// element.
  arrayView3d< real64 const, solid::STIFFNESS_USD > const m_stiffnessView;
};

GEOSX_FORCE_INLINE
GEOSX_HOST_DEVICE
void
LinearElasticAnisotropicUpdates::
  SmallStrainNoState( localIndex const k,
                      real64 const ( &voigtStrain )[ 6 ],
                      real64 ( & stress )[ 6 ] ) const
{
  for( localIndex i=0; i<6; ++i )
  {
    for( localIndex j=0; j<6; ++j )
    {
      stress[i] = stress[i] + m_stiffnessView( k, i, j ) * voigtStrain[j];
    }
  }
}


GEOSX_HOST_DEVICE
GEOSX_FORCE_INLINE
void
LinearElasticAnisotropicUpdates::
  SmallStrain( localIndex const k,
               localIndex const q,
               real64 const ( &voigtStrainInc )[ 6 ] ) const
{
  LvArray::tensorOps::plusAijBj< 6, 6 >( m_stress[ k ][ q ], m_stiffnessView[ k ], voigtStrainInc );
}

GEOSX_HOST_DEVICE
GEOSX_FORCE_INLINE
void
LinearElasticAnisotropicUpdates::
  HypoElastic( localIndex const k,
               localIndex const q,
               real64 const ( &Ddt )[ 6 ],
               real64 const ( &Rot )[ 3 ][ 3 ] ) const
{
<<<<<<< HEAD
  constexpr localIndex map[6] = { 0, 2, 5, 4, 3, 1 };

=======
>>>>>>> 01e4fe48
  for( localIndex j=0; j<3; ++j )
  {
    m_stress( k, q, 0 ) = m_stress( k, q, 0 ) + m_stiffnessView( k, 0, j ) * Ddt[ j ];
    m_stress( k, q, 1 ) = m_stress( k, q, 1 ) + m_stiffnessView( k, 1, j ) * Ddt[ j ];
    m_stress( k, q, 2 ) = m_stress( k, q, 2 ) + m_stiffnessView( k, 2, j ) * Ddt[ j ];
    m_stress( k, q, 3 ) = m_stress( k, q, 3 ) + m_stiffnessView( k, 3, j ) * Ddt[ j ];
    m_stress( k, q, 4 ) = m_stress( k, q, 4 ) + m_stiffnessView( k, 4, j ) * Ddt[ j ];
    m_stress( k, q, 5 ) = m_stress( k, q, 5 ) + m_stiffnessView( k, 5, j ) * Ddt[ j ];
  }

  for( localIndex j=3; j<6; ++j )
  {
    m_stress( k, q, 0 ) = m_stress( k, q, 0 ) + m_stiffnessView( k, 0, j ) * 2 * Ddt[ j ];
    m_stress( k, q, 1 ) = m_stress( k, q, 1 ) + m_stiffnessView( k, 1, j ) * 2 * Ddt[ j ];
    m_stress( k, q, 2 ) = m_stress( k, q, 2 ) + m_stiffnessView( k, 2, j ) * 2 * Ddt[ j ];
    m_stress( k, q, 3 ) = m_stress( k, q, 3 ) + m_stiffnessView( k, 3, j ) * 2 * Ddt[ j ];
    m_stress( k, q, 4 ) = m_stress( k, q, 4 ) + m_stiffnessView( k, 4, j ) * 2 * Ddt[ j ];
    m_stress( k, q, 5 ) = m_stress( k, q, 5 ) + m_stiffnessView( k, 5, j ) * 2 * Ddt[ j ];
  }

  real64 temp[ 6 ];
  LvArray::tensorOps::AikSymBklAjl< 3 >( temp, Rot, m_stress[ k ][ q ] );
  LvArray::tensorOps::copy< 6 >( m_stress[ k ][ q ], temp );
}

<<<<<<< HEAD
=======
GEOSX_HOST_DEVICE
GEOSX_FORCE_INLINE
void
LinearElasticAnisotropicUpdates::
  HyperElastic( localIndex const GEOSX_UNUSED_PARAM( k ),
                real64 const (&GEOSX_UNUSED_PARAM( FmI ))[3][3],
                real64 ( & )[ 6 ] ) const
{
  GEOSX_ERROR( "LinearElasticAnisotropicKernelWrapper::HyperElastic() is not implemented!" );
}

GEOSX_HOST_DEVICE
GEOSX_FORCE_INLINE
void
LinearElasticAnisotropicUpdates::
  HyperElastic( localIndex const GEOSX_UNUSED_PARAM( k ),
                localIndex const GEOSX_UNUSED_PARAM( q ),
                real64 const (&GEOSX_UNUSED_PARAM( FmI ))[3][3] ) const
{
  GEOSX_ERROR( "LinearElasticAnisotropicKernelWrapper::HyperElastic() is not implemented!" );
}

>>>>>>> 01e4fe48
/**
 * @class LinearElasticAnisotropic
 *
 * Class to provide a linear elastic anisotropic material response.
 */
class LinearElasticAnisotropic : public SolidBase
{
public:
  /// @typedef Alias for LinearElasticAnisotropicUpdates
  using KernelWrapper = LinearElasticAnisotropicUpdates;

  /**
   * @brief constructor
   * @param[in]name name of the instance in the catalog
   * @param[in]parent the group which contains this instance
   */
  LinearElasticAnisotropic( string const & name, Group * const parent );

  /**
   * Destructor
   */
  virtual ~LinearElasticAnisotropic() override;

  virtual void
  DeliverClone( string const & name,
                Group * const parent,
                std::unique_ptr< ConstitutiveBase > & clone ) const override;

  virtual void AllocateConstitutiveData( dataRepository::Group * const parent,
                                         localIndex const numConstitutivePointsPerParentIndex ) override;

  /**
   * @name Static Factory Catalog members and functions
   */
  ///@{

  /// string name to use for this class in the catalog
  static constexpr auto m_catalogNameString = "LinearElasticAnisotropic";

  /**
   * @return A string that is used to register/lookup this class in the registry
   */
  static std::string CatalogName() { return m_catalogNameString; }

  virtual string GetCatalogName() override { return CatalogName(); }
  ///@}

  /**
   * @struct Set of "char const *" and keys for data specified in this class.
   */
  struct viewKeyStruct : public SolidBase::viewKeyStruct
  {
    /// string/key for default stiffness tensor
    static constexpr auto defaultStiffnessString  = "defaultStiffness";

    /// string/key for stiffness tensor
    static constexpr auto stiffnessString= "stiffness";
  };

  /**
   * @brief Setter for the default stiffness
   * @param c Input c-array holding the components of the new default stiffness
   *          tensor.
   */
  void setDefaultStiffness( real64 const c[6][6] );


  /**
   * @brief Create a instantiation of the LinearElasticAnisotropicUpdate class
   *        that refers to the data in this.
   * @return An instantiation of LinearElasticAnisotropicUpdate.
   */
  LinearElasticAnisotropicUpdates createKernelUpdates() const
  {
    return LinearElasticAnisotropicUpdates( m_stiffness.toViewConst(),
                                            m_stress.toView() );
  }

  /**
   * @brief Construct an update kernel for a derived type.
   * @tparam UPDATE_KERNEL The type of update kernel from the derived type.
   * @tparam PARAMS The parameter pack to hold the constructor parameters for
   *   the derived update kernel.
   * @param constructorParams The constructor parameter for the derived type.
   * @return An @p UPDATE_KERNEL object.
   */
  template< typename UPDATE_KERNEL, typename ... PARAMS >
  UPDATE_KERNEL createDerivedKernelUpdates( PARAMS && ... constructorParams )
  {
    return UPDATE_KERNEL( std::forward< PARAMS >( constructorParams )...,
                          m_stiffness.toViewConst(),
                          m_stress.toView() );
  }

  /**
   * @brief Const Getter for stiffness tensor
   * @return ArrayView to the stiffness tensor
   */
  arrayView3d< real64 const, solid::STIFFNESS_USD > const & getStiffness() const
  {
    return m_stiffness;
  }

  /**
   * @brief Non-const Getter for stiffness tensor
   * @return ArrayView to the stiffness tensor
   */
  arrayView3d< real64, solid::STIFFNESS_USD > const & getStiffness()
  {
    return m_stiffness;
  }

protected:
  virtual void PostProcessInput() override;

private:
  /// default value for stiffness tensor
  array2d< real64 > m_defaultStiffness;

  /// stiffness tensor in Voigt notation.
  array3d< real64, solid::STIFFNESS_PERMUTATION > m_stiffness;

};


}

} /* namespace geosx */

#endif /* GEOSX_CONSTITUTIVE_SOLID_LINEARELASTICANISOTROPIC_HPP_ */<|MERGE_RESOLUTION|>--- conflicted
+++ resolved
@@ -84,8 +84,6 @@
                             real64 const ( &Ddt )[ 6 ],
                             real64 const ( &Rot )[ 3 ][ 3 ] ) const override final;
 
-<<<<<<< HEAD
-=======
   GEOSX_HOST_DEVICE
   virtual void HyperElastic( localIndex const k,
                              real64 const (&FmI)[3][3],
@@ -96,8 +94,6 @@
                              localIndex const q,
                              real64 const (&FmI)[3][3] ) const override final;
 
-
->>>>>>> 01e4fe48
   /**
    * accessor to return the stiffness at a given element
    * @param k the element number
@@ -152,11 +148,6 @@
                real64 const ( &Ddt )[ 6 ],
                real64 const ( &Rot )[ 3 ][ 3 ] ) const
 {
-<<<<<<< HEAD
-  constexpr localIndex map[6] = { 0, 2, 5, 4, 3, 1 };
-
-=======
->>>>>>> 01e4fe48
   for( localIndex j=0; j<3; ++j )
   {
     m_stress( k, q, 0 ) = m_stress( k, q, 0 ) + m_stiffnessView( k, 0, j ) * Ddt[ j ];
@@ -182,8 +173,6 @@
   LvArray::tensorOps::copy< 6 >( m_stress[ k ][ q ], temp );
 }
 
-<<<<<<< HEAD
-=======
 GEOSX_HOST_DEVICE
 GEOSX_FORCE_INLINE
 void
@@ -206,7 +195,6 @@
   GEOSX_ERROR( "LinearElasticAnisotropicKernelWrapper::HyperElastic() is not implemented!" );
 }
 
->>>>>>> 01e4fe48
 /**
  * @class LinearElasticAnisotropic
  *
