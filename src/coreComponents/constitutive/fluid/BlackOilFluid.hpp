--- conflicted
+++ resolved
@@ -379,11 +379,6 @@
            arraySlice2d< real64, multifluid::USD_PHASE_COMP - 2 > const & phaseCompFraction,
            real64 & totalDensity ) const
 {
-<<<<<<< HEAD
-  GEOSX_UNUSED_VAR( pressure, temperature, composition, phaseFraction, phaseDensity, phaseMassDensity,
-                    phaseViscosity, phaseEnthalpy, phaseInternalEnergy, phaseCompFraction, totalDens );
-  GEOSX_ERROR( "BlackOilFluid: this compute function is not implemented" );
-=======
   GEOSX_UNUSED_VAR( temperature, phaseEnthalpy, phaseInternalEnergy );
 
   real64 compMoleFrac[NC_BO]{};
@@ -436,7 +431,6 @@
                                        phaseDensity,
                                        totalDensity );
 
->>>>>>> 6062fa42
 }
 
 GEOSX_HOST_DEVICE
