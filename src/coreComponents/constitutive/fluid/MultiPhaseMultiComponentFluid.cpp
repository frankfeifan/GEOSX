--- conflicted
+++ resolved
@@ -80,18 +80,7 @@
   newConstitutiveRelation.m_p1Index = m_p1Index;
   newConstitutiveRelation.m_p2Index = m_p2Index;
 
-<<<<<<< HEAD
-  //  newConstitutiveRelation->CreatePVTModels();
-
-  newConstitutiveRelation->m_phaseDensityFuns = this->m_phaseDensityFuns;
-  newConstitutiveRelation->m_phaseViscosityFuns = this->m_phaseViscosityFuns;
-
-  newConstitutiveRelation->m_phaseEnthalpyFuns = this->m_phaseEnthalpyFuns;  
-
-  newConstitutiveRelation->m_flashModel = this->m_flashModel;
-=======
   newConstitutiveRelation.createPVTModels();
->>>>>>> 680dd0f4
 
   return clone;
 }
@@ -157,13 +146,6 @@
           m_p2Viscosity = std::make_unique< P2VISC >( getName() + '_' + P2VISC::catalogName(), strs, m_componentNames, m_componentMolarWeight );
         }
       }
-      else if( strs[0] == "EnthalpyFun" )
-      {
-        m_phaseEnthalpyFuns.emplace_back( PVTFunction::CatalogInterface::factory( strs[ 1 ],
-                                                                                  strs,
-                                                                                  m_componentNames,
-                                                                                  m_componentMolarWeight ) );
-      }
       else
       {
         GEOSX_THROW( GEOSX_FMT( "{}: invalid PVT function type '{}'", getFullName(), strs[0] ), InputError );
@@ -212,276 +194,6 @@
                   InputError );
 }
 
-<<<<<<< HEAD
-void MultiPhaseMultiComponentFluidUpdate::compute( real64 pressure,
-                                                   real64 temperature,
-                                                   arraySlice1d< real64 const > const & composition,
-                                                   arraySlice1d< real64 > const & phaseFraction,
-                                                   arraySlice1d< real64 > const & dPhaseFraction_dPressure,
-                                                   arraySlice1d< real64 > const & dPhaseFraction_dTemperature,
-                                                   arraySlice2d< real64 > const & dPhaseFraction_dGlobalCompFraction,
-                                                   arraySlice1d< real64 > const & phaseDensity,
-                                                   arraySlice1d< real64 > const & dPhaseDensity_dPressure,
-                                                   arraySlice1d< real64 > const & dPhaseDensity_dTemperature,
-                                                   arraySlice2d< real64 > const & dPhaseDensity_dGlobalCompFraction,
-                                                   arraySlice1d< real64 > const & phaseMassDensity,
-                                                   arraySlice1d< real64 > const & dPhaseMassDensity_dPressure,
-                                                   arraySlice1d< real64 > const & dPhaseMassDensity_dTemperature,
-                                                   arraySlice2d< real64 > const & dPhaseMassDensity_dGlobalCompFraction,
-                                                   arraySlice1d< real64 > const & phaseViscosity,
-                                                   arraySlice1d< real64 > const & dPhaseViscosity_dPressure,
-                                                   arraySlice1d< real64 > const & dPhaseViscosity_dTemperature,
-                                                   arraySlice2d< real64 > const & dPhaseViscosity_dGlobalCompFraction,
-                                                   arraySlice2d< real64 > const & phaseCompFraction,
-                                                   arraySlice2d< real64 > const & dPhaseCompFraction_dPressure,
-                                                   arraySlice2d< real64 > const & dPhaseCompFraction_dTemperature,
-                                                   arraySlice3d< real64 > const & dPhaseCompFraction_dGlobalCompFraction,
-                                                   real64 & totalDensity,
-                                                   real64 & dTotalDensity_dPressure,
-                                                   real64 & dTotalDensity_dTemperature,
-                                                   arraySlice1d< real64 > const & dTotalDensity_dGlobalCompFraction,
-                                                   arraySlice1d< real64 > const & phaseEnthalpy,
-                                                   arraySlice1d< real64 > const & dPhaseEnthalpy_dPressure,
-                                                   arraySlice1d< real64 > const & dPhaseEnthalpy_dTemperature,
-                                                   arraySlice2d< real64 > const & dPhaseEnthalpy_dGlobalCompFraction,
-                                                   arraySlice1d< real64 > const & phaseInternalEnergy,
-                                                   arraySlice1d< real64 > const & dPhaseInternalEnergy_dPressure,
-                                                   arraySlice1d< real64 > const & dPhaseInternalEnergy_dTemperature,
-                                                   arraySlice2d< real64 > const & dPhaseInternalEnergy_dGlobalCompFraction ) const
-{
-  CompositionalVarContainer< 1 > phaseFrac {
-    phaseFraction,
-    dPhaseFraction_dPressure,
-    dPhaseFraction_dTemperature,
-    dPhaseFraction_dGlobalCompFraction
-  };
-
-  CompositionalVarContainer< 1 > phaseDens {
-    phaseDensity,
-    dPhaseDensity_dPressure,
-    dPhaseDensity_dTemperature,
-    dPhaseDensity_dGlobalCompFraction
-  };
-
-  CompositionalVarContainer< 1 > phaseMassDens {
-    phaseMassDensity,
-    dPhaseMassDensity_dPressure,
-    dPhaseMassDensity_dTemperature,
-    dPhaseMassDensity_dGlobalCompFraction
-  };
-
-  CompositionalVarContainer< 1 > phaseVisc {
-    phaseViscosity,
-    dPhaseViscosity_dPressure,
-    dPhaseViscosity_dTemperature,
-    dPhaseViscosity_dGlobalCompFraction
-  };
-
-  CompositionalVarContainer< 2 > phaseCompFrac {
-    phaseCompFraction,
-    dPhaseCompFraction_dPressure,
-    dPhaseCompFraction_dTemperature,
-    dPhaseCompFraction_dGlobalCompFraction
-  };
-
-  CompositionalVarContainer< 0 > totalDens {
-    totalDensity,
-    dTotalDensity_dPressure,
-    dTotalDensity_dTemperature,
-    dTotalDensity_dGlobalCompFraction
-  };
-
-  CompositionalVarContainer< 1 > phaseEnt {
-    phaseEnthalpy,
-    dPhaseEnthalpy_dPressure,
-    dPhaseEnthalpy_dTemperature,
-    dPhaseEnthalpy_dGlobalCompFraction
-  };
-
-  CompositionalVarContainer< 1 > phaseIntEner {
-    phaseInternalEnergy,
-    dPhaseInternalEnergy_dPressure,
-    dPhaseInternalEnergy_dTemperature,
-    dPhaseInternalEnergy_dGlobalCompFraction
-  };
-
-#if defined(__CUDACC__)
-  // For some reason nvcc thinks these aren't used.
-  GEOSX_UNUSED_VAR( phaseFrac, phaseDens, phaseMassDens, phaseVisc, phaseCompFrac, totalDens );
-#endif
-
-  localIndex constexpr maxNumComp = MultiFluidBase::MAX_NUM_COMPONENTS;
-  localIndex constexpr maxNumPhase = MultiFluidBase::MAX_NUM_PHASES;
-  localIndex const NC = numComponents();
-  localIndex const NP = numPhases();
-
-  stackArray1d< EvalVarArgs, maxNumComp > C( NC );
-
-  if( m_useMass )
-  {
-    stackArray1d< EvalVarArgs, maxNumComp > X( NC );
-    EvalVarArgs totalMolality = 0.0;
-    for( localIndex ic = 0; ic < NC; ++ic )
-    {
-      X[ic].m_var = composition[ic];
-      X[ic].m_der[ic+1] = 1.0;
-
-      real64 const mwInv = 1.0 / m_componentMolarWeight[ic];
-      C[ic] = X[ic] * mwInv; // this is molality (units of mole/mass)
-      totalMolality += C[ic];
-    }
-
-    for( localIndex ic = 0; ic < NC; ++ic )
-    {
-      C[ic] /= totalMolality;
-    }
-  }
-  else
-  {
-    for( localIndex ic = 0; ic < NC; ++ic )
-    {
-      C[ic].m_var = composition[ic];
-      C[ic].m_der[ic+1] = 1.0;
-    }
-  }
-
-  EvalVarArgs P =  pressure;
-  P.m_der[0] = 1.0;
-
-  constexpr real64 TK = 273.15;
-  EvalVarArgs T =  temperature - TK;
-
-  stackArray1d< EvalVarArgs, maxNumPhase > phaseFractionTemp( NP );
-  stackArray2d< EvalVarArgs, maxNumPhase * maxNumComp > phaseCompFractionTemp( NP, NC );
-
-  //phaseFractionTemp and phaseCompFractionTemp all are mole fraction,
-  //w.r.t mole fraction or mass fraction (useMass)
-  m_flashModel->partition( P, T, C, phaseFractionTemp, phaseCompFractionTemp );
-
-  stackArray1d< EvalVarArgs, maxNumPhase > phaseDensityTemp( NP );
-  stackArray1d< EvalVarArgs, maxNumPhase > phaseMassDensityTemp( NP );
-  stackArray1d< EvalVarArgs, maxNumPhase > phaseViscosityTemp( NP );
-  stackArray1d< EvalVarArgs, maxNumPhase > phaseEnthalpyTemp( NP );
-  stackArray1d< EvalVarArgs, maxNumPhase > phaseInternalEnergyTemp( NP );
-
-  for( localIndex ip = 0; ip < NP; ++ip )
-  {
-    // molarDensity or massDensity (useMass)
-    m_phaseDensityFuns[ip]->evaluation( P, T, phaseCompFractionTemp[ip], phaseDensityTemp[ip], m_useMass );
-    m_phaseViscosityFuns[ip]->evaluation( P, T, phaseCompFractionTemp[ip], phaseViscosityTemp[ip] );
-    // molar or mass Enthalpy and Internal Energy
-    m_phaseEnthalpyFuns[ip]->evaluation( P, T, phaseCompFractionTemp[ip], phaseEnthalpyTemp[ip], m_useMass );
-  }
-
-  if( m_useMass )
-  {
-    stackArray1d< EvalVarArgs, maxNumPhase > phaseMW( NP );
-    for( localIndex ip = 0; ip < NP; ++ip )
-    {
-      // copy phaseDens into phaseMassDens
-      phaseMassDensityTemp[ip] = phaseDensityTemp[ip];
-
-      // compute the molecular weight to get the mass phase (component) fractions
-      EvalVarArgs molarDens;
-      m_phaseDensityFuns[ip]->evaluation( P, T, phaseCompFractionTemp[ip], molarDens, 0 );
-      phaseMW[ip] =  phaseDensityTemp[ip] /  molarDens;
-    }
-
-    EvalVarArgs totalMass = 0.0;
-    for( localIndex ip = 0; ip < NP; ++ip )
-    {
-      phaseFractionTemp[ip] *= phaseMW[ip];
-      totalMass += phaseFractionTemp[ip];
-    }
-
-    for( localIndex ip = 0; ip < NP; ++ip )
-    {
-      phaseFractionTemp[ip] /= totalMass;
-    }
-
-    for( localIndex ip = 0; ip < NP; ++ip )
-    {
-      for( localIndex ic = 0; ic < NC; ++ic )
-      {
-
-        real64 compMW = m_componentMolarWeight[ic];
-
-        phaseCompFractionTemp[ip][ic] = phaseCompFractionTemp[ip][ic] * compMW /  phaseMW[ip];
-
-      }
-    }
-  }
-  else
-  {
-    for( localIndex ip = 0; ip < NP; ++ip )
-    {
-      // recompute the mass density
-      EvalVarArgs massDens;
-      m_phaseDensityFuns[ip]->evaluation( P, T, phaseCompFractionTemp[ip], massDens, 1 );
-
-      // copy phaseDens into phaseMassDens
-      phaseMassDensityTemp[ip] = massDens;
-    }
-  }
-
-  EvalVarArgs totalDensityTemp = 0.0;
-  for( localIndex ip = 0; ip < NP; ++ip )
-  {
-    totalDensityTemp += phaseFractionTemp[ip] / phaseDensityTemp[ip];
-  }
-  totalDensityTemp  = 1.0 / totalDensityTemp;
-
-  //transfer data
-  for( localIndex ip = 0; ip < NP; ++ip )
-  {
-    phaseFrac.value[ip] = phaseFractionTemp[ip].m_var;
-    phaseFrac.dPres[ip] = phaseFractionTemp[ip].m_der[0];
-    phaseFrac.dTemp[ip] = 0.0;
-
-    phaseDens.value[ip] = phaseDensityTemp[ip].m_var;
-    phaseDens.dPres[ip] = phaseDensityTemp[ip].m_der[0];
-    phaseDens.dTemp[ip] = phaseDensityTemp[ip].m_der[NC+1];
-
-    phaseMassDens.value[ip] = phaseMassDensityTemp[ip].m_var;
-    phaseMassDens.dPres[ip] = phaseMassDensityTemp[ip].m_der[0];
-    phaseMassDens.dTemp[ip] = 0.0;
-
-    phaseVisc.value[ip] = phaseViscosityTemp[ip].m_var;
-    phaseVisc.dPres[ip] = phaseViscosityTemp[ip].m_der[0];
-    phaseVisc.dTemp[ip] = 0.0;
-
-    phaseEnt.value[ip] = phaseEnthalpyTemp[ip].m_var;
-    phaseEnt.dPres[ip] = phaseEnthalpyTemp[ip].m_der[0];
-    phaseEnt.dTemp[ip] = phaseEnthalpyTemp[ip].m_der[NC+1];
-    
-    EvalVarArgs E = phaseEnthalpyTemp[ip] - P / phaseDensityTemp[ip];
-
-    phaseIntEner.value[ip] = E.m_var; 
-    phaseIntEner.dPres[ip] = E.m_der[0];
-    phaseIntEner.dTemp[ip] = E.m_der[NC+1];
-
-    for( localIndex ic = 0; ic < NC; ++ic )
-    {
-      phaseFrac.dComp[ip][ic]     = phaseFractionTemp[ip].m_der[ic+1];
-      phaseDens.dComp[ip][ic]     = phaseDensityTemp[ip].m_der[ic+1];
-      phaseMassDens.dComp[ip][ic] = phaseMassDensityTemp[ip].m_der[ic+1];
-      phaseVisc.dComp[ip][ic]     = phaseViscosityTemp[ip].m_der[ic+1];
-
-      phaseCompFrac.value[ip][ic] = phaseCompFractionTemp[ip][ic].m_var;
-      phaseCompFrac.dPres[ip][ic] = phaseCompFractionTemp[ip][ic].m_der[0];
-      phaseCompFrac.dTemp[ip][ic] = 0.0;
-
-      phaseEnt.dComp[ip][ic] = phaseEnthalpyTemp[ip].m_der[ic+1];
-      phaseIntEner.dComp[ip][ic] = E.m_der[ic+1];      
-
-      for( localIndex jc = 0; jc < NC; ++jc )
-      {
-        phaseCompFrac.dComp[ip][ic][jc] = phaseCompFractionTemp[ip][ic].m_der[jc+1];
-      }
-    }
- 
-  }
-=======
 template< typename P1DENS, typename P1VISC, typename P2DENS, typename P2VISC, typename FLASH >
 typename MultiPhaseMultiComponentFluid< P1DENS, P1VISC, P2DENS, P2VISC, FLASH >::KernelWrapper
 MultiPhaseMultiComponentFluid< P1DENS, P1VISC, P2DENS, P2VISC, FLASH >::createKernelWrapper()
@@ -499,6 +211,8 @@
                         m_phaseDensity.toView(),
                         m_phaseMassDensity.toView(),
                         m_phaseViscosity.toView(),
+                        m_phaseEnthalpy.toView(),
+                        m_phaseInternalEnergy.toView(),
                         m_phaseCompFraction.toView(),
                         m_totalDensity.toView() );
 }
@@ -518,6 +232,8 @@
                  PhaseProp::ViewType phaseDensity,
                  PhaseProp::ViewType phaseMassDensity,
                  PhaseProp::ViewType phaseViscosity,
+                 PhaseProp::ViewType phaseEnthalpy,
+                 PhaseProp::ViewType phaseInternalEnergy,
                  PhaseComp::ViewType phaseCompFraction,
                  FluidProp::ViewType totalDensity )
   : MultiFluidBase::KernelWrapper( std::move( componentMolarWeight ),
@@ -526,6 +242,8 @@
                                    std::move( phaseDensity ),
                                    std::move( phaseMassDensity ),
                                    std::move( phaseViscosity ),
+                                   std::move( phaseEnthalpy ),
+                                   std::move( phaseInternalEnergy ),
                                    std::move( phaseCompFraction ),
                                    std::move( totalDensity ) ),
   m_p1Index( p1Index ),
@@ -536,7 +254,6 @@
   m_p2Viscosity( p2ViscosityWrapper.createKernelWrapper() ),
   m_flash( flashWrapper.createKernelWrapper() )
 {}
->>>>>>> 680dd0f4
 
 // explicit instantiation of the model template; unfortunately we can't use CO2BrineFluid alias for this
 template class MultiPhaseMultiComponentFluid< PVTProps::BrineCO2Density,
