/*
 * ------------------------------------------------------------------------------------------------------------
 * SPDX-License-Identifier: LGPL-2.1-only
 *
 * Copyright (c) 2018-2020 Lawrence Livermore National Security LLC
 * Copyright (c) 2018-2020 The Board of Trustees of the Leland Stanford Junior University
 * Copyright (c) 2018-2020 TotalEnergies
 * Copyright (c) 2019-     GEOSX Contributors
 * All rights reserved
 *
 * See top level LICENSE, COPYRIGHT, CONTRIBUTORS, NOTICE, and ACKNOWLEDGEMENTS files for details.
 * ------------------------------------------------------------------------------------------------------------
 */

/**
 * @file MultiFluidBase.hpp
 */

#ifndef GEOSX_CONSTITUTIVE_FLUID_MULTIFLUIDBASE_HPP_
#define GEOSX_CONSTITUTIVE_FLUID_MULTIFLUIDBASE_HPP_

#include "common/DataLayouts.hpp"
#include "constitutive/ConstitutiveBase.hpp"
#include "constitutive/fluid/layouts.hpp"
#include "constitutive/fluid/MultiFluidUtils.hpp"

namespace geosx
{
namespace constitutive
{

class MultiFluidBase : public ConstitutiveBase
{
public:

  MultiFluidBase( string const & name,
                  Group * const parent );

  virtual void allocateConstitutiveData( dataRepository::Group & parent,
                                         localIndex const numConstitutivePointsPerParentIndex ) override;

  // *** MultiFluid-specific interface

  /**
   * @brief Maximum supported number of fluid components (species)
   *
   * @note This puts an upper bound on memory use, allowing to optimize code better
   */
  static constexpr integer MAX_NUM_COMPONENTS = 16;

  /**
   * @brief Maximum supported number of fluid phases
   *
   * @note This puts an upper bound on memory use, allowing to optimize code better
   */
  static constexpr integer MAX_NUM_PHASES = 4;

  /**
   * @return number of fluid components (species) in the model
   */
  integer numFluidComponents() const { return LvArray::integerConversion< integer >( m_componentNames.size() ); }

  /**
   * @brief Getter for the fluid component names
   * @return an array storing the component names
   */
  arrayView1d< string const > componentNames() const { return m_componentNames; }

  /**
   * @brief Getter for the fluid component molar weights
   * @return an arrayView1d storing the component molar weights
   */
  arrayView1d< real64 const > componentMolarWeights() const { return m_componentMolarWeight; }

  /**
   * @return number of fluid phases in the model
   */
  integer numFluidPhases() const { return LvArray::integerConversion< integer >( m_phaseNames.size() ); }

  /**
   * @brief Getter for the fluid phase names
   * @return an array storing the phase names
   */
  arrayView1d< string const > phaseNames() const { return m_phaseNames; }

  /**
   * @brief Getter for the water phase index
   * @return the water phase index
   */
  virtual integer getWaterPhaseIndex() const = 0;

  /**
   * @brief Get the mass flag.
   * @return boolean value indicating whether the model is using mass-based quantities (as opposed to mole-based)
   */
  bool getMassFlag() const { return m_useMass; }

  /**
   * @brief Set the mass flag.
   * @param flag boolean value indicating whether the model should use mass-based quantities (as opposed to mole-based)
   *
   * @note This affects both input (compositions) and output quantities. The flag should be set prior to calling
   * any compute or state update methods.
   */
  void setMassFlag( bool const flag ) { m_useMass = flag; }

  arrayView3d< real64 const, multifluid::USD_PHASE > phaseFraction() const
  { return m_phaseFraction.value; }

  arrayView3d< real64 const, multifluid::USD_PHASE > dPhaseFraction_dPressure() const
  { return m_phaseFraction.dPres; }

  arrayView3d< real64 const, multifluid::USD_PHASE > dPhaseFraction_dTemperature() const
  { return m_phaseFraction.dTemp; }

  arrayView4d< real64 const, multifluid::USD_PHASE_DC > dPhaseFraction_dGlobalCompFraction() const
  { return m_phaseFraction.dComp; }

  arrayView3d< real64 const, multifluid::USD_PHASE > phaseDensity() const
  { return m_phaseDensity.value; }

  arrayView3d< real64 const, multifluid::USD_PHASE > dPhaseDensity_dPressure() const
  { return m_phaseDensity.dPres; }

  arrayView3d< real64 const, multifluid::USD_PHASE > dPhaseDensity_dTemperature() const
  { return m_phaseDensity.dTemp; }

  arrayView4d< real64 const, multifluid::USD_PHASE_DC > dPhaseDensity_dGlobalCompFraction() const
  { return m_phaseDensity.dComp; }

  arrayView3d< real64 const, multifluid::USD_PHASE > phaseMassDensity() const
  { return m_phaseMassDensity.value; }

  arrayView3d< real64 const, multifluid::USD_PHASE > dPhaseMassDensity_dPressure() const
  { return m_phaseMassDensity.dPres; }

  arrayView3d< real64 const, multifluid::USD_PHASE > dPhaseMassDensity_dTemperature() const
  { return m_phaseMassDensity.dTemp; }

  arrayView4d< real64 const, multifluid::USD_PHASE_DC > dPhaseMassDensity_dGlobalCompFraction() const
  { return m_phaseMassDensity.dComp; }

  arrayView3d< real64 const, multifluid::USD_PHASE > phaseViscosity() const
  { return m_phaseViscosity.value; }

  arrayView3d< real64 const, multifluid::USD_PHASE > dPhaseViscosity_dPressure() const
  { return m_phaseViscosity.dPres; }

  arrayView3d< real64 const, multifluid::USD_PHASE > dPhaseViscosity_dTemperature() const
  { return m_phaseViscosity.dTemp; }

  arrayView4d< real64 const, multifluid::USD_PHASE_DC > dPhaseViscosity_dGlobalCompFraction() const
  { return m_phaseViscosity.dComp; }

  arrayView4d< real64 const, multifluid::USD_PHASE_COMP > phaseCompFraction() const
  { return m_phaseCompFraction.value; }

  arrayView4d< real64 const, multifluid::USD_PHASE_COMP > dPhaseCompFraction_dPressure() const
  { return m_phaseCompFraction.dPres; }

  arrayView4d< real64 const, multifluid::USD_PHASE_COMP > dPhaseCompFraction_dTemperature() const
  { return m_phaseCompFraction.dTemp; }

  arrayView5d< real64 const, multifluid::USD_PHASE_COMP_DC > dPhaseCompFraction_dGlobalCompFraction() const
  { return m_phaseCompFraction.dComp; }

  arrayView2d< real64 const, multifluid::USD_FLUID > totalDensity() const
  { return m_totalDensity.value; }

  arrayView2d< real64 const, multifluid::USD_FLUID > dTotalDensity_dPressure() const
  { return m_totalDensity.dPres; }

  arrayView2d< real64 const, multifluid::USD_FLUID > dTotalDensity_dTemperature() const
  { return m_totalDensity.dTemp; }

  arrayView3d< real64 const, multifluid::USD_FLUID_DC > dTotalDensity_dGlobalCompFraction() const
  { return m_totalDensity.dComp; }

  arrayView2d< real64 const, multifluid::USD_FLUID > initialTotalMassDensity() const
  { return m_initialTotalMassDensity.toViewConst(); }

  arrayView3d< real64 const, multifluid::USD_PHASE > phaseEnthalpy() const
  { return m_phaseEnthalpy.value; }

<<<<<<< HEAD
  arrayView3d< real64 const, multifluid::USD_PHASE > dPhaseEnthalpy_dPressure() const
  { return m_phaseEnthalpy.dPres; }

  arrayView3d< real64 const, multifluid::USD_PHASE > dPhaseEnthalpy_dTemperature() const
  { return m_phaseEnthalpy.dTemp; }

  arrayView4d< real64 const, multifluid::USD_PHASE_DC > dPhaseEnthalpy_dGlobalCompFraction() const
  { return m_phaseEnthalpy.dComp; }

  arrayView3d< real64 const, multifluid::USD_PHASE > phaseInternalEnergy() const
  { return m_phaseInternalEnergy.value; }

  arrayView3d< real64 const, multifluid::USD_PHASE > dPhaseInternalEnergy_dPressure() const
  { return m_phaseInternalEnergy.dPres; }

  arrayView3d< real64 const, multifluid::USD_PHASE > dPhaseInternalEnergy_dTemperature() const
  { return m_phaseInternalEnergy.dTemp; }

  arrayView4d< real64 const, multifluid::USD_PHASE_DC > dPhaseInternalEnergy_dGlobalCompFraction() const
  { return m_phaseInternalEnergy.dComp; }

=======
>>>>>>> 566d3b92
  struct viewKeyStruct : ConstitutiveBase::viewKeyStruct
  {
    static constexpr char const * componentNamesString() { return "componentNames"; }
    static constexpr char const * componentMolarWeightString() { return "componentMolarWeight"; }
    static constexpr char const * phaseNamesString() { return "phaseNames"; }
<<<<<<< HEAD

=======
>>>>>>> 566d3b92
    static constexpr char const * useMassString() { return "useMass"; }
  };

protected:

  using PhaseProp = MultiFluidVar< real64, 3, multifluid::LAYOUT_PHASE, multifluid::LAYOUT_PHASE_DC >;
  using PhaseComp = MultiFluidVar< real64, 4, multifluid::LAYOUT_PHASE_COMP, multifluid::LAYOUT_PHASE_COMP_DC >;
  using FluidProp = MultiFluidVar< real64, 2, multifluid::LAYOUT_FLUID, multifluid::LAYOUT_FLUID_DC >;

  class KernelWrapper
  {
public:

    /// @cond DO_NOT_DOCUMENT
    /// We need these SMFs to avoid host-device errors with CUDA.
    KernelWrapper() = default;
    KernelWrapper( KernelWrapper const & ) = default;
    KernelWrapper & operator=( KernelWrapper const & ) = default;
    KernelWrapper & operator=( KernelWrapper && ) = default;
    /// @endcond

    /**
     * @brief Get number of elements in this wrapper.
     * @return number of elements
     */
    GEOSX_HOST_DEVICE
    localIndex numElems() const { return m_phaseFraction.value.size( 0 ); }

    /**
     * @brief Get number of gauss points per element.
     * @return number of gauss points per element
     */
    GEOSX_HOST_DEVICE
    localIndex numGauss() const { return m_phaseFraction.value.size( 1 ); }

    /**
     * @brief Get number of fluid components.
     * @return number of components
     */
    GEOSX_HOST_DEVICE
    integer numComponents() const { return LvArray::integerConversion< integer >( m_componentMolarWeight.size() ); }

    /**
     * @brief Get number of fluid phases.
     * @return number of phases
     */
    GEOSX_HOST_DEVICE
    integer numPhases() const { return LvArray::integerConversion< integer >( m_phaseFraction.value.size( 2 ) ); }

protected:

    KernelWrapper( arrayView1d< real64 const > componentMolarWeight,
                   bool const useMass,
                   PhaseProp::ViewType phaseFraction,
                   PhaseProp::ViewType phaseDensity,
                   PhaseProp::ViewType phaseMassDensity,
                   PhaseProp::ViewType phaseViscosity,
                   PhaseProp::ViewType phaseEnthalpy,
                   PhaseProp::ViewType phaseInternalEnergy,
                   PhaseComp::ViewType phaseCompFraction,
                   FluidProp::ViewType totalDensity )
      : m_componentMolarWeight( std::move( componentMolarWeight ) ),
      m_useMass( useMass ),
      m_phaseFraction( std::move( phaseFraction ) ),
      m_phaseDensity( std::move( phaseDensity ) ),
      m_phaseMassDensity( std::move( phaseMassDensity ) ),
      m_phaseViscosity( std::move( phaseViscosity ) ),
      m_phaseEnthalpy( std::move( phaseEnthalpy ) ),
      m_phaseInternalEnergy( std::move( phaseInternalEnergy ) ),
      m_phaseCompFraction( std::move( phaseCompFraction ) ),
      m_totalDensity( std::move( totalDensity ) )
    { }

    arrayView1d< real64 const > m_componentMolarWeight;

    bool m_useMass;

    PhaseProp::ViewType m_phaseFraction;
    PhaseProp::ViewType m_phaseDensity;
    PhaseProp::ViewType m_phaseMassDensity;
    PhaseProp::ViewType m_phaseViscosity;
    PhaseProp::ViewType m_phaseEnthalpy;
    PhaseProp::ViewType m_phaseInternalEnergy;
    PhaseComp::ViewType m_phaseCompFraction;
    FluidProp::ViewType m_totalDensity;

private:

    GEOSX_HOST_DEVICE
    virtual void compute( real64 const pressure,
                          real64 const temperature,
                          arraySlice1d< real64 const, compflow::USD_COMP - 1 > const & composition,
                          arraySlice1d< real64, multifluid::USD_PHASE - 2 > const & phaseFraction,
                          arraySlice1d< real64, multifluid::USD_PHASE - 2 > const & phaseDensity,
                          arraySlice1d< real64, multifluid::USD_PHASE - 2 > const & phaseMassDensity,
                          arraySlice1d< real64, multifluid::USD_PHASE - 2 > const & phaseViscosity,
                          arraySlice1d< real64, multifluid::USD_PHASE - 2 > const & phaseEnthalpy,
                          arraySlice1d< real64, multifluid::USD_PHASE - 2 > const & phaseInternalEnergy,
                          arraySlice2d< real64, multifluid::USD_PHASE_COMP-2 > const & phaseCompFraction,
                          real64 & totalDensity ) const = 0;

    GEOSX_HOST_DEVICE
    virtual void compute( real64 const pressure,
                          real64 const temperature,
                          arraySlice1d< real64 const, compflow::USD_COMP - 1 > const & composition,
                          PhaseProp::SliceType const phaseFraction,
                          PhaseProp::SliceType const phaseDensity,
                          PhaseProp::SliceType const phaseMassDensity,
                          PhaseProp::SliceType const phaseViscosity,
                          PhaseProp::SliceType const phaseEnthalpy,
                          PhaseProp::SliceType const phaseInternalEnergy,
                          PhaseComp::SliceType const phaseCompFraction,
                          FluidProp::SliceType const totalDensity ) const = 0;

    GEOSX_HOST_DEVICE
    virtual void update( localIndex const k,
                         localIndex const q,
                         real64 const pressure,
                         real64 const temperature,
                         arraySlice1d< real64 const, compflow::USD_COMP - 1 > const & composition ) const = 0;
  };

private:

  /**
   * @brief Function called internally to resize member arrays
   * @param size primary dimension (e.g. number of cells)
   * @param numPts secondary dimension (e.g. number of gauss points per cell)
   */
  void resizeFields( localIndex const size, localIndex const numPts );

  /**
   * @brief Called internally to set array dim labels.
   */
  void setLabels();

protected:

  virtual void postProcessInput() override;

  // flag indicating whether input/output component fractions are treated as mass fractions
  int m_useMass;

  // general fluid composition information

  array1d< string > m_componentNames;
  array1d< real64 > m_componentMolarWeight;
  array1d< string > m_phaseNames;

  // constitutive data

  PhaseProp m_phaseFraction;
  PhaseProp m_phaseDensity;
  PhaseProp m_phaseMassDensity;
  PhaseProp m_phaseViscosity;
  PhaseProp m_phaseEnthalpy;
  PhaseProp m_phaseInternalEnergy;
  PhaseComp m_phaseCompFraction;
  FluidProp m_totalDensity;

  // initial data (used to compute the body force in the poromechanics solver)

  array2d< real64, multifluid::LAYOUT_FLUID > m_initialTotalMassDensity;

};

} //namespace constitutive

} //namespace geosx

#endif //GEOSX_CONSTITUTIVE_FLUID_MULTIFLUIDBASE_HPP_<|MERGE_RESOLUTION|>--- conflicted
+++ resolved
@@ -182,7 +182,6 @@
   arrayView3d< real64 const, multifluid::USD_PHASE > phaseEnthalpy() const
   { return m_phaseEnthalpy.value; }
 
-<<<<<<< HEAD
   arrayView3d< real64 const, multifluid::USD_PHASE > dPhaseEnthalpy_dPressure() const
   { return m_phaseEnthalpy.dPres; }
 
@@ -204,17 +203,11 @@
   arrayView4d< real64 const, multifluid::USD_PHASE_DC > dPhaseInternalEnergy_dGlobalCompFraction() const
   { return m_phaseInternalEnergy.dComp; }
 
-=======
->>>>>>> 566d3b92
   struct viewKeyStruct : ConstitutiveBase::viewKeyStruct
   {
     static constexpr char const * componentNamesString() { return "componentNames"; }
     static constexpr char const * componentMolarWeightString() { return "componentMolarWeight"; }
     static constexpr char const * phaseNamesString() { return "phaseNames"; }
-<<<<<<< HEAD
-
-=======
->>>>>>> 566d3b92
     static constexpr char const * useMassString() { return "useMass"; }
   };
 
