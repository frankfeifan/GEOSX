/*
 * ------------------------------------------------------------------------------------------------------------
 * SPDX-License-Identifier: LGPL-2.1-only
 *
 * Copyright (c) 2018-2020 Lawrence Livermore National Security LLC
 * Copyright (c) 2018-2020 The Board of Trustees of the Leland Stanford Junior University
 * Copyright (c) 2018-2020 Total, S.A
 * Copyright (c) 2019-     GEOSX Contributors
 * All rights reserved
 *
 * See top level LICENSE, COPYRIGHT, CONTRIBUTORS, NOTICE, and ACKNOWLEDGEMENTS files for details.
 * ------------------------------------------------------------------------------------------------------------
 */

/**
 * @file HypreVector.hpp
 */

#ifndef GEOSX_LINEARALGEBRA_INTERFACES_HYPREVECTOR_HPP_
#define GEOSX_LINEARALGEBRA_INTERFACES_HYPREVECTOR_HPP_

#include "linearAlgebra/interfaces/VectorBase.hpp"

/**
 * @name Hypre forward declarations.
 *
 * Forward declare hypre's vector structs and pointer aliases in order
 * to avoid including hypre headers and leaking into the rest of GEOSX.
 */
///@{

/// IJVector struct forward declaration
extern "C" struct hypre_IJVector_struct;

/// IJVector pointer alias
using HYPRE_IJVector = hypre_IJVector_struct *;

/// ParVector struct forward definition
extern "C" struct hypre_ParVector_struct;

/// ParVector pointer alias
using HYPRE_ParVector = hypre_ParVector_struct *;

///@}

namespace geosx
{

/**
 * @brief Wrapper class for hypre's ParVector.
 *
 * This class creates and provides basic support for the HYPRE_ParVector object
 * type used in Hypre using the linear-algebraic system interface (IJ interface).
 */
class HypreVector final : private VectorBase< HypreVector >
{
public:

  /**
   * @name Constructor/Destructor Methods
   */
  ///@{

  /**
   * @brief Empty vector constructor.
   * Create an empty (distributed) vector.
   */
  HypreVector();

  /**
   * @brief Copy constructor.
   * @param src vector to be copied
   */
  HypreVector( HypreVector const & src );

  /**
   * @brief Move constructor.
   * @param src vector to be moved
   */
  HypreVector( HypreVector && src ) noexcept;

  /**
   * @brief Copy assignment.
   * @param src HypreVector to be copied.
   * @return the new vector.
   */
  HypreVector & operator=( HypreVector const & src );

  /**
   * @brief Move assignment.
   * @param src HypreVector to be moved.
   * @return the new vector.
   */
  HypreVector & operator=( HypreVector && src ) noexcept;

  /**
   * @brief Destructor.
   */
  ~HypreVector();

  ///@}

  /**
   * @name VectorBase interface
   */
  ///@{

  using VectorBase::closed;
  using VectorBase::ready;
  using VectorBase::extract;

  /**
   * @copydoc VectorBase<HypreVector>::created
   */
  virtual bool created() const override;

  virtual void createWithLocalSize( localIndex const localSize,
                                    MPI_Comm const & comm ) override;

  virtual void createWithGlobalSize( globalIndex const globalSize,
                                     MPI_Comm const & comm ) override;

  virtual void create( arrayView1d< real64 const > const & localValues,
                       MPI_Comm const & comm ) override;

  virtual void open() override;

  virtual void close() override;

  virtual void reset() override;

  virtual void set( globalIndex const globalRowIndex,
                    real64 const value ) override;

  virtual void add( globalIndex const globalRowIndex,
                    real64 const value ) override;

  virtual void set( globalIndex const * globalRowIndices,
                    real64 const * values,
                    localIndex size ) override;

  virtual void add( globalIndex const * globalRowIndices,
                    real64 const * values,
                    localIndex const size ) override;

  virtual void set( arraySlice1d< globalIndex const > const & globalRowIndices,
                    arraySlice1d< real64 const > const & values ) override;

  virtual void add( arraySlice1d< globalIndex const > const & globalRowIndices,
                    arraySlice1d< real64 const > const & values ) override;

  virtual void set( real64 const value ) override;

  virtual void zero() override;

  virtual void rand( unsigned const seed = 1984 ) override;

  virtual void scale( real64 const scalingFactor ) override;

  virtual void reciprocal() override;

  virtual real64 dot( HypreVector const & vec ) const override;

  virtual void copy( HypreVector const & x ) override;

  virtual void axpy( real64 const alpha,
                     HypreVector const & x ) override;

  virtual void axpby( real64 const alpha,
                      HypreVector const & x,
                      real64 const beta ) override;

<<<<<<< HEAD
  virtual void pointwiseProduct( HypreVector const & x,
                                 HypreVector & y ) const override;

=======
  /**
   * @copydoc VectorBase<HypreVector>::norm1
   */
>>>>>>> 409a8919
  virtual real64 norm1() const override;

  /**
   * @copydoc VectorBase<HypreVector>::norm2
   */
  virtual real64 norm2() const override;

  /**
   * @copydoc VectorBase<HypreVector>::normInf
   */
  virtual real64 normInf() const override;

  /**
   * @copydoc VectorBase<HypreVector>::globalSize
   */
  virtual globalIndex globalSize() const override;

  /**
   * @copydoc VectorBase<HypreVector>::localSize
   */
  virtual localIndex localSize() const override;

  /**
   * @copydoc VectorBase<HypreVector>::ilower
   */
  virtual globalIndex ilower() const override;

  /**
   * @copydoc VectorBase<HypreVector>::iupper
   */
  virtual globalIndex iupper() const override;

  virtual real64 get( globalIndex globalRow ) const override;

  virtual void get( arraySlice1d< globalIndex const > const & globalRowIndices,
                    arraySlice1d< real64 > const & values ) const override;

  virtual localIndex getLocalRowID( globalIndex const globalRowIndex ) const override;

  virtual globalIndex getGlobalRowID( localIndex const localRowIndex ) const override;

  /**
   * @copydoc VectorBase<HypreVector>::extractLocalVector
   */
  virtual real64 const * extractLocalVector() const override;

  /**
   * @copydoc VectorBase<HypreVector>::extractLocalVector
   */
  virtual real64 * extractLocalVector() override;

  /**
   * @copydoc VectorBase<HypreVector>::getComm
   */
  virtual MPI_Comm getComm() const override;

  virtual void print( std::ostream & os = std::cout ) const override;

  virtual void write( string const & filename,
                      LAIOutputFormat const format = LAIOutputFormat::MATRIX_MARKET ) const override;

  ///@}

  /**
   * @brief Returns a pointer to the implementation.
   * @return the underlying HYPRE_ParVector object.
   */
  HYPRE_ParVector const & unwrapped() const;

  /**
   * @brief Returns a pointer to the implementation.
   * @return the underlying HYPRE_IJVector object.
   */
  HYPRE_IJVector const & unwrappedIJ() const;

private:

  /**
   * Pointer to underlying HYPRE_IJVector type.
   */
  HYPRE_IJVector m_ij_vector;

  /**
   * Pointer to underlying HYPRE_ParVector type.
   */
  HYPRE_ParVector m_par_vector;

};

}// end namespace geosx

#endif /*GEOSX_LINEARALGEBRA_INTERFACES_HYPREVECTOR_HPP_*/<|MERGE_RESOLUTION|>--- conflicted
+++ resolved
@@ -170,15 +170,12 @@
                       HypreVector const & x,
                       real64 const beta ) override;
 
-<<<<<<< HEAD
   virtual void pointwiseProduct( HypreVector const & x,
                                  HypreVector & y ) const override;
 
-=======
   /**
    * @copydoc VectorBase<HypreVector>::norm1
    */
->>>>>>> 409a8919
   virtual real64 norm1() const override;
 
   /**
