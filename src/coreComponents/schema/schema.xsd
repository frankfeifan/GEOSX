<?xml version="1.0"?>
<xsd:schema xmlns:xsd="http://www.w3.org/2001/XMLSchema">
	<xsd:annotation>
		<xsd:documentation xml:lang="en">GEOSX Input Schema</xsd:documentation>
	</xsd:annotation>
	<xsd:simpleType name="R1Tensor">
		<xsd:restriction base="xsd:string">
			<xsd:pattern value=".*[\[\]`$].*|\s*\{\s*([+-]?[\d]*([\d]\.?|\.[\d])[\d]*([eE][-+]?[\d]+|\s*),\s*){2}[+-]?[\d]*([\d]\.?|\.[\d])[\d]*([eE][-+]?[\d]+|\s*)\s*\}" />
		</xsd:restriction>
	</xsd:simpleType>
	<xsd:simpleType name="R2SymTensor">
		<xsd:restriction base="xsd:string">
			<xsd:pattern value=".*[\[\]`$].*|\s*\{\s*([+-]?[\d]*([\d]\.?|\.[\d])[\d]*([eE][-+]?[\d]+|\s*),\s*){5}[+-]?[\d]*([\d]\.?|\.[\d])[\d]*([eE][-+]?[\d]+|\s*)\s*\}" />
		</xsd:restriction>
	</xsd:simpleType>
	<xsd:simpleType name="geosx_dataRepository_PlotLevel">
		<xsd:restriction base="xsd:string">
			<xsd:pattern value=".*[\[\]`$].*|[+-]?[\d]+" />
		</xsd:restriction>
	</xsd:simpleType>
	<xsd:simpleType name="globalIndex">
		<xsd:restriction base="xsd:string">
			<xsd:pattern value=".*[\[\]`$].*|[+-]?[\d]+" />
		</xsd:restriction>
	</xsd:simpleType>
	<xsd:simpleType name="globalIndex_array">
		<xsd:restriction base="xsd:string">
			<xsd:pattern value=".*[\[\]`$].*|\{\s*(([+-]?[\d]+,\s*)*[+-]?[\d]+)?\s*\}" />
		</xsd:restriction>
	</xsd:simpleType>
	<xsd:simpleType name="globalIndex_array2d">
		<xsd:restriction base="xsd:string">
			<xsd:pattern value=".*[\[\]`$].*|\{\s*(\{\s*(([+-]?[\d]+,\s*)*[+-]?[\d]+)?\s*\},\s*)*\{\s*(([+-]?[\d]+,\s*)*[+-]?[\d]+)?\s*\}\s*\}" />
		</xsd:restriction>
	</xsd:simpleType>
	<xsd:simpleType name="globalIndex_array3d">
		<xsd:restriction base="xsd:string">
			<xsd:pattern value=".*[\[\]`$].*|\{\s*(\{\s*(\{\s*(([+-]?[\d]+,\s*)*[+-]?[\d]+)?\s*\},\s*)*\{\s*(([+-]?[\d]+,\s*)*[+-]?[\d]+)?\s*\}\s*\},\s*)*\{\s*(\{\s*(([+-]?[\d]+,\s*)*[+-]?[\d]+)?\s*\},\s*)*\{\s*(([+-]?[\d]+,\s*)*[+-]?[\d]+)?\s*\}\s*\}\s*\}" />
		</xsd:restriction>
	</xsd:simpleType>
	<xsd:simpleType name="integer">
		<xsd:restriction base="xsd:string">
			<xsd:pattern value=".*[\[\]`$].*|[+-]?[\d]+" />
		</xsd:restriction>
	</xsd:simpleType>
	<xsd:simpleType name="integer_array">
		<xsd:restriction base="xsd:string">
			<xsd:pattern value=".*[\[\]`$].*|\{\s*(([+-]?[\d]+,\s*)*[+-]?[\d]+)?\s*\}" />
		</xsd:restriction>
	</xsd:simpleType>
	<xsd:simpleType name="integer_array2d">
		<xsd:restriction base="xsd:string">
			<xsd:pattern value=".*[\[\]`$].*|\{\s*(\{\s*(([+-]?[\d]+,\s*)*[+-]?[\d]+)?\s*\},\s*)*\{\s*(([+-]?[\d]+,\s*)*[+-]?[\d]+)?\s*\}\s*\}" />
		</xsd:restriction>
	</xsd:simpleType>
	<xsd:simpleType name="integer_array3d">
		<xsd:restriction base="xsd:string">
			<xsd:pattern value=".*[\[\]`$].*|\{\s*(\{\s*(\{\s*(([+-]?[\d]+,\s*)*[+-]?[\d]+)?\s*\},\s*)*\{\s*(([+-]?[\d]+,\s*)*[+-]?[\d]+)?\s*\}\s*\},\s*)*\{\s*(\{\s*(([+-]?[\d]+,\s*)*[+-]?[\d]+)?\s*\},\s*)*\{\s*(([+-]?[\d]+,\s*)*[+-]?[\d]+)?\s*\}\s*\}\s*\}" />
		</xsd:restriction>
	</xsd:simpleType>
	<xsd:simpleType name="localIndex">
		<xsd:restriction base="xsd:string">
			<xsd:pattern value=".*[\[\]`$].*|[+-]?[\d]+" />
		</xsd:restriction>
	</xsd:simpleType>
	<xsd:simpleType name="localIndex_array">
		<xsd:restriction base="xsd:string">
			<xsd:pattern value=".*[\[\]`$].*|\{\s*(([+-]?[\d]+,\s*)*[+-]?[\d]+)?\s*\}" />
		</xsd:restriction>
	</xsd:simpleType>
	<xsd:simpleType name="localIndex_array2d">
		<xsd:restriction base="xsd:string">
			<xsd:pattern value=".*[\[\]`$].*|\{\s*(\{\s*(([+-]?[\d]+,\s*)*[+-]?[\d]+)?\s*\},\s*)*\{\s*(([+-]?[\d]+,\s*)*[+-]?[\d]+)?\s*\}\s*\}" />
		</xsd:restriction>
	</xsd:simpleType>
	<xsd:simpleType name="localIndex_array3d">
		<xsd:restriction base="xsd:string">
			<xsd:pattern value=".*[\[\]`$].*|\{\s*(\{\s*(\{\s*(([+-]?[\d]+,\s*)*[+-]?[\d]+)?\s*\},\s*)*\{\s*(([+-]?[\d]+,\s*)*[+-]?[\d]+)?\s*\}\s*\},\s*)*\{\s*(\{\s*(([+-]?[\d]+,\s*)*[+-]?[\d]+)?\s*\},\s*)*\{\s*(([+-]?[\d]+,\s*)*[+-]?[\d]+)?\s*\}\s*\}\s*\}" />
		</xsd:restriction>
	</xsd:simpleType>
	<xsd:simpleType name="mapPair">
		<xsd:restriction base="xsd:string">
			<xsd:pattern value=".*[\[\]`$].*|[^,\{\}]*" />
		</xsd:restriction>
	</xsd:simpleType>
	<xsd:simpleType name="path">
		<xsd:restriction base="xsd:string">
			<xsd:pattern value=".*[\[\]`$].*|[^,\{\}]*" />
		</xsd:restriction>
	</xsd:simpleType>
	<xsd:simpleType name="path_array">
		<xsd:restriction base="xsd:string">
			<xsd:pattern value=".*[\[\]`$].*|\{\s*(([^,\{\}]*,\s*)*[^,\{\}]*)?\s*\}" />
		</xsd:restriction>
	</xsd:simpleType>
	<xsd:simpleType name="real32">
		<xsd:restriction base="xsd:string">
			<xsd:pattern value=".*[\[\]`$].*|[+-]?[\d]*([\d]\.?|\.[\d])[\d]*([eE][-+]?[\d]+|\s*)" />
		</xsd:restriction>
	</xsd:simpleType>
	<xsd:simpleType name="real32_array">
		<xsd:restriction base="xsd:string">
			<xsd:pattern value=".*[\[\]`$].*|\{\s*(([+-]?[\d]*([\d]\.?|\.[\d])[\d]*([eE][-+]?[\d]+|\s*),\s*)*[+-]?[\d]*([\d]\.?|\.[\d])[\d]*([eE][-+]?[\d]+|\s*))?\s*\}" />
		</xsd:restriction>
	</xsd:simpleType>
	<xsd:simpleType name="real32_array2d">
		<xsd:restriction base="xsd:string">
			<xsd:pattern value=".*[\[\]`$].*|\{\s*(\{\s*(([+-]?[\d]*([\d]\.?|\.[\d])[\d]*([eE][-+]?[\d]+|\s*),\s*)*[+-]?[\d]*([\d]\.?|\.[\d])[\d]*([eE][-+]?[\d]+|\s*))?\s*\},\s*)*\{\s*(([+-]?[\d]*([\d]\.?|\.[\d])[\d]*([eE][-+]?[\d]+|\s*),\s*)*[+-]?[\d]*([\d]\.?|\.[\d])[\d]*([eE][-+]?[\d]+|\s*))?\s*\}\s*\}" />
		</xsd:restriction>
	</xsd:simpleType>
	<xsd:simpleType name="real32_array3d">
		<xsd:restriction base="xsd:string">
			<xsd:pattern value=".*[\[\]`$].*|\{\s*(\{\s*(\{\s*(([+-]?[\d]*([\d]\.?|\.[\d])[\d]*([eE][-+]?[\d]+|\s*),\s*)*[+-]?[\d]*([\d]\.?|\.[\d])[\d]*([eE][-+]?[\d]+|\s*))?\s*\},\s*)*\{\s*(([+-]?[\d]*([\d]\.?|\.[\d])[\d]*([eE][-+]?[\d]+|\s*),\s*)*[+-]?[\d]*([\d]\.?|\.[\d])[\d]*([eE][-+]?[\d]+|\s*))?\s*\}\s*\},\s*)*\{\s*(\{\s*(([+-]?[\d]*([\d]\.?|\.[\d])[\d]*([eE][-+]?[\d]+|\s*),\s*)*[+-]?[\d]*([\d]\.?|\.[\d])[\d]*([eE][-+]?[\d]+|\s*))?\s*\},\s*)*\{\s*(([+-]?[\d]*([\d]\.?|\.[\d])[\d]*([eE][-+]?[\d]+|\s*),\s*)*[+-]?[\d]*([\d]\.?|\.[\d])[\d]*([eE][-+]?[\d]+|\s*))?\s*\}\s*\}\s*\}" />
		</xsd:restriction>
	</xsd:simpleType>
	<xsd:simpleType name="real64">
		<xsd:restriction base="xsd:string">
			<xsd:pattern value=".*[\[\]`$].*|[+-]?[\d]*([\d]\.?|\.[\d])[\d]*([eE][-+]?[\d]+|\s*)" />
		</xsd:restriction>
	</xsd:simpleType>
	<xsd:simpleType name="real64_array">
		<xsd:restriction base="xsd:string">
			<xsd:pattern value=".*[\[\]`$].*|\{\s*(([+-]?[\d]*([\d]\.?|\.[\d])[\d]*([eE][-+]?[\d]+|\s*),\s*)*[+-]?[\d]*([\d]\.?|\.[\d])[\d]*([eE][-+]?[\d]+|\s*))?\s*\}" />
		</xsd:restriction>
	</xsd:simpleType>
	<xsd:simpleType name="real64_array2d">
		<xsd:restriction base="xsd:string">
			<xsd:pattern value=".*[\[\]`$].*|\{\s*(\{\s*(([+-]?[\d]*([\d]\.?|\.[\d])[\d]*([eE][-+]?[\d]+|\s*),\s*)*[+-]?[\d]*([\d]\.?|\.[\d])[\d]*([eE][-+]?[\d]+|\s*))?\s*\},\s*)*\{\s*(([+-]?[\d]*([\d]\.?|\.[\d])[\d]*([eE][-+]?[\d]+|\s*),\s*)*[+-]?[\d]*([\d]\.?|\.[\d])[\d]*([eE][-+]?[\d]+|\s*))?\s*\}\s*\}" />
		</xsd:restriction>
	</xsd:simpleType>
	<xsd:simpleType name="real64_array3d">
		<xsd:restriction base="xsd:string">
			<xsd:pattern value=".*[\[\]`$].*|\{\s*(\{\s*(\{\s*(([+-]?[\d]*([\d]\.?|\.[\d])[\d]*([eE][-+]?[\d]+|\s*),\s*)*[+-]?[\d]*([\d]\.?|\.[\d])[\d]*([eE][-+]?[\d]+|\s*))?\s*\},\s*)*\{\s*(([+-]?[\d]*([\d]\.?|\.[\d])[\d]*([eE][-+]?[\d]+|\s*),\s*)*[+-]?[\d]*([\d]\.?|\.[\d])[\d]*([eE][-+]?[\d]+|\s*))?\s*\}\s*\},\s*)*\{\s*(\{\s*(([+-]?[\d]*([\d]\.?|\.[\d])[\d]*([eE][-+]?[\d]+|\s*),\s*)*[+-]?[\d]*([\d]\.?|\.[\d])[\d]*([eE][-+]?[\d]+|\s*))?\s*\},\s*)*\{\s*(([+-]?[\d]*([\d]\.?|\.[\d])[\d]*([eE][-+]?[\d]+|\s*),\s*)*[+-]?[\d]*([\d]\.?|\.[\d])[\d]*([eE][-+]?[\d]+|\s*))?\s*\}\s*\}\s*\}" />
		</xsd:restriction>
	</xsd:simpleType>
	<xsd:simpleType name="real64_array4d">
		<xsd:restriction base="xsd:string">
			<xsd:pattern value=".*[\[\]`$].*|\{\s*(\{\s*(\{\s*(\{\s*(([+-]?[\d]*([\d]\.?|\.[\d])[\d]*([eE][-+]?[\d]+|\s*),\s*)*[+-]?[\d]*([\d]\.?|\.[\d])[\d]*([eE][-+]?[\d]+|\s*))?\s*\},\s*)*\{\s*(([+-]?[\d]*([\d]\.?|\.[\d])[\d]*([eE][-+]?[\d]+|\s*),\s*)*[+-]?[\d]*([\d]\.?|\.[\d])[\d]*([eE][-+]?[\d]+|\s*))?\s*\}\s*\},\s*)*\{\s*(\{\s*(([+-]?[\d]*([\d]\.?|\.[\d])[\d]*([eE][-+]?[\d]+|\s*),\s*)*[+-]?[\d]*([\d]\.?|\.[\d])[\d]*([eE][-+]?[\d]+|\s*))?\s*\},\s*)*\{\s*(([+-]?[\d]*([\d]\.?|\.[\d])[\d]*([eE][-+]?[\d]+|\s*),\s*)*[+-]?[\d]*([\d]\.?|\.[\d])[\d]*([eE][-+]?[\d]+|\s*))?\s*\}\s*\}\s*\},\s*)*\{\s*(\{\s*(\{\s*(([+-]?[\d]*([\d]\.?|\.[\d])[\d]*([eE][-+]?[\d]+|\s*),\s*)*[+-]?[\d]*([\d]\.?|\.[\d])[\d]*([eE][-+]?[\d]+|\s*))?\s*\},\s*)*\{\s*(([+-]?[\d]*([\d]\.?|\.[\d])[\d]*([eE][-+]?[\d]+|\s*),\s*)*[+-]?[\d]*([\d]\.?|\.[\d])[\d]*([eE][-+]?[\d]+|\s*))?\s*\}\s*\},\s*)*\{\s*(\{\s*(([+-]?[\d]*([\d]\.?|\.[\d])[\d]*([eE][-+]?[\d]+|\s*),\s*)*[+-]?[\d]*([\d]\.?|\.[\d])[\d]*([eE][-+]?[\d]+|\s*))?\s*\},\s*)*\{\s*(([+-]?[\d]*([\d]\.?|\.[\d])[\d]*([eE][-+]?[\d]+|\s*),\s*)*[+-]?[\d]*([\d]\.?|\.[\d])[\d]*([eE][-+]?[\d]+|\s*))?\s*\}\s*\}\s*\}\s*\}" />
		</xsd:restriction>
	</xsd:simpleType>
	<xsd:simpleType name="string">
		<xsd:restriction base="xsd:string">
			<xsd:pattern value=".*[\[\]`$].*|[^,\{\}]*" />
		</xsd:restriction>
	</xsd:simpleType>
	<xsd:simpleType name="string_array">
		<xsd:restriction base="xsd:string">
			<xsd:pattern value=".*[\[\]`$].*|\{\s*(([^,\{\}]*,\s*)*[^,\{\}]*)?\s*\}" />
		</xsd:restriction>
	</xsd:simpleType>
	<xsd:element name="Problem" type="ProblemType" />
	<xsd:complexType name="ProblemType">
		<xsd:choice minOccurs="0" maxOccurs="unbounded">
			<xsd:element name="Events" type="EventsType" minOccurs="1" maxOccurs="1" />
			<xsd:element name="FieldSpecifications" type="FieldSpecificationsType" maxOccurs="1" />
			<xsd:element name="Functions" type="FunctionsType" maxOccurs="1" />
			<xsd:element name="Geometry" type="GeometryType" maxOccurs="1" />
			<xsd:element name="Mesh" type="MeshType" minOccurs="1" maxOccurs="1" />
			<xsd:element name="NumericalMethods" type="NumericalMethodsType" maxOccurs="1" />
			<xsd:element name="Outputs" type="OutputsType" minOccurs="1" maxOccurs="1" />
			<xsd:element name="Solvers" type="SolversType" minOccurs="1" maxOccurs="1" />
			<xsd:element name="Tasks" type="TasksType" maxOccurs="1" />
			<xsd:element name="Constitutive" type="ConstitutiveType" maxOccurs="1" />
			<xsd:element name="ElementRegions" type="ElementRegionsType" maxOccurs="1" />
			<xsd:element name="Included" type="IncludedType" maxOccurs="1" />
			<xsd:element name="Parameters" type="ParametersType" maxOccurs="1" />
			<xsd:element name="Benchmarks" type="BenchmarksType" maxOccurs="1" />
		</xsd:choice>
	</xsd:complexType>
	<xsd:complexType name="EventsType">
		<xsd:choice minOccurs="0" maxOccurs="unbounded">
			<xsd:element name="HaltEvent" type="HaltEventType" />
			<xsd:element name="PeriodicEvent" type="PeriodicEventType" />
			<xsd:element name="SoloEvent" type="SoloEventType" />
		</xsd:choice>
		<!--logLevel => Log level-->
		<xsd:attribute name="logLevel" type="integer" default="0" />
		<!--maxCycle => Maximum simulation cycle for the global event loop.-->
		<xsd:attribute name="maxCycle" type="integer" default="2147483647" />
		<!--maxTime => Maximum simulation time for the global event loop.-->
		<xsd:attribute name="maxTime" type="real64" default="1.79769e+308" />
	</xsd:complexType>
	<xsd:complexType name="HaltEventType">
		<xsd:choice minOccurs="0" maxOccurs="unbounded">
			<xsd:element name="HaltEvent" type="HaltEventType" />
			<xsd:element name="PeriodicEvent" type="PeriodicEventType" />
			<xsd:element name="SoloEvent" type="SoloEventType" />
		</xsd:choice>
		<!--beginTime => Start time of this event.-->
		<xsd:attribute name="beginTime" type="real64" default="0" />
		<!--endTime => End time of this event.-->
		<xsd:attribute name="endTime" type="real64" default="1e+100" />
		<!--finalDtStretch => Allow the final dt request for this event to grow by this percentage to match the endTime exactly.-->
		<xsd:attribute name="finalDtStretch" type="real64" default="0.001" />
		<!--forceDt => While active, this event will request this timestep value (ignoring any children/targets requests).-->
		<xsd:attribute name="forceDt" type="real64" default="-1" />
		<!--logLevel => Log level-->
		<xsd:attribute name="logLevel" type="integer" default="0" />
		<!--maxEventDt => While active, this event will request a timestep <= this value (depending upon any child/target requests).-->
		<xsd:attribute name="maxEventDt" type="real64" default="-1" />
		<!--maxRuntime => The maximum allowable runtime for the job.-->
		<xsd:attribute name="maxRuntime" type="real64" use="required" />
		<!--target => Name of the object to be executed when the event criteria are met.-->
		<xsd:attribute name="target" type="string" default="" />
		<!--targetExactStartStop => If this option is set, the event will reduce its timestep requests to match any specified beginTime/endTimes exactly.-->
		<xsd:attribute name="targetExactStartStop" type="integer" default="1" />
		<!--name => A name is required for any non-unique nodes-->
		<xsd:attribute name="name" type="string" use="required" />
	</xsd:complexType>
	<xsd:complexType name="PeriodicEventType">
		<xsd:choice minOccurs="0" maxOccurs="unbounded">
			<xsd:element name="HaltEvent" type="HaltEventType" />
			<xsd:element name="PeriodicEvent" type="PeriodicEventType" />
			<xsd:element name="SoloEvent" type="SoloEventType" />
		</xsd:choice>
		<!--beginTime => Start time of this event.-->
		<xsd:attribute name="beginTime" type="real64" default="0" />
		<!--cycleFrequency => Event application frequency (cycle, default)-->
		<xsd:attribute name="cycleFrequency" type="integer" default="1" />
		<!--endTime => End time of this event.-->
		<xsd:attribute name="endTime" type="real64" default="1e+100" />
		<!--finalDtStretch => Allow the final dt request for this event to grow by this percentage to match the endTime exactly.-->
		<xsd:attribute name="finalDtStretch" type="real64" default="0.001" />
		<!--forceDt => While active, this event will request this timestep value (ignoring any children/targets requests).-->
		<xsd:attribute name="forceDt" type="real64" default="-1" />
		<!--function => Name of an optional function to evaluate when the time/cycle criteria are met.If the result is greater than the specified eventThreshold, the function will continue to execute.-->
		<xsd:attribute name="function" type="string" default="" />
		<!--logLevel => Log level-->
		<xsd:attribute name="logLevel" type="integer" default="0" />
		<!--maxEventDt => While active, this event will request a timestep <= this value (depending upon any child/target requests).-->
		<xsd:attribute name="maxEventDt" type="real64" default="-1" />
		<!--object => If the optional function requires an object as an input, specify its path here.-->
		<xsd:attribute name="object" type="string" default="" />
		<!--set => If the optional function is applied to an object, specify the setname to evaluate (default = everything).-->
		<xsd:attribute name="set" type="string" default="" />
		<!--stat => If the optional function is applied to an object, specify the statistic to compare to the eventThreshold.The current options include: min, avg, and max.-->
		<xsd:attribute name="stat" type="integer" default="0" />
		<!--target => Name of the object to be executed when the event criteria are met.-->
		<xsd:attribute name="target" type="string" default="" />
		<!--targetExactStartStop => If this option is set, the event will reduce its timestep requests to match any specified beginTime/endTimes exactly.-->
		<xsd:attribute name="targetExactStartStop" type="integer" default="1" />
		<!--targetExactTimestep => If this option is set, the event will reduce its timestep requests to match the specified timeFrequency perfectly: dt_request = min(dt_request, t_last + time_frequency - time)).-->
		<xsd:attribute name="targetExactTimestep" type="integer" default="1" />
		<!--threshold => If the optional function is used, the event will execute if the value returned by the function exceeds this threshold.-->
		<xsd:attribute name="threshold" type="real64" default="0" />
		<!--timeFrequency => Event application frequency (time).  Note: if this value is specified, it will override any cycle-based behavior.-->
		<xsd:attribute name="timeFrequency" type="real64" default="-1" />
		<!--name => A name is required for any non-unique nodes-->
		<xsd:attribute name="name" type="string" use="required" />
	</xsd:complexType>
	<xsd:complexType name="SoloEventType">
		<xsd:choice minOccurs="0" maxOccurs="unbounded">
			<xsd:element name="HaltEvent" type="HaltEventType" />
			<xsd:element name="PeriodicEvent" type="PeriodicEventType" />
			<xsd:element name="SoloEvent" type="SoloEventType" />
		</xsd:choice>
		<!--beginTime => Start time of this event.-->
		<xsd:attribute name="beginTime" type="real64" default="0" />
		<!--endTime => End time of this event.-->
		<xsd:attribute name="endTime" type="real64" default="1e+100" />
		<!--finalDtStretch => Allow the final dt request for this event to grow by this percentage to match the endTime exactly.-->
		<xsd:attribute name="finalDtStretch" type="real64" default="0.001" />
		<!--forceDt => While active, this event will request this timestep value (ignoring any children/targets requests).-->
		<xsd:attribute name="forceDt" type="real64" default="-1" />
		<!--logLevel => Log level-->
		<xsd:attribute name="logLevel" type="integer" default="0" />
		<!--maxEventDt => While active, this event will request a timestep <= this value (depending upon any child/target requests).-->
		<xsd:attribute name="maxEventDt" type="real64" default="-1" />
		<!--target => Name of the object to be executed when the event criteria are met.-->
		<xsd:attribute name="target" type="string" default="" />
		<!--targetCycle => Targeted cycle to execute the event.-->
		<xsd:attribute name="targetCycle" type="integer" default="-1" />
		<!--targetExactStartStop => If this option is set, the event will reduce its timestep requests to match any specified beginTime/endTimes exactly.-->
		<xsd:attribute name="targetExactStartStop" type="integer" default="1" />
		<!--targetExactTimestep => If this option is set, the event will reduce its timestep requests to match the specified execution time exactly: dt_request = min(dt_request, t_target - time)).-->
		<xsd:attribute name="targetExactTimestep" type="integer" default="1" />
		<!--targetTime => Targeted time to execute the event.-->
		<xsd:attribute name="targetTime" type="real64" default="-1" />
		<!--name => A name is required for any non-unique nodes-->
		<xsd:attribute name="name" type="string" use="required" />
	</xsd:complexType>
	<xsd:complexType name="FieldSpecificationsType">
		<xsd:choice minOccurs="0" maxOccurs="unbounded">
			<xsd:element name="Aquifer" type="AquiferType" />
			<xsd:element name="Dirichlet" type="DirichletType" />
			<xsd:element name="FieldSpecification" type="FieldSpecificationType" />
			<xsd:element name="HydrostaticEquilibrium" type="HydrostaticEquilibriumType" />
			<xsd:element name="SourceFlux" type="SourceFluxType" />
			<xsd:element name="Traction" type="TractionType" />
		</xsd:choice>
	</xsd:complexType>
	<xsd:complexType name="AquiferType">
		<!--allowAllPhasesIntoAquifer => Flag to allow all phases to flow into the aquifer. 
This flag only matters for the configuration in which flow is from reservoir to aquifer. 
    - If the flag is equal to 1, then all phases, including non-aqueous phases, are allowed to flow into the aquifer. 
     - If the flag is equal to 0, then only the water phase is allowed to flow into the aquifer. 
If you are in a configuration in which flow is from reservoir to aquifer and you expect non-aqueous phases to saturate the reservoir cells next to the aquifer, set this flag to 1. 
This keyword is ignored for single-phase flow simulations-->
		<xsd:attribute name="allowAllPhasesIntoAquifer" type="integer" default="0" />
		<!--aquiferAngle => Angle subtended by the aquifer boundary from the center of the reservoir [degress]-->
		<xsd:attribute name="aquiferAngle" type="real64" use="required" />
		<!--aquiferElevation => Aquifer elevation (positive going upward) [m]-->
		<xsd:attribute name="aquiferElevation" type="real64" use="required" />
		<!--aquiferInitialPressure => Aquifer initial pressure [Pa]-->
		<xsd:attribute name="aquiferInitialPressure" type="real64" use="required" />
		<!--aquiferInnerRadius => Aquifer inner radius [m]-->
		<xsd:attribute name="aquiferInnerRadius" type="real64" use="required" />
		<!--aquiferPermeability => Aquifer permeability [m^2]-->
		<xsd:attribute name="aquiferPermeability" type="real64" use="required" />
		<!--aquiferPorosity => Aquifer porosity-->
		<xsd:attribute name="aquiferPorosity" type="real64" use="required" />
		<!--aquiferThickness => Aquifer thickness [m]-->
		<xsd:attribute name="aquiferThickness" type="real64" use="required" />
		<!--aquiferTotalCompressibility => Aquifer total compressibility (rock and fluid) [Pa^-1]-->
		<xsd:attribute name="aquiferTotalCompressibility" type="real64" use="required" />
		<!--aquiferWaterDensity => Aquifer water density [kg.m^-3]-->
		<xsd:attribute name="aquiferWaterDensity" type="real64" use="required" />
		<!--aquiferWaterPhaseComponentFraction => Aquifer water phase component fraction. This keyword is ignored for single-phase flow simulations.-->
		<xsd:attribute name="aquiferWaterPhaseComponentFraction" type="real64_array" default="{0}" />
		<!--aquiferWaterPhaseComponentNames => Aquifer water phase component names. This keyword is ignored for single-phase flow simulations.-->
		<xsd:attribute name="aquiferWaterPhaseComponentNames" type="string_array" default="{}" />
		<!--aquiferWaterViscosity => Aquifer water viscosity [Pa.s]-->
		<xsd:attribute name="aquiferWaterViscosity" type="real64" use="required" />
		<!--bcApplicationTableName => Name of table that specifies the on/off application of the boundary condition.-->
		<xsd:attribute name="bcApplicationTableName" type="string" default="" />
		<!--beginTime => Time at which the boundary condition will start being applied.-->
		<xsd:attribute name="beginTime" type="real64" default="-1e+99" />
		<!--direction => Direction to apply boundary condition to.-->
		<xsd:attribute name="direction" type="R1Tensor" default="{0,0,0}" />
		<!--endTime => Time at which the boundary condition will stop being applied.-->
		<xsd:attribute name="endTime" type="real64" default="1e+99" />
		<!--functionName => Name of function that specifies variation of the boundary condition.-->
		<xsd:attribute name="functionName" type="string" default="" />
		<!--initialCondition => Boundary condition is applied as an initial condition.-->
		<xsd:attribute name="initialCondition" type="integer" default="0" />
		<!--logLevel => Log level-->
		<xsd:attribute name="logLevel" type="integer" default="0" />
		<!--pressureInfluenceFunctionName => Name of the table describing the pressure influence function
. If not provided, we use a default pressure influence function-->
		<xsd:attribute name="pressureInfluenceFunctionName" type="string" default="" />
		<!--scale => Scale factor for value of the boundary condition.-->
		<xsd:attribute name="scale" type="real64" default="0" />
		<!--setNames => Name of sets that boundary condition is applied to.-->
		<xsd:attribute name="setNames" type="string_array" use="required" />
		<!--name => A name is required for any non-unique nodes-->
		<xsd:attribute name="name" type="string" use="required" />
	</xsd:complexType>
	<xsd:complexType name="DirichletType">
		<!--bcApplicationTableName => Name of table that specifies the on/off application of the boundary condition.-->
		<xsd:attribute name="bcApplicationTableName" type="string" default="" />
		<!--beginTime => Time at which the boundary condition will start being applied.-->
		<xsd:attribute name="beginTime" type="real64" default="-1e+99" />
		<!--component => Component of field (if tensor) to apply boundary condition to.-->
		<xsd:attribute name="component" type="integer" default="-1" />
		<!--direction => Direction to apply boundary condition to.-->
		<xsd:attribute name="direction" type="R1Tensor" default="{0,0,0}" />
		<!--endTime => Time at which the boundary condition will stop being applied.-->
		<xsd:attribute name="endTime" type="real64" default="1e+99" />
		<!--fieldName => Name of field that boundary condition is applied to.-->
		<xsd:attribute name="fieldName" type="string" default="" />
		<!--functionName => Name of function that specifies variation of the boundary condition.-->
		<xsd:attribute name="functionName" type="string" default="" />
		<!--initialCondition => Boundary condition is applied as an initial condition.-->
		<xsd:attribute name="initialCondition" type="integer" default="0" />
		<!--logLevel => Log level-->
		<xsd:attribute name="logLevel" type="integer" default="0" />
		<!--objectPath => Path to the target field-->
		<xsd:attribute name="objectPath" type="string" default="" />
		<!--scale => Scale factor for value of the boundary condition.-->
		<xsd:attribute name="scale" type="real64" default="0" />
		<!--setNames => Name of sets that boundary condition is applied to.-->
		<xsd:attribute name="setNames" type="string_array" use="required" />
		<!--name => A name is required for any non-unique nodes-->
		<xsd:attribute name="name" type="string" use="required" />
	</xsd:complexType>
	<xsd:complexType name="FieldSpecificationType">
		<!--bcApplicationTableName => Name of table that specifies the on/off application of the boundary condition.-->
		<xsd:attribute name="bcApplicationTableName" type="string" default="" />
		<!--beginTime => Time at which the boundary condition will start being applied.-->
		<xsd:attribute name="beginTime" type="real64" default="-1e+99" />
		<!--component => Component of field (if tensor) to apply boundary condition to.-->
		<xsd:attribute name="component" type="integer" default="-1" />
		<!--direction => Direction to apply boundary condition to.-->
		<xsd:attribute name="direction" type="R1Tensor" default="{0,0,0}" />
		<!--endTime => Time at which the boundary condition will stop being applied.-->
		<xsd:attribute name="endTime" type="real64" default="1e+99" />
		<!--fieldName => Name of field that boundary condition is applied to.-->
		<xsd:attribute name="fieldName" type="string" default="" />
		<!--functionName => Name of function that specifies variation of the boundary condition.-->
		<xsd:attribute name="functionName" type="string" default="" />
		<!--initialCondition => Boundary condition is applied as an initial condition.-->
		<xsd:attribute name="initialCondition" type="integer" default="0" />
		<!--logLevel => Log level-->
		<xsd:attribute name="logLevel" type="integer" default="0" />
		<!--objectPath => Path to the target field-->
		<xsd:attribute name="objectPath" type="string" default="" />
		<!--scale => Scale factor for value of the boundary condition.-->
		<xsd:attribute name="scale" type="real64" default="0" />
		<!--setNames => Name of sets that boundary condition is applied to.-->
		<xsd:attribute name="setNames" type="string_array" use="required" />
		<!--name => A name is required for any non-unique nodes-->
		<xsd:attribute name="name" type="string" use="required" />
	</xsd:complexType>
	<xsd:complexType name="HydrostaticEquilibriumType">
		<!--bcApplicationTableName => Name of table that specifies the on/off application of the boundary condition.-->
		<xsd:attribute name="bcApplicationTableName" type="string" default="" />
		<!--beginTime => Time at which the boundary condition will start being applied.-->
		<xsd:attribute name="beginTime" type="real64" default="-1e+99" />
		<!--componentFractionVsElevationTableNames => Names of the tables specifying the (component fraction vs elevation) relationship for each component-->
		<xsd:attribute name="componentFractionVsElevationTableNames" type="string_array" default="{}" />
		<!--componentNames => Names of the fluid components-->
		<xsd:attribute name="componentNames" type="string_array" default="{}" />
		<!--datumElevation => Datum elevation [m]-->
		<xsd:attribute name="datumElevation" type="real64" use="required" />
		<!--datumPressure => Datum pressure [Pa]-->
		<xsd:attribute name="datumPressure" type="real64" use="required" />
		<!--direction => Direction to apply boundary condition to.-->
		<xsd:attribute name="direction" type="R1Tensor" default="{0,0,0}" />
		<!--elevationIncrementInHydrostaticPressureTable => Elevation increment [m] in the hydrostatic pressure table constructed internally-->
		<xsd:attribute name="elevationIncrementInHydrostaticPressureTable" type="real64" default="0.6096" />
		<!--endTime => Time at which the boundary condition will stop being applied.-->
		<xsd:attribute name="endTime" type="real64" default="1e+99" />
		<!--equilibrationTolerance => Tolerance in the fixed-point iteration scheme used for hydrostatic initialization-->
		<xsd:attribute name="equilibrationTolerance" type="real64" default="0.001" />
		<!--functionName => Name of function that specifies variation of the boundary condition.-->
		<xsd:attribute name="functionName" type="string" default="" />
		<!--initialPhaseName => Name of the phase initially saturating the reservoir-->
		<xsd:attribute name="initialPhaseName" type="string" default="" />
		<!--logLevel => Log level-->
		<xsd:attribute name="logLevel" type="integer" default="0" />
		<!--maxNumberOfEquilibrationIterations => Maximum number of equilibration iterations-->
		<xsd:attribute name="maxNumberOfEquilibrationIterations" type="integer" default="5" />
		<!--objectPath => Path to the target field-->
		<xsd:attribute name="objectPath" type="string" default="" />
		<!--scale => Scale factor for value of the boundary condition.-->
		<xsd:attribute name="scale" type="real64" default="0" />
		<!--temperatureVsElevationTableName => Name of the table specifying the (temperature [K] vs elevation) relationship-->
		<xsd:attribute name="temperatureVsElevationTableName" type="string" default="" />
		<!--name => A name is required for any non-unique nodes-->
		<xsd:attribute name="name" type="string" use="required" />
	</xsd:complexType>
	<xsd:complexType name="SourceFluxType">
		<!--bcApplicationTableName => Name of table that specifies the on/off application of the boundary condition.-->
		<xsd:attribute name="bcApplicationTableName" type="string" default="" />
		<!--beginTime => Time at which the boundary condition will start being applied.-->
		<xsd:attribute name="beginTime" type="real64" default="-1e+99" />
		<!--component => Component of field (if tensor) to apply boundary condition to.-->
		<xsd:attribute name="component" type="integer" default="-1" />
		<!--direction => Direction to apply boundary condition to.-->
		<xsd:attribute name="direction" type="R1Tensor" default="{0,0,0}" />
		<!--endTime => Time at which the boundary condition will stop being applied.-->
		<xsd:attribute name="endTime" type="real64" default="1e+99" />
		<!--fieldName => Name of field that boundary condition is applied to.-->
		<xsd:attribute name="fieldName" type="string" default="" />
		<!--functionName => Name of function that specifies variation of the boundary condition.-->
		<xsd:attribute name="functionName" type="string" default="" />
		<!--initialCondition => Boundary condition is applied as an initial condition.-->
		<xsd:attribute name="initialCondition" type="integer" default="0" />
		<!--logLevel => Log level-->
		<xsd:attribute name="logLevel" type="integer" default="0" />
		<!--objectPath => Path to the target field-->
		<xsd:attribute name="objectPath" type="string" default="" />
		<!--scale => Scale factor for value of the boundary condition.-->
		<xsd:attribute name="scale" type="real64" default="0" />
		<!--setNames => Name of sets that boundary condition is applied to.-->
		<xsd:attribute name="setNames" type="string_array" use="required" />
		<!--name => A name is required for any non-unique nodes-->
		<xsd:attribute name="name" type="string" use="required" />
	</xsd:complexType>
	<xsd:complexType name="TractionType">
		<!--bcApplicationTableName => Name of table that specifies the on/off application of the boundary condition.-->
		<xsd:attribute name="bcApplicationTableName" type="string" default="" />
		<!--beginTime => Time at which the boundary condition will start being applied.-->
		<xsd:attribute name="beginTime" type="real64" default="-1e+99" />
		<!--direction => Direction to apply boundary condition to.-->
		<xsd:attribute name="direction" type="R1Tensor" default="{0,0,0}" />
		<!--endTime => Time at which the boundary condition will stop being applied.-->
		<xsd:attribute name="endTime" type="real64" default="1e+99" />
		<!--functionName => Name of function that specifies variation of the boundary condition.-->
		<xsd:attribute name="functionName" type="string" default="" />
		<!--initialCondition => Boundary condition is applied as an initial condition.-->
		<xsd:attribute name="initialCondition" type="integer" default="0" />
		<!--inputStress => Input stress for tractionType = stress-->
		<xsd:attribute name="inputStress" type="R2SymTensor" default="{0,0,0,0,0,0}" />
		<!--logLevel => Log level-->
		<xsd:attribute name="logLevel" type="integer" default="0" />
		<!--objectPath => Path to the target field-->
		<xsd:attribute name="objectPath" type="string" default="" />
		<!--scale => Scale factor for value of the boundary condition.-->
		<xsd:attribute name="scale" type="real64" default="0" />
		<!--setNames => Name of sets that boundary condition is applied to.-->
		<xsd:attribute name="setNames" type="string_array" use="required" />
		<!--tractionType => Type of traction boundary condition. Options are:
vector - traction is applied to the faces as specified from the scale and direction,
normal - traction is applied to the faces as a pressure specified from the product of scale and the outward face normal,
stress - traction is applied to the faces as specified by the inner product of input stress and face normal.-->
		<xsd:attribute name="tractionType" type="geosx_TractionBoundaryCondition_TractionType" default="vector" />
		<!--name => A name is required for any non-unique nodes-->
		<xsd:attribute name="name" type="string" use="required" />
	</xsd:complexType>
	<xsd:simpleType name="geosx_TractionBoundaryCondition_TractionType">
		<xsd:restriction base="xsd:string">
			<xsd:pattern value=".*[\[\]`$].*|vector|normal|stress" />
		</xsd:restriction>
	</xsd:simpleType>
	<xsd:complexType name="FunctionsType">
		<xsd:choice minOccurs="0" maxOccurs="unbounded">
			<xsd:element name="CompositeFunction" type="CompositeFunctionType" />
			<xsd:element name="MultivariableTableFunction" type="MultivariableTableFunctionType" />
			<xsd:element name="SymbolicFunction" type="SymbolicFunctionType" />
			<xsd:element name="TableFunction" type="TableFunctionType" />
		</xsd:choice>
	</xsd:complexType>
	<xsd:complexType name="CompositeFunctionType">
		<!--expression => Composite math expression-->
		<xsd:attribute name="expression" type="string" default="" />
		<!--functionNames => List of source functions. The order must match the variableNames argument.-->
		<xsd:attribute name="functionNames" type="string_array" default="{}" />
		<!--inputVarNames => Name of fields are input to function.-->
		<xsd:attribute name="inputVarNames" type="string_array" default="{}" />
		<!--variableNames => List of variables in expression-->
		<xsd:attribute name="variableNames" type="string_array" default="{}" />
		<!--name => A name is required for any non-unique nodes-->
		<xsd:attribute name="name" type="string" use="required" />
	</xsd:complexType>
	<xsd:complexType name="MultivariableTableFunctionType">
		<!--inputVarNames => Name of fields are input to function.-->
		<xsd:attribute name="inputVarNames" type="string_array" default="{}" />
		<!--name => A name is required for any non-unique nodes-->
		<xsd:attribute name="name" type="string" use="required" />
	</xsd:complexType>
	<xsd:complexType name="SymbolicFunctionType">
		<!--expression => Symbolic math expression-->
		<xsd:attribute name="expression" type="string" use="required" />
		<!--inputVarNames => Name of fields are input to function.-->
		<xsd:attribute name="inputVarNames" type="string_array" default="{}" />
		<!--variableNames => List of variables in expression.  The order must match the evaluate argument-->
		<xsd:attribute name="variableNames" type="string_array" use="required" />
		<!--name => A name is required for any non-unique nodes-->
		<xsd:attribute name="name" type="string" use="required" />
	</xsd:complexType>
	<xsd:complexType name="TableFunctionType">
		<!--coordinateFiles => List of coordinate file names for ND Table-->
		<xsd:attribute name="coordinateFiles" type="path_array" default="{}" />
		<!--coordinates => Coordinates inputs for 1D tables-->
		<xsd:attribute name="coordinates" type="real64_array" default="{0}" />
		<!--inputVarNames => Name of fields are input to function.-->
		<xsd:attribute name="inputVarNames" type="string_array" default="{}" />
		<!--interpolation => Interpolation method. Valid options:
* linear
* nearest
* upper
* lower-->
		<xsd:attribute name="interpolation" type="geosx_TableFunction_InterpolationType" default="linear" />
		<!--values => Values for 1D tables-->
		<xsd:attribute name="values" type="real64_array" default="{0}" />
		<!--voxelFile => Voxel file name for ND Table-->
		<xsd:attribute name="voxelFile" type="path" default="" />
		<!--name => A name is required for any non-unique nodes-->
		<xsd:attribute name="name" type="string" use="required" />
	</xsd:complexType>
	<xsd:simpleType name="geosx_TableFunction_InterpolationType">
		<xsd:restriction base="xsd:string">
			<xsd:pattern value=".*[\[\]`$].*|linear|nearest|upper|lower" />
		</xsd:restriction>
	</xsd:simpleType>
	<xsd:complexType name="GeometryType">
		<xsd:choice minOccurs="0" maxOccurs="unbounded">
			<xsd:element name="BoundedPlane" type="BoundedPlaneType" />
			<xsd:element name="Box" type="BoxType" />
			<xsd:element name="Cylinder" type="CylinderType" />
			<xsd:element name="ThickPlane" type="ThickPlaneType" />
		</xsd:choice>
	</xsd:complexType>
	<xsd:complexType name="BoundedPlaneType">
		<!--dimensions => Length and width of the bounded plane-->
		<xsd:attribute name="dimensions" type="real64_array" use="required" />
		<!--lengthVector => Tangent vector defining the orthonormal basis along with the normal.-->
		<xsd:attribute name="lengthVector" type="R1Tensor" use="required" />
		<!--normal => Normal (n_x,n_y,n_z) to the plane (will be normalized automatically)-->
		<xsd:attribute name="normal" type="R1Tensor" use="required" />
		<!--origin => Origin point (x,y,z) of the plane (basically, any point on the plane)-->
		<xsd:attribute name="origin" type="R1Tensor" use="required" />
		<!--tolerance => Tolerance to determine if a point sits on the plane or not. It is relative to the maximum dimension of the plane.-->
		<xsd:attribute name="tolerance" type="real64" default="1e-05" />
		<!--widthVector => Tangent vector defining the orthonormal basis along with the normal.-->
		<xsd:attribute name="widthVector" type="R1Tensor" use="required" />
		<!--name => A name is required for any non-unique nodes-->
		<xsd:attribute name="name" type="string" use="required" />
	</xsd:complexType>
	<xsd:complexType name="BoxType">
		<!--strike => The strike angle of the box-->
		<xsd:attribute name="strike" type="real64" default="-90" />
		<!--xMax => Maximum (x,y,z) coordinates of the box-->
		<xsd:attribute name="xMax" type="R1Tensor" use="required" />
		<!--xMin => Minimum (x,y,z) coordinates of the box-->
		<xsd:attribute name="xMin" type="R1Tensor" use="required" />
		<!--name => A name is required for any non-unique nodes-->
		<xsd:attribute name="name" type="string" use="required" />
	</xsd:complexType>
	<xsd:complexType name="CylinderType">
		<!--innerRadius => Inner radius of the anulus-->
		<xsd:attribute name="innerRadius" type="real64" default="-1" />
		<!--point1 => Center point of one (upper or lower) face of the cylinder-->
		<xsd:attribute name="point1" type="R1Tensor" use="required" />
		<!--point2 => Center point of the other face of the cylinder-->
		<xsd:attribute name="point2" type="R1Tensor" use="required" />
		<!--radius => Radius of the cylinder-->
		<xsd:attribute name="radius" type="real64" use="required" />
		<!--name => A name is required for any non-unique nodes-->
		<xsd:attribute name="name" type="string" use="required" />
	</xsd:complexType>
	<xsd:complexType name="ThickPlaneType">
		<!--normal => Normal (n_x,n_y,n_z) to the plane (will be normalized automatically)-->
		<xsd:attribute name="normal" type="R1Tensor" use="required" />
		<!--origin => Origin point (x,y,z) of the plane (basically, any point on the plane)-->
		<xsd:attribute name="origin" type="R1Tensor" use="required" />
		<!--thickness => The total thickness of the plane (with half to each side)-->
		<xsd:attribute name="thickness" type="real64" use="required" />
		<!--name => A name is required for any non-unique nodes-->
		<xsd:attribute name="name" type="string" use="required" />
	</xsd:complexType>
	<xsd:complexType name="MeshType">
		<xsd:choice minOccurs="0" maxOccurs="unbounded">
			<xsd:element name="InternalMesh" type="InternalMeshType" />
			<xsd:element name="InternalWell" type="InternalWellType" />
			<xsd:element name="InternalWellbore" type="InternalWellboreType" />
			<xsd:element name="PAMELAMeshGenerator" type="PAMELAMeshGeneratorType" />
		</xsd:choice>
	</xsd:complexType>
	<xsd:complexType name="InternalMeshType">
		<!--cellBlockNames => Names of each mesh block-->
		<xsd:attribute name="cellBlockNames" type="string_array" use="required" />
		<!--elementTypes => Element types of each mesh block-->
		<xsd:attribute name="elementTypes" type="string_array" use="required" />
		<!--nx => Number of elements in the x-direction within each mesh block-->
		<xsd:attribute name="nx" type="integer_array" use="required" />
		<!--ny => Number of elements in the y-direction within each mesh block-->
		<xsd:attribute name="ny" type="integer_array" use="required" />
		<!--nz => Number of elements in the z-direction within each mesh block-->
		<xsd:attribute name="nz" type="integer_array" use="required" />
		<!--positionTolerance => A position tolerance to verify if a node belong to a nodeset-->
		<xsd:attribute name="positionTolerance" type="real64" default="1e-10" />
		<!--trianglePattern => Pattern by which to decompose the hex mesh into prisms (more explanation required)-->
		<xsd:attribute name="trianglePattern" type="integer" default="0" />
		<!--xBias => Bias of element sizes in the x-direction within each mesh block (dx_left=(1+b)*L/N, dx_right=(1-b)*L/N)-->
		<xsd:attribute name="xBias" type="real64_array" default="{1}" />
		<!--xCoords => x-coordinates of each mesh block vertex-->
		<xsd:attribute name="xCoords" type="real64_array" use="required" />
		<!--yBias => Bias of element sizes in the y-direction within each mesh block (dy_left=(1+b)*L/N, dx_right=(1-b)*L/N)-->
		<xsd:attribute name="yBias" type="real64_array" default="{1}" />
		<!--yCoords => y-coordinates of each mesh block vertex-->
		<xsd:attribute name="yCoords" type="real64_array" use="required" />
		<!--zBias => Bias of element sizes in the z-direction within each mesh block (dz_left=(1+b)*L/N, dz_right=(1-b)*L/N)-->
		<xsd:attribute name="zBias" type="real64_array" default="{1}" />
		<!--zCoords => z-coordinates of each mesh block vertex-->
		<xsd:attribute name="zCoords" type="real64_array" use="required" />
		<!--name => A name is required for any non-unique nodes-->
		<xsd:attribute name="name" type="string" use="required" />
	</xsd:complexType>
	<xsd:complexType name="InternalWellType">
		<xsd:choice minOccurs="0" maxOccurs="unbounded">
			<xsd:element name="Perforation" type="PerforationType" />
		</xsd:choice>
		<!--logLevel => Log level-->
		<xsd:attribute name="logLevel" type="integer" default="0" />
		<!--meshName => Name of the reservoir mesh associated with this well-->
		<xsd:attribute name="meshName" type="string" use="required" />
		<!--minElementLength => Minimum length of a well element, computed as (segment length / number of elements per segment ) [m]-->
		<xsd:attribute name="minElementLength" type="real64" default="0.001" />
		<!--minSegmentLength => Minimum length of a well segment [m]-->
		<xsd:attribute name="minSegmentLength" type="real64" default="0.01" />
		<!--numElementsPerSegment => Number of well elements per polyline segment-->
		<xsd:attribute name="numElementsPerSegment" type="integer" use="required" />
		<!--polylineNodeCoords => Physical coordinates of the well polyline nodes-->
		<xsd:attribute name="polylineNodeCoords" type="real64_array2d" use="required" />
		<!--polylineSegmentConn => Connectivity of the polyline segments-->
		<xsd:attribute name="polylineSegmentConn" type="globalIndex_array2d" use="required" />
		<!--radius => Radius of the well [m]-->
		<xsd:attribute name="radius" type="real64" use="required" />
		<!--wellControlsName => Name of the set of constraints associated with this well-->
		<xsd:attribute name="wellControlsName" type="string" use="required" />
		<!--wellRegionName => Name of the well element region-->
		<xsd:attribute name="wellRegionName" type="string" use="required" />
		<!--name => A name is required for any non-unique nodes-->
		<xsd:attribute name="name" type="string" use="required" />
	</xsd:complexType>
	<xsd:complexType name="PerforationType">
		<!--distanceFromHead => Linear distance from well head to the perforation-->
		<xsd:attribute name="distanceFromHead" type="real64" use="required" />
		<!--transmissibility => Perforation transmissibility-->
		<xsd:attribute name="transmissibility" type="real64" default="-1" />
		<!--name => A name is required for any non-unique nodes-->
		<xsd:attribute name="name" type="string" use="required" />
	</xsd:complexType>
	<xsd:complexType name="InternalWellboreType">
		<!--autoSpaceRadialElems => Automatically set number and spacing of elements in the radial direction. This overrides the values of nr!Value in each block indicates factor to scale the radial increment.Larger numbers indicate larger radial elements.-->
		<xsd:attribute name="autoSpaceRadialElems" type="real64_array" default="{-1}" />
		<!--cartesianMappingInnerRadius => If using a Cartesian aligned outer boundary, this is inner radius at which to start the mapping.-->
		<xsd:attribute name="cartesianMappingInnerRadius" type="real64" default="1e+99" />
		<!--cellBlockNames => Names of each mesh block-->
		<xsd:attribute name="cellBlockNames" type="string_array" use="required" />
		<!--elementTypes => Element types of each mesh block-->
		<xsd:attribute name="elementTypes" type="string_array" use="required" />
		<!--hardRadialCoords => Sets the radial spacing to specified values-->
		<xsd:attribute name="hardRadialCoords" type="real64_array" default="{0}" />
		<!--nr => Number of elements in the radial direction-->
		<xsd:attribute name="nr" type="integer_array" use="required" />
		<!--nt => Number of elements in the tangent direction-->
		<xsd:attribute name="nt" type="integer_array" use="required" />
		<!--nz => Number of elements in the z-direction within each mesh block-->
		<xsd:attribute name="nz" type="integer_array" use="required" />
		<!--positionTolerance => A position tolerance to verify if a node belong to a nodeset-->
		<xsd:attribute name="positionTolerance" type="real64" default="1e-10" />
		<!--rBias => Bias of element sizes in the radial direction-->
		<xsd:attribute name="rBias" type="real64_array" default="{-0.8}" />
		<!--radius => Wellbore radius-->
		<xsd:attribute name="radius" type="real64_array" use="required" />
		<!--theta => Tangent angle defining geometry size: 90 for quarter, 180 for half and 360 for full wellbore geometry-->
		<xsd:attribute name="theta" type="real64_array" use="required" />
		<!--trajectory => Coordinates defining the wellbore trajectory-->
		<xsd:attribute name="trajectory" type="real64_array2d" default="{{0}}" />
		<!--trianglePattern => Pattern by which to decompose the hex mesh into prisms (more explanation required)-->
		<xsd:attribute name="trianglePattern" type="integer" default="0" />
		<!--useCartesianOuterBoundary => Enforce a Cartesian aligned outer boundary on the outer block starting with the radial block specified in this value-->
		<xsd:attribute name="useCartesianOuterBoundary" type="integer" default="1000000" />
		<!--xBias => Bias of element sizes in the x-direction within each mesh block (dx_left=(1+b)*L/N, dx_right=(1-b)*L/N)-->
		<xsd:attribute name="xBias" type="real64_array" default="{1}" />
		<!--yBias => Bias of element sizes in the y-direction within each mesh block (dy_left=(1+b)*L/N, dx_right=(1-b)*L/N)-->
		<xsd:attribute name="yBias" type="real64_array" default="{1}" />
		<!--zBias => Bias of element sizes in the z-direction within each mesh block (dz_left=(1+b)*L/N, dz_right=(1-b)*L/N)-->
		<xsd:attribute name="zBias" type="real64_array" default="{1}" />
		<!--zCoords => z-coordinates of each mesh block vertex-->
		<xsd:attribute name="zCoords" type="real64_array" use="required" />
		<!--name => A name is required for any non-unique nodes-->
		<xsd:attribute name="name" type="string" use="required" />
	</xsd:complexType>
	<xsd:complexType name="PAMELAMeshGeneratorType">
		<!--fieldNamesInGEOSX => Name of the fields within GEOSX-->
		<xsd:attribute name="fieldNamesInGEOSX" type="string_array" default="{}" />
		<!--fieldsToImport => Fields to be imported from the external mesh file-->
		<xsd:attribute name="fieldsToImport" type="string_array" default="{}" />
		<!--file => path to the mesh file-->
		<xsd:attribute name="file" type="path" use="required" />
		<!--reverseZ => 0 : Z coordinate is upward, 1 : Z coordinate is downward-->
		<xsd:attribute name="reverseZ" type="integer" default="0" />
		<!--scale => Scale the coordinates of the vertices-->
		<xsd:attribute name="scale" type="real64" default="1" />
		<!--name => A name is required for any non-unique nodes-->
		<xsd:attribute name="name" type="string" use="required" />
	</xsd:complexType>
	<xsd:complexType name="NumericalMethodsType">
		<xsd:choice minOccurs="0" maxOccurs="unbounded">
			<xsd:element name="FiniteElements" type="FiniteElementsType" maxOccurs="1" />
			<xsd:element name="FiniteVolume" type="FiniteVolumeType" maxOccurs="1" />
		</xsd:choice>
	</xsd:complexType>
	<xsd:complexType name="FiniteElementsType">
		<xsd:choice minOccurs="0" maxOccurs="unbounded">
			<xsd:element name="FiniteElementSpace" type="FiniteElementSpaceType" />
			<xsd:element name="LinearSolverParameters" type="LinearSolverParametersType" maxOccurs="1" />
			<xsd:element name="NonlinearSolverParameters" type="NonlinearSolverParametersType" maxOccurs="1" />
		</xsd:choice>
	</xsd:complexType>
	<xsd:complexType name="FiniteElementSpaceType">
		<!--formulation => Specifier to indicate any specialized formuations. For instance, one of the many enhanced assumed strain methods of the Hexahedron parent shape would be indicated here-->
		<xsd:attribute name="formulation" type="string" default="default" />
		<!--order => The order of the finite element basis.-->
		<xsd:attribute name="order" type="integer" use="required" />
		<!--name => A name is required for any non-unique nodes-->
		<xsd:attribute name="name" type="string" use="required" />
	</xsd:complexType>
	<xsd:complexType name="LinearSolverParametersType">
		<!--amgAggresiveCoarseningLevels => AMG number levels for aggressive coarsening 
Available options are: TODO-->
		<xsd:attribute name="amgAggresiveCoarseningLevels" type="integer" default="0" />
		<!--amgCoarseSolver => AMG coarsest level solver/smoother type. Available options are: ``default|jacobi|l1jacobi|fgs|sgs|l1sgs|chebyshev|direct|bgs``-->
		<xsd:attribute name="amgCoarseSolver" type="geosx_LinearSolverParameters_AMG_CoarseType" default="direct" />
		<!--amgCoarseningType => AMG coarsening algorithm
Available options are: TODO-->
		<xsd:attribute name="amgCoarseningType" type="string" default="HMIS" />
		<!--amgInterpolationType => AMG interpolation algorithm
Available options are: TODO-->
		<xsd:attribute name="amgInterpolationType" type="integer" default="6" />
		<!--amgNullSpaceType => AMG near null space approximation. Available options are:``constantModes|rigidBodyModes``-->
		<xsd:attribute name="amgNullSpaceType" type="geosx_LinearSolverParameters_AMG_NullSpaceType" default="constantModes" />
		<!--amgNumFunctions => AMG number of functions
Available options are: TODO-->
		<xsd:attribute name="amgNumFunctions" type="integer" default="1" />
		<!--amgNumSweeps => AMG smoother sweeps-->
		<xsd:attribute name="amgNumSweeps" type="integer" default="2" />
		<!--amgSmootherType => AMG smoother type. Available options are: ``default|jacobi|l1jacobi|fgs|bgs|sgs|l1sgs|chebyshev|ilu0|ilut|ic0|ict``-->
		<xsd:attribute name="amgSmootherType" type="geosx_LinearSolverParameters_AMG_SmootherType" default="fgs" />
		<!--amgThreshold => AMG strength-of-connection threshold-->
		<xsd:attribute name="amgThreshold" type="real64" default="0" />
		<!--directCheckResidual => Whether to check the linear system solution residual-->
		<xsd:attribute name="directCheckResidual" type="integer" default="0" />
		<!--directColPerm => How to permute the columns. Available options are: ``none|MMD_AtplusA|MMD_AtA|colAMD|metis|parmetis``-->
		<xsd:attribute name="directColPerm" type="geosx_LinearSolverParameters_Direct_ColPerm" default="metis" />
		<!--directEquil => Whether to scale the rows and columns of the matrix-->
		<xsd:attribute name="directEquil" type="integer" default="1" />
		<!--directIterRef => Whether to perform iterative refinement-->
		<xsd:attribute name="directIterRef" type="integer" default="1" />
		<!--directParallel => Whether to use a parallel solver (instead of a serial one)-->
		<xsd:attribute name="directParallel" type="integer" default="1" />
		<!--directReplTinyPivot => Whether to replace tiny pivots by sqrt(epsilon)*norm(A)-->
		<xsd:attribute name="directReplTinyPivot" type="integer" default="1" />
		<!--directRowPerm => How to permute the rows. Available options are: ``none|mc64``-->
		<xsd:attribute name="directRowPerm" type="geosx_LinearSolverParameters_Direct_RowPerm" default="mc64" />
		<!--iluFill => ILU(K) fill factor-->
		<xsd:attribute name="iluFill" type="integer" default="0" />
		<!--iluThreshold => ILU(T) threshold factor-->
		<xsd:attribute name="iluThreshold" type="real64" default="0" />
		<!--krylovAdaptiveTol => Use Eisenstat-Walker adaptive linear tolerance-->
		<xsd:attribute name="krylovAdaptiveTol" type="integer" default="0" />
		<!--krylovMaxIter => Maximum iterations allowed for an iterative solver-->
		<xsd:attribute name="krylovMaxIter" type="integer" default="200" />
		<!--krylovMaxRestart => Maximum iterations before restart (GMRES only)-->
		<xsd:attribute name="krylovMaxRestart" type="integer" default="200" />
		<!--krylovTol => Relative convergence tolerance of the iterative method
If the method converges, the iterative solution :math:`\mathsf{x}_k` is such that
the relative residual norm satisfies:
:math:`\left\lVert \mathsf{b} - \mathsf{A} \mathsf{x}_k \right\rVert_2` < ``krylovTol`` * :math:`\left\lVert\mathsf{b}\right\rVert_2`-->
		<xsd:attribute name="krylovTol" type="real64" default="1e-06" />
		<!--krylovWeakestTol => Weakest-allowed tolerance for adaptive method-->
		<xsd:attribute name="krylovWeakestTol" type="real64" default="0.001" />
		<!--logLevel => Log level-->
		<xsd:attribute name="logLevel" type="integer" default="0" />
		<!--preconditionerType => Preconditioner type. Available options are: ``none|jacobi|l1jacobi|fgs|sgs|l1sgs|chebyshev|iluk|ilut|icc|ict|amg|mgr|block|direct|bgs``-->
		<xsd:attribute name="preconditionerType" type="geosx_LinearSolverParameters_PreconditionerType" default="iluk" />
		<!--solverType => Linear solver type. Available options are: ``direct|cg|gmres|fgmres|bicgstab|preconditioner``-->
		<xsd:attribute name="solverType" type="geosx_LinearSolverParameters_SolverType" default="direct" />
		<!--stopIfError => Whether to stop the simulation if the linear solver reports an error-->
		<xsd:attribute name="stopIfError" type="integer" default="1" />
	</xsd:complexType>
	<xsd:simpleType name="geosx_LinearSolverParameters_AMG_CoarseType">
		<xsd:restriction base="xsd:string">
			<xsd:pattern value=".*[\[\]`$].*|default|jacobi|l1jacobi|fgs|sgs|l1sgs|chebyshev|direct|bgs" />
		</xsd:restriction>
	</xsd:simpleType>
	<xsd:simpleType name="geosx_LinearSolverParameters_AMG_NullSpaceType">
		<xsd:restriction base="xsd:string">
			<xsd:pattern value=".*[\[\]`$].*|constantModes|rigidBodyModes" />
		</xsd:restriction>
	</xsd:simpleType>
	<xsd:simpleType name="geosx_LinearSolverParameters_AMG_SmootherType">
		<xsd:restriction base="xsd:string">
			<xsd:pattern value=".*[\[\]`$].*|default|jacobi|l1jacobi|fgs|bgs|sgs|l1sgs|chebyshev|ilu0|ilut|ic0|ict" />
		</xsd:restriction>
	</xsd:simpleType>
	<xsd:simpleType name="geosx_LinearSolverParameters_Direct_ColPerm">
		<xsd:restriction base="xsd:string">
			<xsd:pattern value=".*[\[\]`$].*|none|MMD_AtplusA|MMD_AtA|colAMD|metis|parmetis" />
		</xsd:restriction>
	</xsd:simpleType>
	<xsd:simpleType name="geosx_LinearSolverParameters_Direct_RowPerm">
		<xsd:restriction base="xsd:string">
			<xsd:pattern value=".*[\[\]`$].*|none|mc64" />
		</xsd:restriction>
	</xsd:simpleType>
	<xsd:simpleType name="geosx_LinearSolverParameters_PreconditionerType">
		<xsd:restriction base="xsd:string">
			<xsd:pattern value=".*[\[\]`$].*|none|jacobi|l1jacobi|fgs|sgs|l1sgs|chebyshev|iluk|ilut|icc|ict|amg|mgr|block|direct|bgs" />
		</xsd:restriction>
	</xsd:simpleType>
	<xsd:simpleType name="geosx_LinearSolverParameters_SolverType">
		<xsd:restriction base="xsd:string">
			<xsd:pattern value=".*[\[\]`$].*|direct|cg|gmres|fgmres|bicgstab|preconditioner" />
		</xsd:restriction>
	</xsd:simpleType>
	<xsd:complexType name="NonlinearSolverParametersType">
		<!--allowNonConverged => Allow non-converged solution to be accepted. (i.e. exit from the Newton loop without achieving the desired tolerance)-->
		<xsd:attribute name="allowNonConverged" type="integer" default="0" />
		<!--dtCutIterLimit => Fraction of the Max Newton iterations above which the solver asks for the time-step to be cut for the next dt.-->
		<xsd:attribute name="dtCutIterLimit" type="real64" default="0.7" />
		<!--dtIncIterLimit => Fraction of the Max Newton iterations below which the solver asks for the time-step to be doubled for the next dt.-->
		<xsd:attribute name="dtIncIterLimit" type="real64" default="0.4" />
		<!--lineSearchAction => How the line search is to be used. Options are: 
 * None    - Do not use line search.
* Attempt - Use line search. Allow exit from line search without achieving smaller residual than starting residual.
* Require - Use line search. If smaller residual than starting resdual is not achieved, cut time step.-->
		<xsd:attribute name="lineSearchAction" type="geosx_NonlinearSolverParameters_LineSearchAction" default="Attempt" />
		<!--lineSearchCutFactor => Line search cut factor. For instance, a value of 0.5 will result in the effective application of the last solution by a factor of (0.5, 0.25, 0.125, ...)-->
		<xsd:attribute name="lineSearchCutFactor" type="real64" default="0.5" />
		<!--lineSearchMaxCuts => Maximum number of line search cuts.-->
		<xsd:attribute name="lineSearchMaxCuts" type="integer" default="4" />
		<!--logLevel => Log level-->
		<xsd:attribute name="logLevel" type="integer" default="0" />
		<!--maxSubSteps => Maximum number of time sub-steps allowed for the solver-->
		<xsd:attribute name="maxSubSteps" type="integer" default="10" />
		<!--maxTimeStepCuts => Max number of time step cuts-->
		<xsd:attribute name="maxTimeStepCuts" type="integer" default="2" />
		<!--newtonMaxIter => Maximum number of iterations that are allowed in a Newton loop.-->
		<xsd:attribute name="newtonMaxIter" type="integer" default="5" />
		<!--newtonMinIter => Minimum number of iterations that are required before exiting the Newton loop.-->
		<xsd:attribute name="newtonMinIter" type="integer" default="1" />
		<!--newtonTol => The required tolerance in order to exit the Newton iteration loop.-->
		<xsd:attribute name="newtonTol" type="real64" default="1e-06" />
		<!--timestepCutFactor => Factor by which the time step will be cut if a timestep cut is required.-->
		<xsd:attribute name="timestepCutFactor" type="real64" default="0.5" />
	</xsd:complexType>
	<xsd:simpleType name="geosx_NonlinearSolverParameters_LineSearchAction">
		<xsd:restriction base="xsd:string">
			<xsd:pattern value=".*[\[\]`$].*|None|Attempt|Require" />
		</xsd:restriction>
	</xsd:simpleType>
	<xsd:complexType name="FiniteVolumeType">
		<xsd:choice minOccurs="0" maxOccurs="unbounded">
			<xsd:element name="HybridMimeticDiscretization" type="HybridMimeticDiscretizationType" />
			<xsd:element name="TwoPointFluxApproximation" type="TwoPointFluxApproximationType" />
		</xsd:choice>
	</xsd:complexType>
	<xsd:complexType name="HybridMimeticDiscretizationType">
		<!--coefficientName => Name of coefficient field-->
		<xsd:attribute name="coefficientName" type="string" use="required" />
		<!--innerProductType => Type of inner product used in the hybrid FVM solver-->
		<xsd:attribute name="innerProductType" type="string" use="required" />
		<!--name => A name is required for any non-unique nodes-->
		<xsd:attribute name="name" type="string" use="required" />
	</xsd:complexType>
	<xsd:complexType name="TwoPointFluxApproximationType">
		<!--areaRelTol => Relative tolerance for area calculations.-->
		<xsd:attribute name="areaRelTol" type="real64" default="1e-08" />
		<!--coefficientModelNames => List of constitutive models that contain the coefficient used to build the stencil-->
		<xsd:attribute name="coefficientModelNames" type="string_array" default="{}" />
		<!--coefficientName => Name of coefficient field-->
		<xsd:attribute name="coefficientName" type="string" use="required" />
		<!--fieldName => Name of primary solution field-->
		<xsd:attribute name="fieldName" type="string" use="required" />
		<!--meanPermCoefficient => (no description available)-->
		<xsd:attribute name="meanPermCoefficient" type="real64" default="1" />
		<!--targetRegions => List of regions to build the stencil for-->
		<xsd:attribute name="targetRegions" type="string_array" default="{}" />
		<!--usePEDFM => (no description available)-->
		<xsd:attribute name="usePEDFM" type="integer" default="0" />
		<!--name => A name is required for any non-unique nodes-->
		<xsd:attribute name="name" type="string" use="required" />
	</xsd:complexType>
	<xsd:complexType name="OutputsType">
		<xsd:choice minOccurs="0" maxOccurs="unbounded">
			<xsd:element name="Blueprint" type="BlueprintType" />
			<xsd:element name="ChomboIO" type="ChomboIOType" />
			<xsd:element name="Python" type="PythonType" />
			<xsd:element name="Restart" type="RestartType" />
			<xsd:element name="Silo" type="SiloType" />
			<xsd:element name="TimeHistory" type="TimeHistoryType" />
			<xsd:element name="VTK" type="VTKType" />
		</xsd:choice>
	</xsd:complexType>
	<xsd:complexType name="BlueprintType">
		<!--childDirectory => Child directory path-->
		<xsd:attribute name="childDirectory" type="string" default="" />
		<!--outputFullQuadratureData => If true writes out data associated with every quadrature point.-->
		<xsd:attribute name="outputFullQuadratureData" type="integer" default="0" />
		<!--parallelThreads => Number of plot files.-->
		<xsd:attribute name="parallelThreads" type="integer" default="1" />
		<!--plotLevel => Determines which fields to write.-->
		<xsd:attribute name="plotLevel" type="geosx_dataRepository_PlotLevel" default="1" />
		<!--name => A name is required for any non-unique nodes-->
		<xsd:attribute name="name" type="string" use="required" />
	</xsd:complexType>
	<xsd:complexType name="ChomboIOType">
		<!--beginCycle => Cycle at which the coupling will commence.-->
		<xsd:attribute name="beginCycle" type="real64" use="required" />
		<!--childDirectory => Child directory path-->
		<xsd:attribute name="childDirectory" type="string" default="" />
		<!--inputPath => Path at which the chombo to geosx file will be written.-->
		<xsd:attribute name="inputPath" type="string" default="/INVALID_INPUT_PATH" />
		<!--outputPath => Path at which the geosx to chombo file will be written.-->
		<xsd:attribute name="outputPath" type="string" use="required" />
		<!--parallelThreads => Number of plot files.-->
		<xsd:attribute name="parallelThreads" type="integer" default="1" />
		<!--useChomboPressures => True iff geosx should use the pressures chombo writes out.-->
		<xsd:attribute name="useChomboPressures" type="integer" default="0" />
		<!--waitForInput => True iff geosx should wait for chombo to write out a file. When true the inputPath must be set.-->
		<xsd:attribute name="waitForInput" type="integer" use="required" />
		<!--name => A name is required for any non-unique nodes-->
		<xsd:attribute name="name" type="string" use="required" />
	</xsd:complexType>
	<xsd:complexType name="PythonType">
		<!--childDirectory => Child directory path-->
		<xsd:attribute name="childDirectory" type="string" default="" />
		<!--parallelThreads => Number of plot files.-->
		<xsd:attribute name="parallelThreads" type="integer" default="1" />
		<!--name => A name is required for any non-unique nodes-->
		<xsd:attribute name="name" type="string" use="required" />
	</xsd:complexType>
	<xsd:complexType name="RestartType">
		<!--childDirectory => Child directory path-->
		<xsd:attribute name="childDirectory" type="string" default="" />
		<!--parallelThreads => Number of plot files.-->
		<xsd:attribute name="parallelThreads" type="integer" default="1" />
		<!--name => A name is required for any non-unique nodes-->
		<xsd:attribute name="name" type="string" use="required" />
	</xsd:complexType>
	<xsd:complexType name="SiloType">
		<!--childDirectory => Child directory path-->
		<xsd:attribute name="childDirectory" type="string" default="" />
		<!--parallelThreads => Number of plot files.-->
		<xsd:attribute name="parallelThreads" type="integer" default="1" />
		<!--plotFileRoot => (no description available)-->
		<xsd:attribute name="plotFileRoot" type="string" default="plot" />
		<!--plotLevel => (no description available)-->
		<xsd:attribute name="plotLevel" type="integer" default="1" />
		<!--writeCellElementMesh => (no description available)-->
		<xsd:attribute name="writeCellElementMesh" type="integer" default="1" />
		<!--writeEdgeMesh => (no description available)-->
		<xsd:attribute name="writeEdgeMesh" type="integer" default="0" />
		<!--writeFEMFaces => (no description available)-->
		<xsd:attribute name="writeFEMFaces" type="integer" default="0" />
		<!--writeFaceElementMesh => (no description available)-->
		<xsd:attribute name="writeFaceElementMesh" type="integer" default="1" />
		<!--name => A name is required for any non-unique nodes-->
		<xsd:attribute name="name" type="string" use="required" />
	</xsd:complexType>
	<xsd:complexType name="TimeHistoryType">
		<!--childDirectory => Child directory path-->
		<xsd:attribute name="childDirectory" type="string" default="" />
		<!--filename => The filename to which to write time history output.-->
		<xsd:attribute name="filename" type="string" default="TimeHistory" />
		<!--format => The output file format for time history output.-->
		<xsd:attribute name="format" type="string" default="hdf" />
		<!--parallelThreads => Number of plot files.-->
		<xsd:attribute name="parallelThreads" type="integer" default="1" />
		<!--sources => A list of collectors from which to collect and output time history information.-->
		<xsd:attribute name="sources" type="string_array" use="required" />
		<!--name => A name is required for any non-unique nodes-->
		<xsd:attribute name="name" type="string" use="required" />
	</xsd:complexType>
	<xsd:complexType name="VTKType">
		<!--childDirectory => Child directory path-->
		<xsd:attribute name="childDirectory" type="string" default="" />
		<!--parallelThreads => Number of plot files.-->
		<xsd:attribute name="parallelThreads" type="integer" default="1" />
		<!--plotFileRoot => Name of the root file for this output.-->
		<xsd:attribute name="plotFileRoot" type="string" default="VTK" />
		<!--plotLevel => Level detail plot. Only fields with lower of equal plot level will be output.-->
		<xsd:attribute name="plotLevel" type="integer" default="1" />
		<!--writeBinaryData => Output the data in binary format-->
		<xsd:attribute name="writeBinaryData" type="integer" default="1" />
		<!--writeFEMFaces => (no description available)-->
		<xsd:attribute name="writeFEMFaces" type="integer" default="0" />
		<!--name => A name is required for any non-unique nodes-->
		<xsd:attribute name="name" type="string" use="required" />
	</xsd:complexType>
	<xsd:complexType name="SolversType">
		<xsd:choice minOccurs="0" maxOccurs="unbounded">
			<xsd:element name="AcousticSEM" type="AcousticSEMType" />
			<xsd:element name="CompositionalMultiphaseFVM" type="CompositionalMultiphaseFVMType" />
			<xsd:element name="CompositionalMultiphaseHybridFVM" type="CompositionalMultiphaseHybridFVMType" />
			<xsd:element name="CompositionalMultiphaseReservoir" type="CompositionalMultiphaseReservoirType" />
			<xsd:element name="CompositionalMultiphaseWell" type="CompositionalMultiphaseWellType" />
			<xsd:element name="EmbeddedSurfaceGenerator" type="EmbeddedSurfaceGeneratorType" />
			<xsd:element name="FlowProppantTransport" type="FlowProppantTransportType" />
			<xsd:element name="Hydrofracture" type="HydrofractureType" />
			<xsd:element name="LagrangianContact" type="LagrangianContactType" />
			<xsd:element name="LaplaceFEM" type="LaplaceFEMType" />
			<xsd:element name="LaplaceVEM" type="LaplaceVEMType" />
			<xsd:element name="MultiphasePoromechanics" type="MultiphasePoromechanicsType" />
			<xsd:element name="PhaseFieldDamageFEM" type="PhaseFieldDamageFEMType" />
			<xsd:element name="PhaseFieldFracture" type="PhaseFieldFractureType" />
			<xsd:element name="ProppantTransport" type="ProppantTransportType" />
			<xsd:element name="SinglePhaseFVM" type="SinglePhaseFVMType" />
			<xsd:element name="SinglePhaseHybridFVM" type="SinglePhaseHybridFVMType" />
			<xsd:element name="SinglePhasePoromechanics" type="SinglePhasePoromechanicsType" />
			<xsd:element name="SinglePhasePoromechanicsEmbeddedFractures" type="SinglePhasePoromechanicsEmbeddedFracturesType" />
			<xsd:element name="SinglePhaseProppantFVM" type="SinglePhaseProppantFVMType" />
			<xsd:element name="SinglePhaseReservoir" type="SinglePhaseReservoirType" />
			<xsd:element name="SinglePhaseWell" type="SinglePhaseWellType" />
			<xsd:element name="SolidMechanicsEmbeddedFractures" type="SolidMechanicsEmbeddedFracturesType" />
			<xsd:element name="SolidMechanicsLagrangianSSLE" type="SolidMechanicsLagrangianSSLEType" />
			<xsd:element name="SolidMechanics_LagrangianFEM" type="SolidMechanics_LagrangianFEMType" />
			<xsd:element name="SurfaceGenerator" type="SurfaceGeneratorType" />
		</xsd:choice>
		<!--gravityVector => Gravity vector used in the physics solvers-->
		<xsd:attribute name="gravityVector" type="R1Tensor" default="{0,0,-9.81}" />
	</xsd:complexType>
	<xsd:complexType name="AcousticSEMType">
		<xsd:choice minOccurs="0" maxOccurs="unbounded">
			<xsd:element name="LinearSolverParameters" type="LinearSolverParametersType" maxOccurs="1" />
			<xsd:element name="NonlinearSolverParameters" type="NonlinearSolverParametersType" maxOccurs="1" />
		</xsd:choice>
		<!--cflFactor => Factor to apply to the `CFL condition <http://en.wikipedia.org/wiki/Courant-Friedrichs-Lewy_condition>`_ when calculating the maximum allowable time step. Values should be in the interval (0,1] -->
		<xsd:attribute name="cflFactor" type="real64" default="0.5" />
		<!--discretization => Name of discretization object (defined in the :ref:`NumericalMethodsManager`) to use for this solver. For instance, if this is a Finite Element Solver, the name of a :ref:`FiniteElement` should be specified. If this is a Finite Volume Method, the name of a :ref:`FiniteVolume` discretization should be specified.-->
		<xsd:attribute name="discretization" type="string" use="required" />
		<!--initialDt => Initial time-step value required by the solver to the event manager.-->
		<xsd:attribute name="initialDt" type="real64" default="1e+99" />
		<!--logLevel => Log level-->
		<xsd:attribute name="logLevel" type="integer" default="0" />
		<!--outputSeismoTrace => Flag that indicates if we write the sismo trace in a file .txt, 0 no output, 1 otherwise-->
		<xsd:attribute name="outputSeismoTrace" type="localIndex" default="0" />
		<!--receiverCoordinates => Coordinates (x,y,z) of the receivers-->
		<xsd:attribute name="receiverCoordinates" type="real64_array2d" use="required" />
		<!--rickerOrder => Flag that indicates the order of the Ricker to be used o, 1 or 2. Order 2 by default-->
		<xsd:attribute name="rickerOrder" type="localIndex" default="2" />
		<!--sourceCoordinates => Coordinates (x,y,z) of the sources-->
		<xsd:attribute name="sourceCoordinates" type="real64_array2d" use="required" />
		<!--targetRegions => Allowable regions that the solver may be applied to. Note that this does not indicate that the solver will be applied to these regions, only that allocation will occur such that the solver may be applied to these regions. The decision about what regions this solver will beapplied to rests in the EventManager.-->
		<xsd:attribute name="targetRegions" type="string_array" use="required" />
		<!--timeSourceFrequency => Central frequency for the time source-->
		<xsd:attribute name="timeSourceFrequency" type="real64" use="required" />
		<!--name => A name is required for any non-unique nodes-->
		<xsd:attribute name="name" type="string" use="required" />
	</xsd:complexType>
	<xsd:complexType name="CompositionalMultiphaseFVMType">
		<xsd:choice minOccurs="0" maxOccurs="unbounded">
			<xsd:element name="LinearSolverParameters" type="LinearSolverParametersType" maxOccurs="1" />
			<xsd:element name="NonlinearSolverParameters" type="NonlinearSolverParametersType" maxOccurs="1" />
		</xsd:choice>
		<!--allowLocalCompDensityChopping => Flag indicating whether local (cell-wise) chopping of negative compositions is allowed-->
		<xsd:attribute name="allowLocalCompDensityChopping" type="integer" default="1" />
		<!--capPressureNames => Name of the capillary pressure constitutive model to use-->
		<xsd:attribute name="capPressureNames" type="string_array" default="{}" />
		<!--cflFactor => Factor to apply to the `CFL condition <http://en.wikipedia.org/wiki/Courant-Friedrichs-Lewy_condition>`_ when calculating the maximum allowable time step. Values should be in the interval (0,1] -->
		<xsd:attribute name="cflFactor" type="real64" default="0.5" />
		<!--computeCFLNumbers => Flag indicating whether CFL numbers are computed or not-->
		<xsd:attribute name="computeCFLNumbers" type="integer" default="0" />
		<!--discretization => Name of discretization object to use for this solver.-->
		<xsd:attribute name="discretization" type="string" use="required" />
		<!--fluidNames => Names of fluid constitutive models for each region.-->
		<xsd:attribute name="fluidNames" type="string_array" use="required" />
		<!--initialDt => Initial time-step value required by the solver to the event manager.-->
		<xsd:attribute name="initialDt" type="real64" default="1e+99" />
		<!--inputFluxEstimate => Initial estimate of the input flux used only for residual scaling. This should be essentially equivalent to the input flux * dt.-->
		<xsd:attribute name="inputFluxEstimate" type="real64" default="1" />
		<!--logLevel => Log level-->
		<xsd:attribute name="logLevel" type="integer" default="0" />
		<!--maxCompFractionChange => Maximum (absolute) change in a component fraction between two Newton iterations-->
		<xsd:attribute name="maxCompFractionChange" type="real64" default="1" />
		<!--permeabilityNames => Names of permeability constitutive models for each region.-->
		<xsd:attribute name="permeabilityNames" type="string_array" use="required" />
		<!--relPermNames => Name of the relative permeability constitutive model to use-->
		<xsd:attribute name="relPermNames" type="string_array" use="required" />
		<!--solidNames => Names of solid constitutive models for each region.-->
		<xsd:attribute name="solidNames" type="string_array" use="required" />
		<!--targetRegions => Allowable regions that the solver may be applied to. Note that this does not indicate that the solver will be applied to these regions, only that allocation will occur such that the solver may be applied to these regions. The decision about what regions this solver will beapplied to rests in the EventManager.-->
		<xsd:attribute name="targetRegions" type="string_array" use="required" />
		<!--temperature => Temperature-->
		<xsd:attribute name="temperature" type="real64" use="required" />
		<!--useMass => Use mass formulation instead of molar-->
		<xsd:attribute name="useMass" type="integer" default="0" />
		<!--name => A name is required for any non-unique nodes-->
		<xsd:attribute name="name" type="string" use="required" />
	</xsd:complexType>
	<xsd:complexType name="CompositionalMultiphaseHybridFVMType">
		<xsd:choice minOccurs="0" maxOccurs="unbounded">
			<xsd:element name="LinearSolverParameters" type="LinearSolverParametersType" maxOccurs="1" />
			<xsd:element name="NonlinearSolverParameters" type="NonlinearSolverParametersType" maxOccurs="1" />
		</xsd:choice>
		<!--allowLocalCompDensityChopping => Flag indicating whether local (cell-wise) chopping of negative compositions is allowed-->
		<xsd:attribute name="allowLocalCompDensityChopping" type="integer" default="1" />
		<!--capPressureNames => Name of the capillary pressure constitutive model to use-->
		<xsd:attribute name="capPressureNames" type="string_array" default="{}" />
		<!--cflFactor => Factor to apply to the `CFL condition <http://en.wikipedia.org/wiki/Courant-Friedrichs-Lewy_condition>`_ when calculating the maximum allowable time step. Values should be in the interval (0,1] -->
		<xsd:attribute name="cflFactor" type="real64" default="0.5" />
		<!--computeCFLNumbers => Flag indicating whether CFL numbers are computed or not-->
		<xsd:attribute name="computeCFLNumbers" type="integer" default="0" />
		<!--discretization => Name of discretization object to use for this solver.-->
		<xsd:attribute name="discretization" type="string" use="required" />
		<!--fluidNames => Names of fluid constitutive models for each region.-->
		<xsd:attribute name="fluidNames" type="string_array" use="required" />
		<!--initialDt => Initial time-step value required by the solver to the event manager.-->
		<xsd:attribute name="initialDt" type="real64" default="1e+99" />
		<!--inputFluxEstimate => Initial estimate of the input flux used only for residual scaling. This should be essentially equivalent to the input flux * dt.-->
		<xsd:attribute name="inputFluxEstimate" type="real64" default="1" />
		<!--logLevel => Log level-->
		<xsd:attribute name="logLevel" type="integer" default="0" />
		<!--maxCompFractionChange => Maximum (absolute) change in a component fraction between two Newton iterations-->
		<xsd:attribute name="maxCompFractionChange" type="real64" default="1" />
		<!--maxRelativePressureChange => Maximum (relative) change in (face) pressure between two Newton iterations-->
		<xsd:attribute name="maxRelativePressureChange" type="real64" default="1" />
		<!--permeabilityNames => Names of permeability constitutive models for each region.-->
		<xsd:attribute name="permeabilityNames" type="string_array" use="required" />
		<!--relPermNames => Name of the relative permeability constitutive model to use-->
		<xsd:attribute name="relPermNames" type="string_array" use="required" />
		<!--solidNames => Names of solid constitutive models for each region.-->
		<xsd:attribute name="solidNames" type="string_array" use="required" />
		<!--targetRegions => Allowable regions that the solver may be applied to. Note that this does not indicate that the solver will be applied to these regions, only that allocation will occur such that the solver may be applied to these regions. The decision about what regions this solver will beapplied to rests in the EventManager.-->
		<xsd:attribute name="targetRegions" type="string_array" use="required" />
		<!--temperature => Temperature-->
		<xsd:attribute name="temperature" type="real64" use="required" />
		<!--useMass => Use mass formulation instead of molar-->
		<xsd:attribute name="useMass" type="integer" default="0" />
		<!--name => A name is required for any non-unique nodes-->
		<xsd:attribute name="name" type="string" use="required" />
	</xsd:complexType>
	<xsd:complexType name="CompositionalMultiphaseReservoirType">
		<xsd:choice minOccurs="0" maxOccurs="unbounded">
			<xsd:element name="LinearSolverParameters" type="LinearSolverParametersType" maxOccurs="1" />
			<xsd:element name="NonlinearSolverParameters" type="NonlinearSolverParametersType" maxOccurs="1" />
		</xsd:choice>
		<!--cflFactor => Factor to apply to the `CFL condition <http://en.wikipedia.org/wiki/Courant-Friedrichs-Lewy_condition>`_ when calculating the maximum allowable time step. Values should be in the interval (0,1] -->
		<xsd:attribute name="cflFactor" type="real64" default="0.5" />
		<!--flowSolverName => Name of the flow solver to use in the reservoir-well system solver-->
		<xsd:attribute name="flowSolverName" type="string" use="required" />
		<!--initialDt => Initial time-step value required by the solver to the event manager.-->
		<xsd:attribute name="initialDt" type="real64" default="1e+99" />
		<!--logLevel => Log level-->
		<xsd:attribute name="logLevel" type="integer" default="0" />
		<!--targetRegions => Allowable regions that the solver may be applied to. Note that this does not indicate that the solver will be applied to these regions, only that allocation will occur such that the solver may be applied to these regions. The decision about what regions this solver will beapplied to rests in the EventManager.-->
		<xsd:attribute name="targetRegions" type="string_array" use="required" />
		<!--wellSolverName => Name of the well solver to use in the reservoir-well system solver-->
		<xsd:attribute name="wellSolverName" type="string" use="required" />
		<!--name => A name is required for any non-unique nodes-->
		<xsd:attribute name="name" type="string" use="required" />
	</xsd:complexType>
	<xsd:complexType name="CompositionalMultiphaseWellType">
		<xsd:choice minOccurs="0" maxOccurs="unbounded">
			<xsd:element name="LinearSolverParameters" type="LinearSolverParametersType" maxOccurs="1" />
			<xsd:element name="NonlinearSolverParameters" type="NonlinearSolverParametersType" maxOccurs="1" />
			<xsd:element name="WellControls" type="WellControlsType" />
		</xsd:choice>
		<!--allowLocalCompDensityChopping => Flag indicating whether local (cell-wise) chopping of negative compositions is allowed-->
		<xsd:attribute name="allowLocalCompDensityChopping" type="integer" default="1" />
		<!--cflFactor => Factor to apply to the `CFL condition <http://en.wikipedia.org/wiki/Courant-Friedrichs-Lewy_condition>`_ when calculating the maximum allowable time step. Values should be in the interval (0,1] -->
		<xsd:attribute name="cflFactor" type="real64" default="0.5" />
		<!--fluidNames => Name of fluid constitutive object to use for this solver.-->
		<xsd:attribute name="fluidNames" type="string_array" use="required" />
		<!--initialDt => Initial time-step value required by the solver to the event manager.-->
		<xsd:attribute name="initialDt" type="real64" default="1e+99" />
		<!--logLevel => Log level-->
		<xsd:attribute name="logLevel" type="integer" default="0" />
		<!--maxCompFractionChange => Maximum (absolute) change in a component fraction between two Newton iterations-->
		<xsd:attribute name="maxCompFractionChange" type="real64" default="1" />
		<!--maxRelativePressureChange => Maximum (relative) change in pressure between two Newton iterations (recommended with rate control)-->
		<xsd:attribute name="maxRelativePressureChange" type="real64" default="1" />
		<!--relPermNames => Names of relative permeability constitutive models to use-->
		<xsd:attribute name="relPermNames" type="string_array" use="required" />
		<!--targetRegions => Allowable regions that the solver may be applied to. Note that this does not indicate that the solver will be applied to these regions, only that allocation will occur such that the solver may be applied to these regions. The decision about what regions this solver will beapplied to rests in the EventManager.-->
		<xsd:attribute name="targetRegions" type="string_array" use="required" />
		<!--useMass => Use mass formulation instead of molar-->
		<xsd:attribute name="useMass" type="integer" default="0" />
		<!--name => A name is required for any non-unique nodes-->
		<xsd:attribute name="name" type="string" use="required" />
	</xsd:complexType>
	<xsd:complexType name="WellControlsType">
		<!--control => Well control. Valid options:
* BHP
* phaseVolRate
* totalVolRate-->
		<xsd:attribute name="control" type="geosx_WellControls_Control" use="required" />
		<!--injectionStream => Global component densities of the injection stream-->
		<xsd:attribute name="injectionStream" type="real64_array" default="{-1}" />
		<!--injectionTemperature => Temperature of the injection stream-->
		<xsd:attribute name="injectionTemperature" type="real64" default="-1" />
		<!--referenceElevation => Reference elevation where BHP control is enforced-->
		<xsd:attribute name="referenceElevation" type="real64" use="required" />
		<!--surfacePressure => Surface pressure used to compute volumetric rates when surface conditions are used-->
		<xsd:attribute name="surfacePressure" type="real64" default="0" />
		<!--surfaceTemperature => Surface temperature used to compute volumetric rates when surface conditions are used-->
		<xsd:attribute name="surfaceTemperature" type="real64" default="0" />
		<!--targetBHP => Target bottom-hole pressure-->
		<xsd:attribute name="targetBHP" type="real64" default="-1" />
		<!--targetBHPTableName => Name of the BHP table when the rate is a time dependent function-->
		<xsd:attribute name="targetBHPTableName" type="string" default="" />
		<!--targetPhaseName => Name of the target phase-->
		<xsd:attribute name="targetPhaseName" type="string" default="" />
		<!--targetPhaseRate => Target phase volumetric rate-->
		<xsd:attribute name="targetPhaseRate" type="real64" default="0" />
		<!--targetPhaseRateTableName => Name of the phase rate table when the rate is a time dependent function-->
		<xsd:attribute name="targetPhaseRateTableName" type="string" default="" />
		<!--targetTotalRate => Target total volumetric rate-->
		<xsd:attribute name="targetTotalRate" type="real64" default="0" />
		<!--targetTotalRateTableName => Name of the total rate table when the rate is a time dependent function-->
		<xsd:attribute name="targetTotalRateTableName" type="string" default="" />
		<!--type => Well type. Valid options:
* producer
* injector-->
		<xsd:attribute name="type" type="geosx_WellControls_Type" use="required" />
		<!--useSurfaceConditions => Flag to specify whether rates are checked at surface or reservoir conditions.
Equal to 1 for surface conditions, and to 0 for reservoir conditions-->
		<xsd:attribute name="useSurfaceConditions" type="integer" default="0" />
		<!--name => A name is required for any non-unique nodes-->
		<xsd:attribute name="name" type="string" use="required" />
	</xsd:complexType>
	<xsd:simpleType name="geosx_WellControls_Control">
		<xsd:restriction base="xsd:string">
			<xsd:pattern value=".*[\[\]`$].*|BHP|phaseVolRate|totalVolRate" />
		</xsd:restriction>
	</xsd:simpleType>
	<xsd:simpleType name="geosx_WellControls_Type">
		<xsd:restriction base="xsd:string">
			<xsd:pattern value=".*[\[\]`$].*|producer|injector" />
		</xsd:restriction>
	</xsd:simpleType>
	<xsd:complexType name="EmbeddedSurfaceGeneratorType">
		<xsd:choice minOccurs="0" maxOccurs="unbounded">
			<xsd:element name="LinearSolverParameters" type="LinearSolverParametersType" maxOccurs="1" />
			<xsd:element name="NonlinearSolverParameters" type="NonlinearSolverParametersType" maxOccurs="1" />
		</xsd:choice>
		<!--cflFactor => Factor to apply to the `CFL condition <http://en.wikipedia.org/wiki/Courant-Friedrichs-Lewy_condition>`_ when calculating the maximum allowable time step. Values should be in the interval (0,1] -->
		<xsd:attribute name="cflFactor" type="real64" default="0.5" />
		<!--fractureRegion => (no description available)-->
		<xsd:attribute name="fractureRegion" type="string" default="FractureRegion" />
		<!--initialDt => Initial time-step value required by the solver to the event manager.-->
		<xsd:attribute name="initialDt" type="real64" default="1e+99" />
		<!--logLevel => Log level-->
		<xsd:attribute name="logLevel" type="integer" default="0" />
		<!--mpiCommOrder => Flag to enable MPI consistent communication ordering-->
		<xsd:attribute name="mpiCommOrder" type="integer" default="0" />
		<!--solidMaterialNames => Name of the solid material used in solid mechanic solver-->
		<xsd:attribute name="solidMaterialNames" type="string_array" use="required" />
		<!--targetRegions => Allowable regions that the solver may be applied to. Note that this does not indicate that the solver will be applied to these regions, only that allocation will occur such that the solver may be applied to these regions. The decision about what regions this solver will beapplied to rests in the EventManager.-->
		<xsd:attribute name="targetRegions" type="string_array" use="required" />
		<!--name => A name is required for any non-unique nodes-->
		<xsd:attribute name="name" type="string" use="required" />
	</xsd:complexType>
	<xsd:complexType name="FlowProppantTransportType">
		<xsd:choice minOccurs="0" maxOccurs="unbounded">
			<xsd:element name="LinearSolverParameters" type="LinearSolverParametersType" maxOccurs="1" />
			<xsd:element name="NonlinearSolverParameters" type="NonlinearSolverParametersType" maxOccurs="1" />
		</xsd:choice>
		<!--cflFactor => Factor to apply to the `CFL condition <http://en.wikipedia.org/wiki/Courant-Friedrichs-Lewy_condition>`_ when calculating the maximum allowable time step. Values should be in the interval (0,1] -->
		<xsd:attribute name="cflFactor" type="real64" default="0.5" />
		<!--flowSolverName => Name of the flow solver to use in the flowProppantTransport solver-->
		<xsd:attribute name="flowSolverName" type="string" use="required" />
		<!--initialDt => Initial time-step value required by the solver to the event manager.-->
		<xsd:attribute name="initialDt" type="real64" default="1e+99" />
		<!--logLevel => Log level-->
		<xsd:attribute name="logLevel" type="integer" default="0" />
		<!--proppantSolverName => Name of the proppant transport solver to use in the flowProppantTransport solver-->
		<xsd:attribute name="proppantSolverName" type="string" use="required" />
		<!--targetRegions => Allowable regions that the solver may be applied to. Note that this does not indicate that the solver will be applied to these regions, only that allocation will occur such that the solver may be applied to these regions. The decision about what regions this solver will beapplied to rests in the EventManager.-->
		<xsd:attribute name="targetRegions" type="string_array" use="required" />
		<!--name => A name is required for any non-unique nodes-->
		<xsd:attribute name="name" type="string" use="required" />
	</xsd:complexType>
	<xsd:complexType name="HydrofractureType">
		<xsd:choice minOccurs="0" maxOccurs="unbounded">
			<xsd:element name="LinearSolverParameters" type="LinearSolverParametersType" maxOccurs="1" />
			<xsd:element name="NonlinearSolverParameters" type="NonlinearSolverParametersType" maxOccurs="1" />
		</xsd:choice>
		<!--cflFactor => Factor to apply to the `CFL condition <http://en.wikipedia.org/wiki/Courant-Friedrichs-Lewy_condition>`_ when calculating the maximum allowable time step. Values should be in the interval (0,1] -->
		<xsd:attribute name="cflFactor" type="real64" default="0.5" />
		<!--contactRelationName => Name of contact relation to enforce constraints on fracture boundary.-->
		<xsd:attribute name="contactRelationName" type="string" use="required" />
		<!--couplingTypeOption => Coupling method. Valid options:
* FIM
* SIM_FixedStress-->
		<xsd:attribute name="couplingTypeOption" type="geosx_HydrofractureSolver_CouplingTypeOption" use="required" />
		<!--discretization => Name of discretization object (defined in the :ref:`NumericalMethodsManager`) to use for this solver. For instance, if this is a Finite Element Solver, the name of a :ref:`FiniteElement` should be specified. If this is a Finite Volume Method, the name of a :ref:`FiniteVolume` discretization should be specified.-->
		<xsd:attribute name="discretization" type="string" use="required" />
		<!--fluidSolverName => Name of the fluid mechanics solver to use in the poromechanics solver-->
		<xsd:attribute name="fluidSolverName" type="string" use="required" />
		<!--initialDt => Initial time-step value required by the solver to the event manager.-->
		<xsd:attribute name="initialDt" type="real64" default="1e+99" />
		<!--logLevel => Log level-->
		<xsd:attribute name="logLevel" type="integer" default="0" />
		<!--maxNumResolves => Value to indicate how many resolves may be executed to perform surface generation after the execution of flow and mechanics solver. -->
		<xsd:attribute name="maxNumResolves" type="integer" default="10" />
		<!--porousMaterialNames => The name of the material that should be used in the constitutive updates-->
		<xsd:attribute name="porousMaterialNames" type="string_array" use="required" />
		<!--solidSolverName => Name of the solid mechanics solver to use in the poromechanics solver-->
		<xsd:attribute name="solidSolverName" type="string" use="required" />
		<!--surfaceGeneratorName => Name of the surface generator to use in the hydrofracture solver-->
		<xsd:attribute name="surfaceGeneratorName" type="string" use="required" />
		<!--targetRegions => Allowable regions that the solver may be applied to. Note that this does not indicate that the solver will be applied to these regions, only that allocation will occur such that the solver may be applied to these regions. The decision about what regions this solver will beapplied to rests in the EventManager.-->
		<xsd:attribute name="targetRegions" type="string_array" use="required" />
		<!--name => A name is required for any non-unique nodes-->
		<xsd:attribute name="name" type="string" use="required" />
	</xsd:complexType>
	<xsd:simpleType name="geosx_HydrofractureSolver_CouplingTypeOption">
		<xsd:restriction base="xsd:string">
			<xsd:pattern value=".*[\[\]`$].*|FIM|SIM_FixedStress" />
		</xsd:restriction>
	</xsd:simpleType>
	<xsd:complexType name="LagrangianContactType">
		<xsd:choice minOccurs="0" maxOccurs="unbounded">
			<xsd:element name="LinearSolverParameters" type="LinearSolverParametersType" maxOccurs="1" />
			<xsd:element name="NonlinearSolverParameters" type="NonlinearSolverParametersType" maxOccurs="1" />
		</xsd:choice>
		<!--activeSetMaxIter => Maximum number of iteration for the active set strategy in the lagrangian contact solver-->
		<xsd:attribute name="activeSetMaxIter" type="integer" default="10" />
		<!--cflFactor => Factor to apply to the `CFL condition <http://en.wikipedia.org/wiki/Courant-Friedrichs-Lewy_condition>`_ when calculating the maximum allowable time step. Values should be in the interval (0,1] -->
		<xsd:attribute name="cflFactor" type="real64" default="0.5" />
		<!--contactRelationName => Name of the constitutive law used for fracture elements-->
		<xsd:attribute name="contactRelationName" type="string" use="required" />
		<!--initialDt => Initial time-step value required by the solver to the event manager.-->
		<xsd:attribute name="initialDt" type="real64" default="1e+99" />
		<!--logLevel => Log level-->
		<xsd:attribute name="logLevel" type="integer" default="0" />
		<!--solidSolverName => Name of the solid mechanics solver to use in the lagrangian contact solver-->
		<xsd:attribute name="solidSolverName" type="string" use="required" />
		<!--stabilizationName => Name of the stabilization to use in the lagrangian contact solver-->
		<xsd:attribute name="stabilizationName" type="string" use="required" />
		<!--targetRegions => Allowable regions that the solver may be applied to. Note that this does not indicate that the solver will be applied to these regions, only that allocation will occur such that the solver may be applied to these regions. The decision about what regions this solver will beapplied to rests in the EventManager.-->
		<xsd:attribute name="targetRegions" type="string_array" use="required" />
		<!--name => A name is required for any non-unique nodes-->
		<xsd:attribute name="name" type="string" use="required" />
	</xsd:complexType>
	<xsd:complexType name="LaplaceFEMType">
		<xsd:choice minOccurs="0" maxOccurs="unbounded">
			<xsd:element name="LinearSolverParameters" type="LinearSolverParametersType" maxOccurs="1" />
			<xsd:element name="NonlinearSolverParameters" type="NonlinearSolverParametersType" maxOccurs="1" />
		</xsd:choice>
		<!--cflFactor => Factor to apply to the `CFL condition <http://en.wikipedia.org/wiki/Courant-Friedrichs-Lewy_condition>`_ when calculating the maximum allowable time step. Values should be in the interval (0,1] -->
		<xsd:attribute name="cflFactor" type="real64" default="0.5" />
		<!--discretization => Name of discretization object (defined in the :ref:`NumericalMethodsManager`) to use for this solver. For instance, if this is a Finite Element Solver, the name of a :ref:`FiniteElement` should be specified. If this is a Finite Volume Method, the name of a :ref:`FiniteVolume` discretization should be specified.-->
		<xsd:attribute name="discretization" type="string" use="required" />
		<!--fieldName => Name of field variable-->
		<xsd:attribute name="fieldName" type="string" use="required" />
		<!--initialDt => Initial time-step value required by the solver to the event manager.-->
		<xsd:attribute name="initialDt" type="real64" default="1e+99" />
		<!--logLevel => Log level-->
		<xsd:attribute name="logLevel" type="integer" default="0" />
		<!--targetRegions => Allowable regions that the solver may be applied to. Note that this does not indicate that the solver will be applied to these regions, only that allocation will occur such that the solver may be applied to these regions. The decision about what regions this solver will beapplied to rests in the EventManager.-->
		<xsd:attribute name="targetRegions" type="string_array" use="required" />
		<!--timeIntegrationOption => Time integration method. Options are:
* SteadyState
* ImplicitTransient-->
		<xsd:attribute name="timeIntegrationOption" type="geosx_LaplaceBaseH1_TimeIntegrationOption" use="required" />
		<!--name => A name is required for any non-unique nodes-->
		<xsd:attribute name="name" type="string" use="required" />
	</xsd:complexType>
	<xsd:simpleType name="geosx_LaplaceBaseH1_TimeIntegrationOption">
		<xsd:restriction base="xsd:string">
			<xsd:pattern value=".*[\[\]`$].*|SteadyState|ImplicitTransient" />
		</xsd:restriction>
	</xsd:simpleType>
	<xsd:complexType name="LaplaceVEMType">
		<xsd:choice minOccurs="0" maxOccurs="unbounded">
			<xsd:element name="LinearSolverParameters" type="LinearSolverParametersType" maxOccurs="1" />
			<xsd:element name="NonlinearSolverParameters" type="NonlinearSolverParametersType" maxOccurs="1" />
		</xsd:choice>
		<!--cflFactor => Factor to apply to the `CFL condition <http://en.wikipedia.org/wiki/Courant-Friedrichs-Lewy_condition>`_ when calculating the maximum allowable time step. Values should be in the interval (0,1] -->
		<xsd:attribute name="cflFactor" type="real64" default="0.5" />
		<!--discretization => Name of discretization object (defined in the :ref:`NumericalMethodsManager`) to use for this solver. For instance, if this is a Finite Element Solver, the name of a :ref:`FiniteElement` should be specified. If this is a Finite Volume Method, the name of a :ref:`FiniteVolume` discretization should be specified.-->
		<xsd:attribute name="discretization" type="string" use="required" />
		<!--fieldName => Name of field variable-->
		<xsd:attribute name="fieldName" type="string" use="required" />
		<!--initialDt => Initial time-step value required by the solver to the event manager.-->
		<xsd:attribute name="initialDt" type="real64" default="1e+99" />
		<!--logLevel => Log level-->
		<xsd:attribute name="logLevel" type="integer" default="0" />
		<!--targetRegions => Allowable regions that the solver may be applied to. Note that this does not indicate that the solver will be applied to these regions, only that allocation will occur such that the solver may be applied to these regions. The decision about what regions this solver will beapplied to rests in the EventManager.-->
		<xsd:attribute name="targetRegions" type="string_array" use="required" />
		<!--timeIntegrationOption => Time integration method. Options are:
* SteadyState
* ImplicitTransient-->
		<xsd:attribute name="timeIntegrationOption" type="geosx_LaplaceBaseH1_TimeIntegrationOption" use="required" />
		<!--name => A name is required for any non-unique nodes-->
		<xsd:attribute name="name" type="string" use="required" />
	</xsd:complexType>
	<xsd:complexType name="MultiphasePoromechanicsType">
		<xsd:choice minOccurs="0" maxOccurs="unbounded">
			<xsd:element name="LinearSolverParameters" type="LinearSolverParametersType" maxOccurs="1" />
			<xsd:element name="NonlinearSolverParameters" type="NonlinearSolverParametersType" maxOccurs="1" />
		</xsd:choice>
		<!--cflFactor => Factor to apply to the `CFL condition <http://en.wikipedia.org/wiki/Courant-Friedrichs-Lewy_condition>`_ when calculating the maximum allowable time step. Values should be in the interval (0,1] -->
		<xsd:attribute name="cflFactor" type="real64" default="0.5" />
		<!--discretization => Name of discretization object (defined in the :ref:`NumericalMethodsManager`) to use for this solver. For instance, if this is a Finite Element Solver, the name of a :ref:`FiniteElement` should be specified. If this is a Finite Volume Method, the name of a :ref:`FiniteVolume` discretization should be specified.-->
		<xsd:attribute name="discretization" type="string" use="required" />
		<!--fluidSolverName => Name of the fluid mechanics solver to use in the poroelastic solver-->
		<xsd:attribute name="fluidSolverName" type="string" use="required" />
		<!--initialDt => Initial time-step value required by the solver to the event manager.-->
		<xsd:attribute name="initialDt" type="real64" default="1e+99" />
		<!--logLevel => Log level-->
		<xsd:attribute name="logLevel" type="integer" default="0" />
		<!--porousMaterialNames => The name of the material that should be used in the constitutive updates-->
		<xsd:attribute name="porousMaterialNames" type="string_array" use="required" />
		<!--solidSolverName => Name of the solid mechanics solver to use in the poroelastic solver-->
		<xsd:attribute name="solidSolverName" type="string" use="required" />
		<!--targetRegions => Allowable regions that the solver may be applied to. Note that this does not indicate that the solver will be applied to these regions, only that allocation will occur such that the solver may be applied to these regions. The decision about what regions this solver will beapplied to rests in the EventManager.-->
		<xsd:attribute name="targetRegions" type="string_array" use="required" />
		<!--name => A name is required for any non-unique nodes-->
		<xsd:attribute name="name" type="string" use="required" />
	</xsd:complexType>
	<xsd:complexType name="PhaseFieldDamageFEMType">
		<xsd:choice minOccurs="0" maxOccurs="unbounded">
			<xsd:element name="LinearSolverParameters" type="LinearSolverParametersType" maxOccurs="1" />
			<xsd:element name="NonlinearSolverParameters" type="NonlinearSolverParametersType" maxOccurs="1" />
		</xsd:choice>
		<!--cflFactor => Factor to apply to the `CFL condition <http://en.wikipedia.org/wiki/Courant-Friedrichs-Lewy_condition>`_ when calculating the maximum allowable time step. Values should be in the interval (0,1] -->
		<xsd:attribute name="cflFactor" type="real64" default="0.5" />
		<!--discretization => Name of discretization object (defined in the :ref:`NumericalMethodsManager`) to use for this solver. For instance, if this is a Finite Element Solver, the name of a :ref:`FiniteElement` should be specified. If this is a Finite Volume Method, the name of a :ref:`FiniteVolume` discretization should be specified.-->
		<xsd:attribute name="discretization" type="string" use="required" />
		<!--fieldName => name of field variable-->
		<xsd:attribute name="fieldName" type="string" use="required" />
		<!--initialDt => Initial time-step value required by the solver to the event manager.-->
		<xsd:attribute name="initialDt" type="real64" default="1e+99" />
		<!--localDissipation => Type of local dissipation function. Can be Linear or Quadratic-->
		<xsd:attribute name="localDissipation" type="string" use="required" />
		<!--logLevel => Log level-->
		<xsd:attribute name="logLevel" type="integer" default="0" />
		<!--solidMaterialNames => name of solid constitutive model-->
		<xsd:attribute name="solidMaterialNames" type="string_array" use="required" />
		<!--targetRegions => Allowable regions that the solver may be applied to. Note that this does not indicate that the solver will be applied to these regions, only that allocation will occur such that the solver may be applied to these regions. The decision about what regions this solver will beapplied to rests in the EventManager.-->
		<xsd:attribute name="targetRegions" type="string_array" use="required" />
		<!--timeIntegrationOption => option for default time integration method-->
		<xsd:attribute name="timeIntegrationOption" type="string" use="required" />
		<!--name => A name is required for any non-unique nodes-->
		<xsd:attribute name="name" type="string" use="required" />
	</xsd:complexType>
	<xsd:complexType name="PhaseFieldFractureType">
		<xsd:choice minOccurs="0" maxOccurs="unbounded">
			<xsd:element name="LinearSolverParameters" type="LinearSolverParametersType" maxOccurs="1" />
			<xsd:element name="NonlinearSolverParameters" type="NonlinearSolverParametersType" maxOccurs="1" />
		</xsd:choice>
		<!--cflFactor => Factor to apply to the `CFL condition <http://en.wikipedia.org/wiki/Courant-Friedrichs-Lewy_condition>`_ when calculating the maximum allowable time step. Values should be in the interval (0,1] -->
		<xsd:attribute name="cflFactor" type="real64" default="0.5" />
		<!--couplingTypeOption => Coupling option. Valid options:
* FixedStress
* TightlyCoupled-->
		<xsd:attribute name="couplingTypeOption" type="geosx_PhaseFieldFractureSolver_CouplingTypeOption" use="required" />
		<!--damageSolverName => Name of the damage mechanics solver to use in the PhaseFieldFracture solver-->
		<xsd:attribute name="damageSolverName" type="string" use="required" />
		<!--discretization => Name of discretization object (defined in the :ref:`NumericalMethodsManager`) to use for this solver. For instance, if this is a Finite Element Solver, the name of a :ref:`FiniteElement` should be specified. If this is a Finite Volume Method, the name of a :ref:`FiniteVolume` discretization should be specified.-->
		<xsd:attribute name="discretization" type="string" use="required" />
		<!--initialDt => Initial time-step value required by the solver to the event manager.-->
		<xsd:attribute name="initialDt" type="real64" default="1e+99" />
		<!--logLevel => Log level-->
		<xsd:attribute name="logLevel" type="integer" default="0" />
		<!--solidSolverName => Name of the solid mechanics solver to use in the PhaseFieldFracture solver-->
		<xsd:attribute name="solidSolverName" type="string" use="required" />
		<!--subcycling => turn on subcycling on each load step-->
		<xsd:attribute name="subcycling" type="integer" use="required" />
		<!--targetRegions => Allowable regions that the solver may be applied to. Note that this does not indicate that the solver will be applied to these regions, only that allocation will occur such that the solver may be applied to these regions. The decision about what regions this solver will beapplied to rests in the EventManager.-->
		<xsd:attribute name="targetRegions" type="string_array" use="required" />
		<!--name => A name is required for any non-unique nodes-->
		<xsd:attribute name="name" type="string" use="required" />
	</xsd:complexType>
	<xsd:simpleType name="geosx_PhaseFieldFractureSolver_CouplingTypeOption">
		<xsd:restriction base="xsd:string">
			<xsd:pattern value=".*[\[\]`$].*|FixedStress|TightlyCoupled" />
		</xsd:restriction>
	</xsd:simpleType>
	<xsd:complexType name="ProppantTransportType">
		<xsd:choice minOccurs="0" maxOccurs="unbounded">
			<xsd:element name="LinearSolverParameters" type="LinearSolverParametersType" maxOccurs="1" />
			<xsd:element name="NonlinearSolverParameters" type="NonlinearSolverParametersType" maxOccurs="1" />
		</xsd:choice>
		<!--bridgingFactor => Bridging factor used for bridging/screen-out calculation-->
		<xsd:attribute name="bridgingFactor" type="real64" default="0" />
		<!--cflFactor => Factor to apply to the `CFL condition <http://en.wikipedia.org/wiki/Courant-Friedrichs-Lewy_condition>`_ when calculating the maximum allowable time step. Values should be in the interval (0,1] -->
		<xsd:attribute name="cflFactor" type="real64" default="0.5" />
		<!--criticalShieldsNumber => Critical Shields number-->
		<xsd:attribute name="criticalShieldsNumber" type="real64" default="0" />
		<!--discretization => Name of discretization object to use for this solver.-->
		<xsd:attribute name="discretization" type="string" use="required" />
		<!--fluidNames => Names of fluid constitutive models for each region.-->
		<xsd:attribute name="fluidNames" type="string_array" use="required" />
		<!--frictionCoefficient => Friction coefficient-->
		<xsd:attribute name="frictionCoefficient" type="real64" default="0.03" />
		<!--initialDt => Initial time-step value required by the solver to the event manager.-->
		<xsd:attribute name="initialDt" type="real64" default="1e+99" />
		<!--inputFluxEstimate => Initial estimate of the input flux used only for residual scaling. This should be essentially equivalent to the input flux * dt.-->
		<xsd:attribute name="inputFluxEstimate" type="real64" default="1" />
		<!--logLevel => Log level-->
		<xsd:attribute name="logLevel" type="integer" default="0" />
		<!--maxProppantConcentration => Maximum proppant concentration-->
		<xsd:attribute name="maxProppantConcentration" type="real64" default="0.6" />
		<!--permeabilityNames => Names of permeability constitutive models for each region.-->
		<xsd:attribute name="permeabilityNames" type="string_array" use="required" />
		<!--proppantDensity => Proppant density-->
		<xsd:attribute name="proppantDensity" type="real64" default="2500" />
		<!--proppantDiameter => Proppant diameter-->
		<xsd:attribute name="proppantDiameter" type="real64" default="0.0004" />
		<!--proppantNames => Name of proppant constitutive object to use for this solver.-->
		<xsd:attribute name="proppantNames" type="string_array" use="required" />
		<!--solidNames => Names of solid constitutive models for each region.-->
		<xsd:attribute name="solidNames" type="string_array" use="required" />
		<!--targetRegions => Allowable regions that the solver may be applied to. Note that this does not indicate that the solver will be applied to these regions, only that allocation will occur such that the solver may be applied to these regions. The decision about what regions this solver will beapplied to rests in the EventManager.-->
		<xsd:attribute name="targetRegions" type="string_array" use="required" />
		<!--updateProppantPacking => Flag that enables/disables proppant-packing update-->
		<xsd:attribute name="updateProppantPacking" type="integer" default="0" />
		<!--name => A name is required for any non-unique nodes-->
		<xsd:attribute name="name" type="string" use="required" />
	</xsd:complexType>
	<xsd:complexType name="SinglePhaseFVMType">
		<xsd:choice minOccurs="0" maxOccurs="unbounded">
			<xsd:element name="LinearSolverParameters" type="LinearSolverParametersType" maxOccurs="1" />
			<xsd:element name="NonlinearSolverParameters" type="NonlinearSolverParametersType" maxOccurs="1" />
		</xsd:choice>
		<!--cflFactor => Factor to apply to the `CFL condition <http://en.wikipedia.org/wiki/Courant-Friedrichs-Lewy_condition>`_ when calculating the maximum allowable time step. Values should be in the interval (0,1] -->
		<xsd:attribute name="cflFactor" type="real64" default="0.5" />
		<!--discretization => Name of discretization object to use for this solver.-->
		<xsd:attribute name="discretization" type="string" use="required" />
		<!--fluidNames => Names of fluid constitutive models for each region.-->
		<xsd:attribute name="fluidNames" type="string_array" use="required" />
		<!--initialDt => Initial time-step value required by the solver to the event manager.-->
		<xsd:attribute name="initialDt" type="real64" default="1e+99" />
		<!--inputFluxEstimate => Initial estimate of the input flux used only for residual scaling. This should be essentially equivalent to the input flux * dt.-->
		<xsd:attribute name="inputFluxEstimate" type="real64" default="1" />
		<!--logLevel => Log level-->
		<xsd:attribute name="logLevel" type="integer" default="0" />
		<!--permeabilityNames => Names of permeability constitutive models for each region.-->
		<xsd:attribute name="permeabilityNames" type="string_array" use="required" />
		<!--solidNames => Names of solid constitutive models for each region.-->
		<xsd:attribute name="solidNames" type="string_array" use="required" />
		<!--targetRegions => Allowable regions that the solver may be applied to. Note that this does not indicate that the solver will be applied to these regions, only that allocation will occur such that the solver may be applied to these regions. The decision about what regions this solver will beapplied to rests in the EventManager.-->
		<xsd:attribute name="targetRegions" type="string_array" use="required" />
		<!--name => A name is required for any non-unique nodes-->
		<xsd:attribute name="name" type="string" use="required" />
	</xsd:complexType>
	<xsd:complexType name="SinglePhaseHybridFVMType">
		<xsd:choice minOccurs="0" maxOccurs="unbounded">
			<xsd:element name="LinearSolverParameters" type="LinearSolverParametersType" maxOccurs="1" />
			<xsd:element name="NonlinearSolverParameters" type="NonlinearSolverParametersType" maxOccurs="1" />
		</xsd:choice>
		<!--cflFactor => Factor to apply to the `CFL condition <http://en.wikipedia.org/wiki/Courant-Friedrichs-Lewy_condition>`_ when calculating the maximum allowable time step. Values should be in the interval (0,1] -->
		<xsd:attribute name="cflFactor" type="real64" default="0.5" />
		<!--discretization => Name of discretization object to use for this solver.-->
		<xsd:attribute name="discretization" type="string" use="required" />
		<!--fluidNames => Names of fluid constitutive models for each region.-->
		<xsd:attribute name="fluidNames" type="string_array" use="required" />
		<!--initialDt => Initial time-step value required by the solver to the event manager.-->
		<xsd:attribute name="initialDt" type="real64" default="1e+99" />
		<!--inputFluxEstimate => Initial estimate of the input flux used only for residual scaling. This should be essentially equivalent to the input flux * dt.-->
		<xsd:attribute name="inputFluxEstimate" type="real64" default="1" />
		<!--logLevel => Log level-->
		<xsd:attribute name="logLevel" type="integer" default="0" />
		<!--permeabilityNames => Names of permeability constitutive models for each region.-->
		<xsd:attribute name="permeabilityNames" type="string_array" use="required" />
		<!--solidNames => Names of solid constitutive models for each region.-->
		<xsd:attribute name="solidNames" type="string_array" use="required" />
		<!--targetRegions => Allowable regions that the solver may be applied to. Note that this does not indicate that the solver will be applied to these regions, only that allocation will occur such that the solver may be applied to these regions. The decision about what regions this solver will beapplied to rests in the EventManager.-->
		<xsd:attribute name="targetRegions" type="string_array" use="required" />
		<!--name => A name is required for any non-unique nodes-->
		<xsd:attribute name="name" type="string" use="required" />
	</xsd:complexType>
	<xsd:complexType name="SinglePhasePoromechanicsType">
		<xsd:choice minOccurs="0" maxOccurs="unbounded">
			<xsd:element name="LinearSolverParameters" type="LinearSolverParametersType" maxOccurs="1" />
			<xsd:element name="NonlinearSolverParameters" type="NonlinearSolverParametersType" maxOccurs="1" />
		</xsd:choice>
		<!--cflFactor => Factor to apply to the `CFL condition <http://en.wikipedia.org/wiki/Courant-Friedrichs-Lewy_condition>`_ when calculating the maximum allowable time step. Values should be in the interval (0,1] -->
		<xsd:attribute name="cflFactor" type="real64" default="0.5" />
		<!--discretization => Name of discretization object (defined in the :ref:`NumericalMethodsManager`) to use for this solver. For instance, if this is a Finite Element Solver, the name of a :ref:`FiniteElement` should be specified. If this is a Finite Volume Method, the name of a :ref:`FiniteVolume` discretization should be specified.-->
		<xsd:attribute name="discretization" type="string" use="required" />
		<!--fluidSolverName => Name of the fluid mechanics solver to use in the poromechanics solver-->
		<xsd:attribute name="fluidSolverName" type="string" use="required" />
		<!--initialDt => Initial time-step value required by the solver to the event manager.-->
		<xsd:attribute name="initialDt" type="real64" default="1e+99" />
		<!--logLevel => Log level-->
		<xsd:attribute name="logLevel" type="integer" default="0" />
		<!--porousMaterialNames => The name of the material that should be used in the constitutive updates-->
		<xsd:attribute name="porousMaterialNames" type="string_array" use="required" />
		<!--solidSolverName => Name of the solid mechanics solver to use in the poromechanics solver-->
		<xsd:attribute name="solidSolverName" type="string" use="required" />
		<!--targetRegions => Allowable regions that the solver may be applied to. Note that this does not indicate that the solver will be applied to these regions, only that allocation will occur such that the solver may be applied to these regions. The decision about what regions this solver will beapplied to rests in the EventManager.-->
		<xsd:attribute name="targetRegions" type="string_array" use="required" />
		<!--name => A name is required for any non-unique nodes-->
		<xsd:attribute name="name" type="string" use="required" />
	</xsd:complexType>
	<xsd:complexType name="SinglePhasePoromechanicsEmbeddedFracturesType">
		<xsd:choice minOccurs="0" maxOccurs="unbounded">
			<xsd:element name="LinearSolverParameters" type="LinearSolverParametersType" maxOccurs="1" />
			<xsd:element name="NonlinearSolverParameters" type="NonlinearSolverParametersType" maxOccurs="1" />
		</xsd:choice>
		<!--cflFactor => Factor to apply to the `CFL condition <http://en.wikipedia.org/wiki/Courant-Friedrichs-Lewy_condition>`_ when calculating the maximum allowable time step. Values should be in the interval (0,1] -->
		<xsd:attribute name="cflFactor" type="real64" default="0.5" />
		<!--fluidSolverName => Name of the fluid mechanics solver to use in the poromechanics solver-->
		<xsd:attribute name="fluidSolverName" type="string" use="required" />
		<!--fracturesSolverName => Name of the fractures solver to use in the fractured poroelastic solver-->
		<xsd:attribute name="fracturesSolverName" type="string" use="required" />
		<!--initialDt => Initial time-step value required by the solver to the event manager.-->
		<xsd:attribute name="initialDt" type="real64" default="1e+99" />
		<!--logLevel => Log level-->
		<xsd:attribute name="logLevel" type="integer" default="0" />
		<!--porousMaterialNames => The name of the material that should be used in the constitutive updates-->
		<xsd:attribute name="porousMaterialNames" type="string_array" use="required" />
		<!--solidSolverName => Name of the solid mechanics solver to use in the poromechanics solver-->
		<xsd:attribute name="solidSolverName" type="string" use="required" />
		<!--targetRegions => Allowable regions that the solver may be applied to. Note that this does not indicate that the solver will be applied to these regions, only that allocation will occur such that the solver may be applied to these regions. The decision about what regions this solver will beapplied to rests in the EventManager.-->
		<xsd:attribute name="targetRegions" type="string_array" use="required" />
		<!--name => A name is required for any non-unique nodes-->
		<xsd:attribute name="name" type="string" use="required" />
	</xsd:complexType>
	<xsd:complexType name="SinglePhaseProppantFVMType">
		<xsd:choice minOccurs="0" maxOccurs="unbounded">
			<xsd:element name="LinearSolverParameters" type="LinearSolverParametersType" maxOccurs="1" />
			<xsd:element name="NonlinearSolverParameters" type="NonlinearSolverParametersType" maxOccurs="1" />
		</xsd:choice>
		<!--cflFactor => Factor to apply to the `CFL condition <http://en.wikipedia.org/wiki/Courant-Friedrichs-Lewy_condition>`_ when calculating the maximum allowable time step. Values should be in the interval (0,1] -->
		<xsd:attribute name="cflFactor" type="real64" default="0.5" />
		<!--discretization => Name of discretization object to use for this solver.-->
		<xsd:attribute name="discretization" type="string" use="required" />
		<!--fluidNames => Names of fluid constitutive models for each region.-->
		<xsd:attribute name="fluidNames" type="string_array" use="required" />
		<!--initialDt => Initial time-step value required by the solver to the event manager.-->
		<xsd:attribute name="initialDt" type="real64" default="1e+99" />
		<!--inputFluxEstimate => Initial estimate of the input flux used only for residual scaling. This should be essentially equivalent to the input flux * dt.-->
		<xsd:attribute name="inputFluxEstimate" type="real64" default="1" />
		<!--logLevel => Log level-->
		<xsd:attribute name="logLevel" type="integer" default="0" />
		<!--permeabilityNames => Names of permeability constitutive models for each region.-->
		<xsd:attribute name="permeabilityNames" type="string_array" use="required" />
		<!--solidNames => Names of solid constitutive models for each region.-->
		<xsd:attribute name="solidNames" type="string_array" use="required" />
		<!--targetRegions => Allowable regions that the solver may be applied to. Note that this does not indicate that the solver will be applied to these regions, only that allocation will occur such that the solver may be applied to these regions. The decision about what regions this solver will beapplied to rests in the EventManager.-->
		<xsd:attribute name="targetRegions" type="string_array" use="required" />
		<!--name => A name is required for any non-unique nodes-->
		<xsd:attribute name="name" type="string" use="required" />
	</xsd:complexType>
	<xsd:complexType name="SinglePhaseReservoirType">
		<xsd:choice minOccurs="0" maxOccurs="unbounded">
			<xsd:element name="LinearSolverParameters" type="LinearSolverParametersType" maxOccurs="1" />
			<xsd:element name="NonlinearSolverParameters" type="NonlinearSolverParametersType" maxOccurs="1" />
		</xsd:choice>
		<!--cflFactor => Factor to apply to the `CFL condition <http://en.wikipedia.org/wiki/Courant-Friedrichs-Lewy_condition>`_ when calculating the maximum allowable time step. Values should be in the interval (0,1] -->
		<xsd:attribute name="cflFactor" type="real64" default="0.5" />
		<!--flowSolverName => Name of the flow solver to use in the reservoir-well system solver-->
		<xsd:attribute name="flowSolverName" type="string" use="required" />
		<!--initialDt => Initial time-step value required by the solver to the event manager.-->
		<xsd:attribute name="initialDt" type="real64" default="1e+99" />
		<!--logLevel => Log level-->
		<xsd:attribute name="logLevel" type="integer" default="0" />
		<!--targetRegions => Allowable regions that the solver may be applied to. Note that this does not indicate that the solver will be applied to these regions, only that allocation will occur such that the solver may be applied to these regions. The decision about what regions this solver will beapplied to rests in the EventManager.-->
		<xsd:attribute name="targetRegions" type="string_array" use="required" />
		<!--wellSolverName => Name of the well solver to use in the reservoir-well system solver-->
		<xsd:attribute name="wellSolverName" type="string" use="required" />
		<!--name => A name is required for any non-unique nodes-->
		<xsd:attribute name="name" type="string" use="required" />
	</xsd:complexType>
	<xsd:complexType name="SinglePhaseWellType">
		<xsd:choice minOccurs="0" maxOccurs="unbounded">
			<xsd:element name="LinearSolverParameters" type="LinearSolverParametersType" maxOccurs="1" />
			<xsd:element name="NonlinearSolverParameters" type="NonlinearSolverParametersType" maxOccurs="1" />
			<xsd:element name="WellControls" type="WellControlsType" />
		</xsd:choice>
		<!--cflFactor => Factor to apply to the `CFL condition <http://en.wikipedia.org/wiki/Courant-Friedrichs-Lewy_condition>`_ when calculating the maximum allowable time step. Values should be in the interval (0,1] -->
		<xsd:attribute name="cflFactor" type="real64" default="0.5" />
		<!--fluidNames => Name of fluid constitutive object to use for this solver.-->
		<xsd:attribute name="fluidNames" type="string_array" use="required" />
		<!--initialDt => Initial time-step value required by the solver to the event manager.-->
		<xsd:attribute name="initialDt" type="real64" default="1e+99" />
		<!--logLevel => Log level-->
		<xsd:attribute name="logLevel" type="integer" default="0" />
		<!--targetRegions => Allowable regions that the solver may be applied to. Note that this does not indicate that the solver will be applied to these regions, only that allocation will occur such that the solver may be applied to these regions. The decision about what regions this solver will beapplied to rests in the EventManager.-->
		<xsd:attribute name="targetRegions" type="string_array" use="required" />
		<!--name => A name is required for any non-unique nodes-->
		<xsd:attribute name="name" type="string" use="required" />
	</xsd:complexType>
	<xsd:complexType name="SolidMechanicsEmbeddedFracturesType">
		<xsd:choice minOccurs="0" maxOccurs="unbounded">
			<xsd:element name="LinearSolverParameters" type="LinearSolverParametersType" maxOccurs="1" />
			<xsd:element name="NonlinearSolverParameters" type="NonlinearSolverParametersType" maxOccurs="1" />
		</xsd:choice>
		<!--cflFactor => Factor to apply to the `CFL condition <http://en.wikipedia.org/wiki/Courant-Friedrichs-Lewy_condition>`_ when calculating the maximum allowable time step. Values should be in the interval (0,1] -->
		<xsd:attribute name="cflFactor" type="real64" default="0.5" />
		<!--contactRelationName => Name of contact relation to enforce constraints on fracture boundary.-->
		<xsd:attribute name="contactRelationName" type="string" use="required" />
		<!--fractureRegionName => Name of the fracture region.-->
		<xsd:attribute name="fractureRegionName" type="string" use="required" />
		<!--initialDt => Initial time-step value required by the solver to the event manager.-->
		<xsd:attribute name="initialDt" type="real64" default="1e+99" />
		<!--logLevel => Log level-->
		<xsd:attribute name="logLevel" type="integer" default="0" />
		<!--solidSolverName => Name of the solid mechanics solver in the rock matrix-->
		<xsd:attribute name="solidSolverName" type="string" use="required" />
		<!--targetRegions => Allowable regions that the solver may be applied to. Note that this does not indicate that the solver will be applied to these regions, only that allocation will occur such that the solver may be applied to these regions. The decision about what regions this solver will beapplied to rests in the EventManager.-->
		<xsd:attribute name="targetRegions" type="string_array" use="required" />
		<!--name => A name is required for any non-unique nodes-->
		<xsd:attribute name="name" type="string" use="required" />
	</xsd:complexType>
	<xsd:complexType name="SolidMechanicsLagrangianSSLEType">
		<xsd:choice minOccurs="0" maxOccurs="unbounded">
			<xsd:element name="LinearSolverParameters" type="LinearSolverParametersType" maxOccurs="1" />
			<xsd:element name="NonlinearSolverParameters" type="NonlinearSolverParametersType" maxOccurs="1" />
		</xsd:choice>
		<!--cflFactor => Factor to apply to the `CFL condition <http://en.wikipedia.org/wiki/Courant-Friedrichs-Lewy_condition>`_ when calculating the maximum allowable time step. Values should be in the interval (0,1] -->
		<xsd:attribute name="cflFactor" type="real64" default="0.5" />
		<!--contactRelationName => Name of contact relation to enforce constraints on fracture boundary.-->
		<xsd:attribute name="contactRelationName" type="string" default="NOCONTACT" />
		<!--discretization => Name of discretization object (defined in the :ref:`NumericalMethodsManager`) to use for this solver. For instance, if this is a Finite Element Solver, the name of a :ref:`FiniteElement` should be specified. If this is a Finite Volume Method, the name of a :ref:`FiniteVolume` discretization should be specified.-->
		<xsd:attribute name="discretization" type="string" use="required" />
		<!--initialDt => Initial time-step value required by the solver to the event manager.-->
		<xsd:attribute name="initialDt" type="real64" default="1e+99" />
		<!--logLevel => Log level-->
		<xsd:attribute name="logLevel" type="integer" default="0" />
		<!--massDamping => Value of mass based damping coefficient. -->
		<xsd:attribute name="massDamping" type="real64" default="0" />
		<!--maxNumResolves => Value to indicate how many resolves may be executed after some other event is executed. For example, if a SurfaceGenerator is specified, it will be executed after the mechanics solve. However if a new surface is generated, then the mechanics solve must be executed again due to the change in topology.-->
		<xsd:attribute name="maxNumResolves" type="integer" default="10" />
		<!--newmarkBeta => Value of :math:`\beta` in the Newmark Method for Implicit Dynamic time integration option. This should be pow(newmarkGamma+0.5,2.0)/4.0 unless you know what you are doing.-->
		<xsd:attribute name="newmarkBeta" type="real64" default="0.25" />
		<!--newmarkGamma => Value of :math:`\gamma` in the Newmark Method for Implicit Dynamic time integration option-->
		<xsd:attribute name="newmarkGamma" type="real64" default="0.5" />
		<!--solidMaterialNames => The name of the material that should be used in the constitutive updates-->
		<xsd:attribute name="solidMaterialNames" type="string_array" use="required" />
		<!--stiffnessDamping => Value of stiffness based damping coefficient. -->
		<xsd:attribute name="stiffnessDamping" type="real64" default="0" />
		<!--strainTheory => Indicates whether or not to use `Infinitesimal Strain Theory <https://en.wikipedia.org/wiki/Infinitesimal_strain_theory>`_, or `Finite Strain Theory <https://en.wikipedia.org/wiki/Finite_strain_theory>`_. Valid Inputs are:
 0 - Infinitesimal Strain 
 1 - Finite Strain-->
		<xsd:attribute name="strainTheory" type="integer" default="0" />
		<!--targetRegions => Allowable regions that the solver may be applied to. Note that this does not indicate that the solver will be applied to these regions, only that allocation will occur such that the solver may be applied to these regions. The decision about what regions this solver will beapplied to rests in the EventManager.-->
		<xsd:attribute name="targetRegions" type="string_array" use="required" />
		<!--timeIntegrationOption => Time integration method. Options are:
* QuasiStatic
* ImplicitDynamic
* ExplicitDynamic-->
		<xsd:attribute name="timeIntegrationOption" type="geosx_SolidMechanicsLagrangianFEM_TimeIntegrationOption" default="ExplicitDynamic" />
		<!--useVelocityForQS => Flag to indicate the use of the incremental displacement from the previous step as an initial estimate for the incremental displacement of the current step.-->
		<xsd:attribute name="useVelocityForQS" type="integer" default="0" />
		<!--name => A name is required for any non-unique nodes-->
		<xsd:attribute name="name" type="string" use="required" />
	</xsd:complexType>
	<xsd:simpleType name="geosx_SolidMechanicsLagrangianFEM_TimeIntegrationOption">
		<xsd:restriction base="xsd:string">
			<xsd:pattern value=".*[\[\]`$].*|QuasiStatic|ImplicitDynamic|ExplicitDynamic" />
		</xsd:restriction>
	</xsd:simpleType>
	<xsd:complexType name="SolidMechanics_LagrangianFEMType">
		<xsd:choice minOccurs="0" maxOccurs="unbounded">
			<xsd:element name="LinearSolverParameters" type="LinearSolverParametersType" maxOccurs="1" />
			<xsd:element name="NonlinearSolverParameters" type="NonlinearSolverParametersType" maxOccurs="1" />
		</xsd:choice>
		<!--cflFactor => Factor to apply to the `CFL condition <http://en.wikipedia.org/wiki/Courant-Friedrichs-Lewy_condition>`_ when calculating the maximum allowable time step. Values should be in the interval (0,1] -->
		<xsd:attribute name="cflFactor" type="real64" default="0.5" />
		<!--contactRelationName => Name of contact relation to enforce constraints on fracture boundary.-->
		<xsd:attribute name="contactRelationName" type="string" default="NOCONTACT" />
		<!--discretization => Name of discretization object (defined in the :ref:`NumericalMethodsManager`) to use for this solver. For instance, if this is a Finite Element Solver, the name of a :ref:`FiniteElement` should be specified. If this is a Finite Volume Method, the name of a :ref:`FiniteVolume` discretization should be specified.-->
		<xsd:attribute name="discretization" type="string" use="required" />
		<!--initialDt => Initial time-step value required by the solver to the event manager.-->
		<xsd:attribute name="initialDt" type="real64" default="1e+99" />
		<!--logLevel => Log level-->
		<xsd:attribute name="logLevel" type="integer" default="0" />
		<!--massDamping => Value of mass based damping coefficient. -->
		<xsd:attribute name="massDamping" type="real64" default="0" />
		<!--maxNumResolves => Value to indicate how many resolves may be executed after some other event is executed. For example, if a SurfaceGenerator is specified, it will be executed after the mechanics solve. However if a new surface is generated, then the mechanics solve must be executed again due to the change in topology.-->
		<xsd:attribute name="maxNumResolves" type="integer" default="10" />
		<!--newmarkBeta => Value of :math:`\beta` in the Newmark Method for Implicit Dynamic time integration option. This should be pow(newmarkGamma+0.5,2.0)/4.0 unless you know what you are doing.-->
		<xsd:attribute name="newmarkBeta" type="real64" default="0.25" />
		<!--newmarkGamma => Value of :math:`\gamma` in the Newmark Method for Implicit Dynamic time integration option-->
		<xsd:attribute name="newmarkGamma" type="real64" default="0.5" />
		<!--solidMaterialNames => The name of the material that should be used in the constitutive updates-->
		<xsd:attribute name="solidMaterialNames" type="string_array" use="required" />
		<!--stiffnessDamping => Value of stiffness based damping coefficient. -->
		<xsd:attribute name="stiffnessDamping" type="real64" default="0" />
		<!--strainTheory => Indicates whether or not to use `Infinitesimal Strain Theory <https://en.wikipedia.org/wiki/Infinitesimal_strain_theory>`_, or `Finite Strain Theory <https://en.wikipedia.org/wiki/Finite_strain_theory>`_. Valid Inputs are:
 0 - Infinitesimal Strain 
 1 - Finite Strain-->
		<xsd:attribute name="strainTheory" type="integer" default="0" />
		<!--targetRegions => Allowable regions that the solver may be applied to. Note that this does not indicate that the solver will be applied to these regions, only that allocation will occur such that the solver may be applied to these regions. The decision about what regions this solver will beapplied to rests in the EventManager.-->
		<xsd:attribute name="targetRegions" type="string_array" use="required" />
		<!--timeIntegrationOption => Time integration method. Options are:
* QuasiStatic
* ImplicitDynamic
* ExplicitDynamic-->
		<xsd:attribute name="timeIntegrationOption" type="geosx_SolidMechanicsLagrangianFEM_TimeIntegrationOption" default="ExplicitDynamic" />
		<!--useVelocityForQS => Flag to indicate the use of the incremental displacement from the previous step as an initial estimate for the incremental displacement of the current step.-->
		<xsd:attribute name="useVelocityForQS" type="integer" default="0" />
		<!--name => A name is required for any non-unique nodes-->
		<xsd:attribute name="name" type="string" use="required" />
	</xsd:complexType>
	<xsd:complexType name="SurfaceGeneratorType">
		<xsd:choice minOccurs="0" maxOccurs="unbounded">
			<xsd:element name="LinearSolverParameters" type="LinearSolverParametersType" maxOccurs="1" />
			<xsd:element name="NonlinearSolverParameters" type="NonlinearSolverParametersType" maxOccurs="1" />
		</xsd:choice>
		<!--cflFactor => Factor to apply to the `CFL condition <http://en.wikipedia.org/wiki/Courant-Friedrichs-Lewy_condition>`_ when calculating the maximum allowable time step. Values should be in the interval (0,1] -->
		<xsd:attribute name="cflFactor" type="real64" default="0.5" />
		<!--fractureRegion => (no description available)-->
		<xsd:attribute name="fractureRegion" type="string" default="Fracture" />
		<!--initialDt => Initial time-step value required by the solver to the event manager.-->
		<xsd:attribute name="initialDt" type="real64" default="1e+99" />
		<!--logLevel => Log level-->
		<xsd:attribute name="logLevel" type="integer" default="0" />
		<!--mpiCommOrder => Flag to enable MPI consistent communication ordering-->
		<xsd:attribute name="mpiCommOrder" type="integer" default="0" />
		<!--nodeBasedSIF => Flag for choosing between node or edge based criteria: 1 for node based criterion-->
		<xsd:attribute name="nodeBasedSIF" type="integer" default="0" />
		<!--rockToughness => Rock toughness of the solid material-->
		<xsd:attribute name="rockToughness" type="real64" use="required" />
		<!--solidMaterialNames => Name of the solid material used in solid mechanic solver-->
		<xsd:attribute name="solidMaterialNames" type="string_array" use="required" />
		<!--targetRegions => Allowable regions that the solver may be applied to. Note that this does not indicate that the solver will be applied to these regions, only that allocation will occur such that the solver may be applied to these regions. The decision about what regions this solver will beapplied to rests in the EventManager.-->
		<xsd:attribute name="targetRegions" type="string_array" use="required" />
		<!--name => A name is required for any non-unique nodes-->
		<xsd:attribute name="name" type="string" use="required" />
	</xsd:complexType>
	<xsd:complexType name="TasksType">
		<xsd:choice minOccurs="0" maxOccurs="unbounded">
			<xsd:element name="PVTDriver" type="PVTDriverType" />
			<xsd:element name="PackCollection" type="PackCollectionType" />
			<xsd:element name="TriaxialDriver" type="TriaxialDriverType" />
		</xsd:choice>
	</xsd:complexType>
	<xsd:complexType name="PVTDriverType">
		<!--baseline => Baseline file-->
		<xsd:attribute name="baseline" type="path" default="none" />
		<!--feedComposition => Feed composition array [mol fraction]-->
		<xsd:attribute name="feedComposition" type="real64_array" use="required" />
		<!--fluid => Fluid to test-->
		<xsd:attribute name="fluid" type="string" use="required" />
		<!--logLevel => Log level-->
		<xsd:attribute name="logLevel" type="integer" default="0" />
		<!--output => Output file-->
		<xsd:attribute name="output" type="string" default="none" />
		<!--pressureControl => Function controlling pressure time history-->
		<xsd:attribute name="pressureControl" type="string" use="required" />
		<!--steps => Number of load steps to take-->
		<xsd:attribute name="steps" type="integer" use="required" />
		<!--temperatureControl => Function controlling temperature time history-->
		<xsd:attribute name="temperatureControl" type="string" use="required" />
		<!--name => A name is required for any non-unique nodes-->
		<xsd:attribute name="name" type="string" use="required" />
	</xsd:complexType>
	<xsd:complexType name="PackCollectionType">
		<!--fieldName => The name of the (packable) field associated with the specified object to retrieve data from-->
		<xsd:attribute name="fieldName" type="string" use="required" />
		<!--objectPath => The name of the object from which to retrieve field values.-->
		<xsd:attribute name="objectPath" type="string" use="required" />
		<!--onlyOnSetChange => Whether or not to only collect when the collected sets of indices change in any way.-->
		<xsd:attribute name="onlyOnSetChange" type="localIndex" default="0" />
		<!--setNames => The set(s) for which to retrieve data.-->
		<xsd:attribute name="setNames" type="string_array" default="{}" />
		<!--name => A name is required for any non-unique nodes-->
		<xsd:attribute name="name" type="string" use="required" />
	</xsd:complexType>
	<xsd:complexType name="TriaxialDriverType">
		<!--axialControl => Function controlling axial stress or strain (depending on test mode)-->
		<xsd:attribute name="axialControl" type="string" use="required" />
		<!--baseline => Baseline file-->
		<xsd:attribute name="baseline" type="path" default="none" />
		<!--initialStress => Initial stress (scalar used to set an isotropic stress state)-->
		<xsd:attribute name="initialStress" type="real64" use="required" />
		<!--logLevel => Log level-->
		<xsd:attribute name="logLevel" type="integer" default="0" />
		<!--material => Solid material to test-->
		<xsd:attribute name="material" type="string" use="required" />
		<!--mode => Test mode [stressControl, strainControl, mixedControl]-->
		<xsd:attribute name="mode" type="string" use="required" />
		<!--output => Output file-->
		<xsd:attribute name="output" type="string" default="none" />
		<!--radialControl => Function controlling radial stress or strain (depending on test mode)-->
		<xsd:attribute name="radialControl" type="string" use="required" />
		<!--steps => Number of load steps to take-->
		<xsd:attribute name="steps" type="integer" use="required" />
		<!--name => A name is required for any non-unique nodes-->
		<xsd:attribute name="name" type="string" use="required" />
	</xsd:complexType>
	<xsd:complexType name="ConstitutiveType">
		<xsd:choice minOccurs="0" maxOccurs="unbounded">
			<xsd:element name="BiotPorosity" type="BiotPorosityType" />
			<xsd:element name="BlackOilFluid" type="BlackOilFluidType" />
			<xsd:element name="BrooksCoreyBakerRelativePermeability" type="BrooksCoreyBakerRelativePermeabilityType" />
			<xsd:element name="BrooksCoreyCapillaryPressure" type="BrooksCoreyCapillaryPressureType" />
			<xsd:element name="BrooksCoreyRelativePermeability" type="BrooksCoreyRelativePermeabilityType" />
			<xsd:element name="CO2BrineEzrokhiFluid" type="CO2BrineEzrokhiFluidType" />
			<xsd:element name="CO2BrinePhillipsFluid" type="CO2BrinePhillipsFluidType" />
			<xsd:element name="CarmanKozenyPermeability" type="CarmanKozenyPermeabilityType" />
			<xsd:element name="CompositionalMultiphaseFluid" type="CompositionalMultiphaseFluidType" />
			<xsd:element name="CompressibleSinglePhaseFluid" type="CompressibleSinglePhaseFluidType" />
			<xsd:element name="CompressibleSolidCarmanKozenyPermeability" type="CompressibleSolidCarmanKozenyPermeabilityType" />
			<xsd:element name="CompressibleSolidConstantPermeability" type="CompressibleSolidConstantPermeabilityType" />
			<xsd:element name="CompressibleSolidParallelPlatesPermeability" type="CompressibleSolidParallelPlatesPermeabilityType" />
			<xsd:element name="CompressibleSolidSlipDependentPermeability" type="CompressibleSolidSlipDependentPermeabilityType" />
                        <xsd:element name="CompressibleSolidWillisRichardsPermeability" type="CompressibleSolidWillisRichardsPermeabilityType" />
			<xsd:element name="ConstantPermeability" type="ConstantPermeabilityType" />
			<xsd:element name="ConstantThermalConductivity" type="ConstantThermalConductivityType" />
			<xsd:element name="Coulomb" type="CoulombType" />
			<xsd:element name="DamageElasticIsotropic" type="DamageElasticIsotropicType" />
			<xsd:element name="DamageSpectralElasticIsotropic" type="DamageSpectralElasticIsotropicType" />
			<xsd:element name="DamageVolDevElasticIsotropic" type="DamageVolDevElasticIsotropicType" />
			<xsd:element name="DeadOilFluid" type="DeadOilFluidType" />
			<xsd:element name="DelftEgg" type="DelftEggType" />
			<xsd:element name="DruckerPrager" type="DruckerPragerType" />
			<xsd:element name="ElasticIsotropic" type="ElasticIsotropicType" />
			<xsd:element name="ElasticIsotropicPressureDependent" type="ElasticIsotropicPressureDependentType" />
			<xsd:element name="ElasticOrthotropic" type="ElasticOrthotropicType" />
			<xsd:element name="ElasticTransverseIsotropic" type="ElasticTransverseIsotropicType" />
			<xsd:element name="ExtendedDruckerPrager" type="ExtendedDruckerPragerType" />
			<xsd:element name="FrictionlessContact" type="FrictionlessContactType" />
			<xsd:element name="JFunctionCapillaryPressure" type="JFunctionCapillaryPressureType" />
			<xsd:element name="ModifiedCamClay" type="ModifiedCamClayType" />
			<xsd:element name="NullModel" type="NullModelType" />
			<xsd:element name="ParallelPlatesPermeability" type="ParallelPlatesPermeabilityType" />
			<xsd:element name="ParticleFluid" type="ParticleFluidType" />
			<xsd:element name="PermeabilityBase" type="PermeabilityBaseType" />
			<xsd:element name="PorousDruckerPrager" type="PorousDruckerPragerType" />
			<xsd:element name="PorousElasticIsotropic" type="PorousElasticIsotropicType" />
			<xsd:element name="PorousElasticOrthotropic" type="PorousElasticOrthotropicType" />
			<xsd:element name="PorousElasticTransverseIsotropic" type="PorousElasticTransverseIsotropicType" />
			<xsd:element name="PorousExtendedDruckerPrager" type="PorousExtendedDruckerPragerType" />
			<xsd:element name="PressurePorosity" type="PressurePorosityType" />
			<xsd:element name="ProppantPermeability" type="ProppantPermeabilityType" />
			<xsd:element name="ProppantPorosity" type="ProppantPorosityType" />
			<xsd:element name="ProppantSlurryFluid" type="ProppantSlurryFluidType" />
			<xsd:element name="ProppantSolidProppantPermeability" type="ProppantSolidProppantPermeabilityType" />
			<xsd:element name="SlipDependentPermeability" type="SlipDependentPermeabilityType" />
			<xsd:element name="TableCapillaryPressure" type="TableCapillaryPressureType" />
			<xsd:element name="TableRelativePermeability" type="TableRelativePermeabilityType" />
			<xsd:element name="VanGenuchtenBakerRelativePermeability" type="VanGenuchtenBakerRelativePermeabilityType" />
			<xsd:element name="VanGenuchtenCapillaryPressure" type="VanGenuchtenCapillaryPressureType" />
<<<<<<< HEAD
                        <xsd:element name="WillisRichardsPermeability" type="WillisRichardsPermeabilityType" />
=======
			<xsd:element name="VolumeWeightedThermalConductivity" type="VolumeWeightedThermalConductivityType" />
>>>>>>> 343d427a
		</xsd:choice>
	</xsd:complexType>
	<xsd:complexType name="BiotPorosityType">
		<!--defaultReferencePorosity => Default value of the reference porosity-->
		<xsd:attribute name="defaultReferencePorosity" type="real64" use="required" />
		<!--grainBulkModulus => Grain bulk modulus-->
		<xsd:attribute name="grainBulkModulus" type="real64" use="required" />
		<!--name => A name is required for any non-unique nodes-->
		<xsd:attribute name="name" type="string" use="required" />
	</xsd:complexType>
	<xsd:complexType name="BlackOilFluidType">
		<!--componentMolarWeight => Component molar weights-->
		<xsd:attribute name="componentMolarWeight" type="real64_array" use="required" />
		<!--componentNames => List of component names-->
		<xsd:attribute name="componentNames" type="string_array" default="{}" />
		<!--hydrocarbonFormationVolFactorTableNames => List of formation volume factor TableFunction names from the Functions block. 
The user must provide one TableFunction per hydrocarbon phase, in the order provided in "phaseNames". 
For instance, if "oil" is before "gas" in "phaseNames", the table order should be: oilTableName, gasTableName-->
		<xsd:attribute name="hydrocarbonFormationVolFactorTableNames" type="string_array" default="{}" />
		<!--hydrocarbonViscosityTableNames => List of viscosity TableFunction names from the Functions block. 
The user must provide one TableFunction per hydrocarbon phase, in the order provided in "phaseNames". 
For instance, if "oil" is before "gas" in "phaseNames", the table order should be: oilTableName, gasTableName-->
		<xsd:attribute name="hydrocarbonViscosityTableNames" type="string_array" default="{}" />
		<!--phaseNames => List of fluid phases-->
		<xsd:attribute name="phaseNames" type="string_array" use="required" />
		<!--surfaceDensities => List of surface mass densities for each phase-->
		<xsd:attribute name="surfaceDensities" type="real64_array" use="required" />
		<!--tableFiles => List of filenames with input PVT tables (one per phase)-->
		<xsd:attribute name="tableFiles" type="path_array" default="{}" />
		<!--waterCompressibility => Water compressibility-->
		<xsd:attribute name="waterCompressibility" type="real64" default="0" />
		<!--waterFormationVolumeFactor => Water formation volume factor-->
		<xsd:attribute name="waterFormationVolumeFactor" type="real64" default="0" />
		<!--waterReferencePressure => Water reference pressure-->
		<xsd:attribute name="waterReferencePressure" type="real64" default="0" />
		<!--waterViscosity => Water viscosity-->
		<xsd:attribute name="waterViscosity" type="real64" default="0" />
		<!--name => A name is required for any non-unique nodes-->
		<xsd:attribute name="name" type="string" use="required" />
	</xsd:complexType>
	<xsd:complexType name="BrooksCoreyBakerRelativePermeabilityType">
		<!--gasOilRelPermExponent => Rel perm power law exponent for the pair (gas phase, oil phase) at residual water saturation
The expected format is "{ gasExp, oilExp }", in that order-->
		<xsd:attribute name="gasOilRelPermExponent" type="real64_array" default="{1}" />
		<!--gasOilRelPermMaxValue => Maximum rel perm value for the pair (gas phase, oil phase) at residual water saturation
The expected format is "{ gasMax, oilMax }", in that order-->
		<xsd:attribute name="gasOilRelPermMaxValue" type="real64_array" default="{0}" />
		<!--phaseMinVolumeFraction => Minimum volume fraction value for each phase-->
		<xsd:attribute name="phaseMinVolumeFraction" type="real64_array" default="{0}" />
		<!--phaseNames => List of fluid phases-->
		<xsd:attribute name="phaseNames" type="string_array" use="required" />
		<!--waterOilRelPermExponent => Rel perm power law exponent for the pair (water phase, oil phase) at residual gas saturation
The expected format is "{ waterExp, oilExp }", in that order-->
		<xsd:attribute name="waterOilRelPermExponent" type="real64_array" default="{1}" />
		<!--waterOilRelPermMaxValue => Maximum rel perm value for the pair (water phase, oil phase) at residual gas saturation
The expected format is "{ waterMax, oilMax }", in that order-->
		<xsd:attribute name="waterOilRelPermMaxValue" type="real64_array" default="{0}" />
		<!--name => A name is required for any non-unique nodes-->
		<xsd:attribute name="name" type="string" use="required" />
	</xsd:complexType>
	<xsd:complexType name="BrooksCoreyCapillaryPressureType">
		<!--capPressureEpsilon => Wetting-phase saturation at which the max cap. pressure is attained; used to avoid infinite cap. pressure values for saturations close to zero-->
		<xsd:attribute name="capPressureEpsilon" type="real64" default="1e-06" />
		<!--phaseCapPressureExponentInv => Inverse of capillary power law exponent for each phase-->
		<xsd:attribute name="phaseCapPressureExponentInv" type="real64_array" default="{2}" />
		<!--phaseEntryPressure => Entry pressure value for each phase-->
		<xsd:attribute name="phaseEntryPressure" type="real64_array" default="{1}" />
		<!--phaseMinVolumeFraction => Minimum volume fraction value for each phase-->
		<xsd:attribute name="phaseMinVolumeFraction" type="real64_array" default="{0}" />
		<!--phaseNames => List of fluid phases-->
		<xsd:attribute name="phaseNames" type="string_array" use="required" />
		<!--name => A name is required for any non-unique nodes-->
		<xsd:attribute name="name" type="string" use="required" />
	</xsd:complexType>
	<xsd:complexType name="BrooksCoreyRelativePermeabilityType">
		<!--phaseMinVolumeFraction => Minimum volume fraction value for each phase-->
		<xsd:attribute name="phaseMinVolumeFraction" type="real64_array" default="{0}" />
		<!--phaseNames => List of fluid phases-->
		<xsd:attribute name="phaseNames" type="string_array" use="required" />
		<!--phaseRelPermExponent => Minimum relative permeability power law exponent for each phase-->
		<xsd:attribute name="phaseRelPermExponent" type="real64_array" default="{1}" />
		<!--phaseRelPermMaxValue => Maximum relative permeability value for each phase-->
		<xsd:attribute name="phaseRelPermMaxValue" type="real64_array" default="{0}" />
		<!--name => A name is required for any non-unique nodes-->
		<xsd:attribute name="name" type="string" use="required" />
	</xsd:complexType>
	<xsd:complexType name="CO2BrineEzrokhiFluidType">
		<!--componentMolarWeight => Component molar weights-->
		<xsd:attribute name="componentMolarWeight" type="real64_array" default="{0}" />
		<!--componentNames => List of component names-->
		<xsd:attribute name="componentNames" type="string_array" default="{}" />
		<!--flashModelParaFile => Name of the file defining the parameters of the flash model-->
		<xsd:attribute name="flashModelParaFile" type="path" use="required" />
		<!--phaseNames => List of fluid phases-->
		<xsd:attribute name="phaseNames" type="string_array" default="{}" />
		<!--phasePVTParaFiles => Names of the files defining the parameters of the viscosity and density models-->
		<xsd:attribute name="phasePVTParaFiles" type="path_array" use="required" />
		<!--name => A name is required for any non-unique nodes-->
		<xsd:attribute name="name" type="string" use="required" />
	</xsd:complexType>
	<xsd:complexType name="CO2BrinePhillipsFluidType">
		<!--componentMolarWeight => Component molar weights-->
		<xsd:attribute name="componentMolarWeight" type="real64_array" default="{0}" />
		<!--componentNames => List of component names-->
		<xsd:attribute name="componentNames" type="string_array" default="{}" />
		<!--flashModelParaFile => Name of the file defining the parameters of the flash model-->
		<xsd:attribute name="flashModelParaFile" type="path" use="required" />
		<!--phaseNames => List of fluid phases-->
		<xsd:attribute name="phaseNames" type="string_array" default="{}" />
		<!--phasePVTParaFiles => Names of the files defining the parameters of the viscosity and density models-->
		<xsd:attribute name="phasePVTParaFiles" type="path_array" use="required" />
		<!--name => A name is required for any non-unique nodes-->
		<xsd:attribute name="name" type="string" use="required" />
	</xsd:complexType>
	<xsd:complexType name="CarmanKozenyPermeabilityType">
		<!--particleDiameter => Diameter of the spherical particles.-->
		<xsd:attribute name="particleDiameter" type="real64" use="required" />
		<!--sphericity => Sphericity of the particles.-->
		<xsd:attribute name="sphericity" type="real64" use="required" />
		<!--name => A name is required for any non-unique nodes-->
		<xsd:attribute name="name" type="string" use="required" />
	</xsd:complexType>
	<xsd:complexType name="CompositionalMultiphaseFluidType">
		<!--componentAcentricFactor => Component acentric factors-->
		<xsd:attribute name="componentAcentricFactor" type="real64_array" use="required" />
		<!--componentBinaryCoeff => Table of binary interaction coefficients-->
		<xsd:attribute name="componentBinaryCoeff" type="real64_array2d" default="{{0}}" />
		<!--componentCriticalPressure => Component critical pressures-->
		<xsd:attribute name="componentCriticalPressure" type="real64_array" use="required" />
		<!--componentCriticalTemperature => Component critical temperatures-->
		<xsd:attribute name="componentCriticalTemperature" type="real64_array" use="required" />
		<!--componentMolarWeight => Component molar weights-->
		<xsd:attribute name="componentMolarWeight" type="real64_array" use="required" />
		<!--componentNames => List of component names-->
		<xsd:attribute name="componentNames" type="string_array" use="required" />
		<!--componentVolumeShift => Component volume shifts-->
		<xsd:attribute name="componentVolumeShift" type="real64_array" default="{0}" />
		<!--equationsOfState => List of equation of state types for each phase-->
		<xsd:attribute name="equationsOfState" type="string_array" use="required" />
		<!--phaseNames => List of fluid phases-->
		<xsd:attribute name="phaseNames" type="string_array" use="required" />
		<!--name => A name is required for any non-unique nodes-->
		<xsd:attribute name="name" type="string" use="required" />
	</xsd:complexType>
	<xsd:complexType name="CompressibleSinglePhaseFluidType">
		<!--compressibility => Fluid compressibility-->
		<xsd:attribute name="compressibility" type="real64" default="0" />
		<!--defaultDensity => Default value for density.-->
		<xsd:attribute name="defaultDensity" type="real64" use="required" />
		<!--defaultViscosity => Default value for viscosity.-->
		<xsd:attribute name="defaultViscosity" type="real64" use="required" />
		<!--densityModelType => Type of density model. Valid options:
* exponential
* linear
* quadratic-->
		<xsd:attribute name="densityModelType" type="geosx_constitutive_ExponentApproximationType" default="linear" />
		<!--referenceDensity => Reference fluid density-->
		<xsd:attribute name="referenceDensity" type="real64" default="1000" />
		<!--referencePressure => Reference pressure-->
		<xsd:attribute name="referencePressure" type="real64" default="0" />
		<!--referenceViscosity => Reference fluid viscosity-->
		<xsd:attribute name="referenceViscosity" type="real64" default="0.001" />
		<!--viscosibility => Fluid viscosity exponential coefficient-->
		<xsd:attribute name="viscosibility" type="real64" default="0" />
		<!--viscosityModelType => Type of viscosity model. Valid options:
* exponential
* linear
* quadratic-->
		<xsd:attribute name="viscosityModelType" type="geosx_constitutive_ExponentApproximationType" default="linear" />
		<!--name => A name is required for any non-unique nodes-->
		<xsd:attribute name="name" type="string" use="required" />
	</xsd:complexType>
	<xsd:simpleType name="geosx_constitutive_ExponentApproximationType">
		<xsd:restriction base="xsd:string">
			<xsd:pattern value=".*[\[\]`$].*|exponential|linear|quadratic" />
		</xsd:restriction>
	</xsd:simpleType>
	<xsd:complexType name="CompressibleSolidCarmanKozenyPermeabilityType">
		<!--permeabilityModelName => Name of the permeability model.-->
		<xsd:attribute name="permeabilityModelName" type="string" use="required" />
		<!--porosityModelName => Name of the porosity model.-->
		<xsd:attribute name="porosityModelName" type="string" use="required" />
		<!--solidInternalEnergyModelName => Name of the solid internal energy model.-->
		<xsd:attribute name="solidInternalEnergyModelName" type="string" default="" />
		<!--solidModelName => Name of the solid model.-->
		<xsd:attribute name="solidModelName" type="string" use="required" />
		<!--name => A name is required for any non-unique nodes-->
		<xsd:attribute name="name" type="string" use="required" />
	</xsd:complexType>
	<xsd:complexType name="CompressibleSolidConstantPermeabilityType">
		<!--permeabilityModelName => Name of the permeability model.-->
		<xsd:attribute name="permeabilityModelName" type="string" use="required" />
		<!--porosityModelName => Name of the porosity model.-->
		<xsd:attribute name="porosityModelName" type="string" use="required" />
		<!--solidInternalEnergyModelName => Name of the solid internal energy model.-->
		<xsd:attribute name="solidInternalEnergyModelName" type="string" default="" />
		<!--solidModelName => Name of the solid model.-->
		<xsd:attribute name="solidModelName" type="string" use="required" />
		<!--name => A name is required for any non-unique nodes-->
		<xsd:attribute name="name" type="string" use="required" />
	</xsd:complexType>
	<xsd:complexType name="CompressibleSolidParallelPlatesPermeabilityType">
		<!--permeabilityModelName => Name of the permeability model.-->
		<xsd:attribute name="permeabilityModelName" type="string" use="required" />
		<!--porosityModelName => Name of the porosity model.-->
		<xsd:attribute name="porosityModelName" type="string" use="required" />
		<!--solidInternalEnergyModelName => Name of the solid internal energy model.-->
		<xsd:attribute name="solidInternalEnergyModelName" type="string" default="" />
		<!--solidModelName => Name of the solid model.-->
		<xsd:attribute name="solidModelName" type="string" use="required" />
		<!--name => A name is required for any non-unique nodes-->
		<xsd:attribute name="name" type="string" use="required" />
	</xsd:complexType>
	<xsd:complexType name="CompressibleSolidSlipDependentPermeabilityType">
		<!--permeabilityModelName => Name of the permeability model.-->
		<xsd:attribute name="permeabilityModelName" type="string" use="required" />
		<!--porosityModelName => Name of the porosity model.-->
		<xsd:attribute name="porosityModelName" type="string" use="required" />
		<!--solidInternalEnergyModelName => Name of the solid internal energy model.-->
		<xsd:attribute name="solidInternalEnergyModelName" type="string" default="" />
		<!--solidModelName => Name of the solid model.-->
		<xsd:attribute name="solidModelName" type="string" use="required" />
		<!--name => A name is required for any non-unique nodes-->
		<xsd:attribute name="name" type="string" use="required" />
	</xsd:complexType>
        <xsd:complexType name="CompressibleSolidWillisRichardsPermeabilityType">
		<!--permeabilityModelName => Name of the permeability model.-->
		<xsd:attribute name="permeabilityModelName" type="string" use="required" />
		<!--porosityModelName => Name of the porosity model.-->
		<xsd:attribute name="porosityModelName" type="string" use="required" />
		<!--solidInternalEnergyModelName => Name of the solid internal energy model.-->
		<xsd:attribute name="solidInternalEnergyModelName" type="string" default="" />
		<!--solidModelName => Name of the solid model.-->
		<xsd:attribute name="solidModelName" type="string" use="required" />
		<!--name => A name is required for any non-unique nodes-->
		<xsd:attribute name="name" type="string" use="required" />
	</xsd:complexType>
	<xsd:complexType name="ConstantPermeabilityType">
		<!--permeabilityComponents => xx, yy and zz components of a diagonal permeability tensor.-->
		<xsd:attribute name="permeabilityComponents" type="R1Tensor" use="required" />
		<!--name => A name is required for any non-unique nodes-->
		<xsd:attribute name="name" type="string" use="required" />
	</xsd:complexType>
	<xsd:complexType name="ConstantThermalConductivityType">
		<!--phaseNames => List of fluid phases-->
		<xsd:attribute name="phaseNames" type="string_array" use="required" />
		<!--thermalConductivityComponents => xx, yy, and zz components of a diagonal thermal conductivity tensor [W/(m.K)]-->
		<xsd:attribute name="thermalConductivityComponents" type="R1Tensor" use="required" />
		<!--name => A name is required for any non-unique nodes-->
		<xsd:attribute name="name" type="string" use="required" />
	</xsd:complexType>
	<xsd:complexType name="CoulombType">
		<!--apertureTableName => Name of the aperture table-->
		<xsd:attribute name="apertureTableName" type="string" use="required" />
		<!--apertureTolerance => Value to be used to avoid floating point errors in expressions involving aperture. For example in the case of dividing by the actual aperture (not the effective aperture that results from the aperture function) this value may be used to avoid the 1/0 error. Note that this value may have some physical significance in its usage, as it may be used to smooth out highly nonlinear behavior associated with 1/0 in addition to avoiding the 1/0 error.-->
		<xsd:attribute name="apertureTolerance" type="real64" default="1e-09" />
		<!--cohesion => Cohesion-->
		<xsd:attribute name="cohesion" type="real64" use="required" />
		<!--frictionCoefficient => Friction coefficient-->
		<xsd:attribute name="frictionCoefficient" type="real64" use="required" />
		<!--penaltyStiffness => Value of the penetration penalty stiffness. Units of Pressure/length-->
		<xsd:attribute name="penaltyStiffness" type="real64" default="0" />
		<!--shearStiffness => Value of the shear elastic stiffness. Units of Pressure/length-->
		<xsd:attribute name="shearStiffness" type="real64" default="0" />
		<!--name => A name is required for any non-unique nodes-->
		<xsd:attribute name="name" type="string" use="required" />
	</xsd:complexType>
	<xsd:complexType name="DamageElasticIsotropicType">
		<!--criticalFractureEnergy => Critical fracture energy-->
		<xsd:attribute name="criticalFractureEnergy" type="real64" use="required" />
		<!--criticalStrainEnergy => Critical stress in a 1d tension test-->
		<xsd:attribute name="criticalStrainEnergy" type="real64" use="required" />
		<!--defaultBulkModulus => Default Bulk Modulus Parameter-->
		<xsd:attribute name="defaultBulkModulus" type="real64" default="-1" />
		<!--defaultDensity => Default Material Density-->
		<xsd:attribute name="defaultDensity" type="real64" use="required" />
		<!--defaultPoissonRatio => Default Poisson's Ratio-->
		<xsd:attribute name="defaultPoissonRatio" type="real64" default="-1" />
		<!--defaultShearModulus => Default Shear Modulus Parameter-->
		<xsd:attribute name="defaultShearModulus" type="real64" default="-1" />
		<!--defaultYoungModulus => Default Young's Modulus-->
		<xsd:attribute name="defaultYoungModulus" type="real64" default="-1" />
		<!--lengthScale => Length scale l in the phase-field equation-->
		<xsd:attribute name="lengthScale" type="real64" use="required" />
		<!--name => A name is required for any non-unique nodes-->
		<xsd:attribute name="name" type="string" use="required" />
	</xsd:complexType>
	<xsd:complexType name="DamageSpectralElasticIsotropicType">
		<!--criticalFractureEnergy => Critical fracture energy-->
		<xsd:attribute name="criticalFractureEnergy" type="real64" use="required" />
		<!--criticalStrainEnergy => Critical stress in a 1d tension test-->
		<xsd:attribute name="criticalStrainEnergy" type="real64" use="required" />
		<!--defaultBulkModulus => Default Bulk Modulus Parameter-->
		<xsd:attribute name="defaultBulkModulus" type="real64" default="-1" />
		<!--defaultDensity => Default Material Density-->
		<xsd:attribute name="defaultDensity" type="real64" use="required" />
		<!--defaultPoissonRatio => Default Poisson's Ratio-->
		<xsd:attribute name="defaultPoissonRatio" type="real64" default="-1" />
		<!--defaultShearModulus => Default Shear Modulus Parameter-->
		<xsd:attribute name="defaultShearModulus" type="real64" default="-1" />
		<!--defaultYoungModulus => Default Young's Modulus-->
		<xsd:attribute name="defaultYoungModulus" type="real64" default="-1" />
		<!--lengthScale => Length scale l in the phase-field equation-->
		<xsd:attribute name="lengthScale" type="real64" use="required" />
		<!--name => A name is required for any non-unique nodes-->
		<xsd:attribute name="name" type="string" use="required" />
	</xsd:complexType>
	<xsd:complexType name="DamageVolDevElasticIsotropicType">
		<!--criticalFractureEnergy => Critical fracture energy-->
		<xsd:attribute name="criticalFractureEnergy" type="real64" use="required" />
		<!--criticalStrainEnergy => Critical stress in a 1d tension test-->
		<xsd:attribute name="criticalStrainEnergy" type="real64" use="required" />
		<!--defaultBulkModulus => Default Bulk Modulus Parameter-->
		<xsd:attribute name="defaultBulkModulus" type="real64" default="-1" />
		<!--defaultDensity => Default Material Density-->
		<xsd:attribute name="defaultDensity" type="real64" use="required" />
		<!--defaultPoissonRatio => Default Poisson's Ratio-->
		<xsd:attribute name="defaultPoissonRatio" type="real64" default="-1" />
		<!--defaultShearModulus => Default Shear Modulus Parameter-->
		<xsd:attribute name="defaultShearModulus" type="real64" default="-1" />
		<!--defaultYoungModulus => Default Young's Modulus-->
		<xsd:attribute name="defaultYoungModulus" type="real64" default="-1" />
		<!--lengthScale => Length scale l in the phase-field equation-->
		<xsd:attribute name="lengthScale" type="real64" use="required" />
		<!--name => A name is required for any non-unique nodes-->
		<xsd:attribute name="name" type="string" use="required" />
	</xsd:complexType>
	<xsd:complexType name="DeadOilFluidType">
		<!--componentMolarWeight => Component molar weights-->
		<xsd:attribute name="componentMolarWeight" type="real64_array" use="required" />
		<!--componentNames => List of component names-->
		<xsd:attribute name="componentNames" type="string_array" default="{}" />
		<!--hydrocarbonFormationVolFactorTableNames => List of formation volume factor TableFunction names from the Functions block. 
The user must provide one TableFunction per hydrocarbon phase, in the order provided in "phaseNames". 
For instance, if "oil" is before "gas" in "phaseNames", the table order should be: oilTableName, gasTableName-->
		<xsd:attribute name="hydrocarbonFormationVolFactorTableNames" type="string_array" default="{}" />
		<!--hydrocarbonViscosityTableNames => List of viscosity TableFunction names from the Functions block. 
The user must provide one TableFunction per hydrocarbon phase, in the order provided in "phaseNames". 
For instance, if "oil" is before "gas" in "phaseNames", the table order should be: oilTableName, gasTableName-->
		<xsd:attribute name="hydrocarbonViscosityTableNames" type="string_array" default="{}" />
		<!--phaseNames => List of fluid phases-->
		<xsd:attribute name="phaseNames" type="string_array" use="required" />
		<!--surfaceDensities => List of surface mass densities for each phase-->
		<xsd:attribute name="surfaceDensities" type="real64_array" use="required" />
		<!--tableFiles => List of filenames with input PVT tables (one per phase)-->
		<xsd:attribute name="tableFiles" type="path_array" default="{}" />
		<!--waterCompressibility => Water compressibility-->
		<xsd:attribute name="waterCompressibility" type="real64" default="0" />
		<!--waterFormationVolumeFactor => Water formation volume factor-->
		<xsd:attribute name="waterFormationVolumeFactor" type="real64" default="0" />
		<!--waterReferencePressure => Water reference pressure-->
		<xsd:attribute name="waterReferencePressure" type="real64" default="0" />
		<!--waterViscosity => Water viscosity-->
		<xsd:attribute name="waterViscosity" type="real64" default="0" />
		<!--name => A name is required for any non-unique nodes-->
		<xsd:attribute name="name" type="string" use="required" />
	</xsd:complexType>
	<xsd:complexType name="DelftEggType">
		<!--defaultBulkModulus => Default Bulk Modulus Parameter-->
		<xsd:attribute name="defaultBulkModulus" type="real64" default="-1" />
		<!--defaultCslSlope => Slope of the critical state line-->
		<xsd:attribute name="defaultCslSlope" type="real64" default="1" />
		<!--defaultDensity => Default Material Density-->
		<xsd:attribute name="defaultDensity" type="real64" use="required" />
		<!--defaultPoissonRatio => Default Poisson's Ratio-->
		<xsd:attribute name="defaultPoissonRatio" type="real64" default="-1" />
		<!--defaultPreConsolidationPressure => Initial preconsolidation pressure-->
		<xsd:attribute name="defaultPreConsolidationPressure" type="real64" default="-1.5" />
		<!--defaultRecompressionIndex => Recompresion Index-->
		<xsd:attribute name="defaultRecompressionIndex" type="real64" default="0.002" />
		<!--defaultShapeParameter => Shape parameter for the yield surface-->
		<xsd:attribute name="defaultShapeParameter" type="real64" default="1" />
		<!--defaultShearModulus => Default Shear Modulus Parameter-->
		<xsd:attribute name="defaultShearModulus" type="real64" default="-1" />
		<!--defaultVirginCompressionIndex => Virgin compression index-->
		<xsd:attribute name="defaultVirginCompressionIndex" type="real64" default="0.005" />
		<!--defaultYoungModulus => Default Young's Modulus-->
		<xsd:attribute name="defaultYoungModulus" type="real64" default="-1" />
		<!--name => A name is required for any non-unique nodes-->
		<xsd:attribute name="name" type="string" use="required" />
	</xsd:complexType>
	<xsd:complexType name="DruckerPragerType">
		<!--defaultBulkModulus => Default Bulk Modulus Parameter-->
		<xsd:attribute name="defaultBulkModulus" type="real64" default="-1" />
		<!--defaultCohesion => Initial cohesion-->
		<xsd:attribute name="defaultCohesion" type="real64" default="0" />
		<!--defaultDensity => Default Material Density-->
		<xsd:attribute name="defaultDensity" type="real64" use="required" />
		<!--defaultDilationAngle => Dilation angle (degrees)-->
		<xsd:attribute name="defaultDilationAngle" type="real64" default="30" />
		<!--defaultFrictionAngle => Friction angle (degrees)-->
		<xsd:attribute name="defaultFrictionAngle" type="real64" default="30" />
		<!--defaultHardeningRate => Cohesion hardening/softening rate-->
		<xsd:attribute name="defaultHardeningRate" type="real64" default="0" />
		<!--defaultPoissonRatio => Default Poisson's Ratio-->
		<xsd:attribute name="defaultPoissonRatio" type="real64" default="-1" />
		<!--defaultShearModulus => Default Shear Modulus Parameter-->
		<xsd:attribute name="defaultShearModulus" type="real64" default="-1" />
		<!--defaultYoungModulus => Default Young's Modulus-->
		<xsd:attribute name="defaultYoungModulus" type="real64" default="-1" />
		<!--name => A name is required for any non-unique nodes-->
		<xsd:attribute name="name" type="string" use="required" />
	</xsd:complexType>
	<xsd:complexType name="ElasticIsotropicType">
		<!--defaultBulkModulus => Default Bulk Modulus Parameter-->
		<xsd:attribute name="defaultBulkModulus" type="real64" default="-1" />
		<!--defaultDensity => Default Material Density-->
		<xsd:attribute name="defaultDensity" type="real64" use="required" />
		<!--defaultPoissonRatio => Default Poisson's Ratio-->
		<xsd:attribute name="defaultPoissonRatio" type="real64" default="-1" />
		<!--defaultShearModulus => Default Shear Modulus Parameter-->
		<xsd:attribute name="defaultShearModulus" type="real64" default="-1" />
		<!--defaultYoungModulus => Default Young's Modulus-->
		<xsd:attribute name="defaultYoungModulus" type="real64" default="-1" />
		<!--name => A name is required for any non-unique nodes-->
		<xsd:attribute name="name" type="string" use="required" />
	</xsd:complexType>
	<xsd:complexType name="ElasticIsotropicPressureDependentType">
		<!--defaultDensity => Default Material Density-->
		<xsd:attribute name="defaultDensity" type="real64" use="required" />
		<!--defaultRecompressionIndex => Recompresion Index-->
		<xsd:attribute name="defaultRecompressionIndex" type="real64" default="0.002" />
		<!--defaultRefPressure => Reference Pressure-->
		<xsd:attribute name="defaultRefPressure" type="real64" default="-1" />
		<!--defaultRefStrainVol => Reference Volumetric Strain-->
		<xsd:attribute name="defaultRefStrainVol" type="real64" default="0" />
		<!--defaultShearModulus => Elastic Shear Modulus Parameter-->
		<xsd:attribute name="defaultShearModulus" type="real64" default="-1" />
		<!--name => A name is required for any non-unique nodes-->
		<xsd:attribute name="name" type="string" use="required" />
	</xsd:complexType>
	<xsd:complexType name="ElasticOrthotropicType">
		<!--defaultC11 => Default C11 Component of Voigt Stiffness Tensor-->
		<xsd:attribute name="defaultC11" type="real64" default="-1" />
		<!--defaultC12 => Default C12 Component of Voigt Stiffness Tensor-->
		<xsd:attribute name="defaultC12" type="real64" default="-1" />
		<!--defaultC13 => Default C13 Component of Voigt Stiffness Tensor-->
		<xsd:attribute name="defaultC13" type="real64" default="-1" />
		<!--defaultC22 => Default C22 Component of Voigt Stiffness Tensor-->
		<xsd:attribute name="defaultC22" type="real64" default="-1" />
		<!--defaultC23 => Default C23 Component of Voigt Stiffness Tensor-->
		<xsd:attribute name="defaultC23" type="real64" default="-1" />
		<!--defaultC33 => Default C33 Component of Voigt Stiffness Tensor-->
		<xsd:attribute name="defaultC33" type="real64" default="-1" />
		<!--defaultC44 => Default C44 Component of Voigt Stiffness Tensor-->
		<xsd:attribute name="defaultC44" type="real64" default="-1" />
		<!--defaultC55 => Default C55 Component of Voigt Stiffness Tensor-->
		<xsd:attribute name="defaultC55" type="real64" default="-1" />
		<!--defaultC66 => Default C66 Component of Voigt Stiffness Tensor-->
		<xsd:attribute name="defaultC66" type="real64" default="-1" />
		<!--defaultDensity => Default Material Density-->
		<xsd:attribute name="defaultDensity" type="real64" use="required" />
		<!--defaultE1 => Default Young's Modulus E1-->
		<xsd:attribute name="defaultE1" type="real64" default="-1" />
		<!--defaultE2 => Default Young's Modulus E2-->
		<xsd:attribute name="defaultE2" type="real64" default="-1" />
		<!--defaultE3 => Default Young's Modulus E3-->
		<xsd:attribute name="defaultE3" type="real64" default="-1" />
		<!--defaultG12 => Default Shear Modulus G12-->
		<xsd:attribute name="defaultG12" type="real64" default="-1" />
		<!--defaultG13 => Default Shear Modulus G13-->
		<xsd:attribute name="defaultG13" type="real64" default="-1" />
		<!--defaultG23 => Default Shear Modulus G23-->
		<xsd:attribute name="defaultG23" type="real64" default="-1" />
		<!--defaultNu12 => Default Poission's Ratio Nu12-->
		<xsd:attribute name="defaultNu12" type="real64" default="-1" />
		<!--defaultNu13 => Default Poission's Ratio Nu13-->
		<xsd:attribute name="defaultNu13" type="real64" default="-1" />
		<!--defaultNu23 => Default Poission's Ratio Nu23-->
		<xsd:attribute name="defaultNu23" type="real64" default="-1" />
		<!--name => A name is required for any non-unique nodes-->
		<xsd:attribute name="name" type="string" use="required" />
	</xsd:complexType>
	<xsd:complexType name="ElasticTransverseIsotropicType">
		<!--defaultC11 => Default Stiffness Parameter C11-->
		<xsd:attribute name="defaultC11" type="real64" default="-1" />
		<!--defaultC13 => Default Stiffness Parameter C13-->
		<xsd:attribute name="defaultC13" type="real64" default="-1" />
		<!--defaultC33 => Default Stiffness Parameter C33-->
		<xsd:attribute name="defaultC33" type="real64" default="-1" />
		<!--defaultC44 => Default Stiffness Parameter C44-->
		<xsd:attribute name="defaultC44" type="real64" default="-1" />
		<!--defaultC66 => Default Stiffness Parameter C66-->
		<xsd:attribute name="defaultC66" type="real64" default="-1" />
		<!--defaultDensity => Default Material Density-->
		<xsd:attribute name="defaultDensity" type="real64" use="required" />
		<!--defaultPoissonRatioAxialTransverse => Default Axial-Transverse Poisson's Ratio-->
		<xsd:attribute name="defaultPoissonRatioAxialTransverse" type="real64" default="-1" />
		<!--defaultPoissonRatioTransverse => Default Transverse Poisson's Ratio-->
		<xsd:attribute name="defaultPoissonRatioTransverse" type="real64" default="-1" />
		<!--defaultShearModulusAxialTransverse => Default Axial-Transverse Shear Modulus-->
		<xsd:attribute name="defaultShearModulusAxialTransverse" type="real64" default="-1" />
		<!--defaultYoungModulusAxial => Default Axial Young's Modulus-->
		<xsd:attribute name="defaultYoungModulusAxial" type="real64" default="-1" />
		<!--defaultYoungModulusTransverse => Default Transverse Young's Modulus-->
		<xsd:attribute name="defaultYoungModulusTransverse" type="real64" default="-1" />
		<!--name => A name is required for any non-unique nodes-->
		<xsd:attribute name="name" type="string" use="required" />
	</xsd:complexType>
	<xsd:complexType name="ExtendedDruckerPragerType">
		<!--defaultBulkModulus => Default Bulk Modulus Parameter-->
		<xsd:attribute name="defaultBulkModulus" type="real64" default="-1" />
		<!--defaultCohesion => Initial cohesion-->
		<xsd:attribute name="defaultCohesion" type="real64" default="0" />
		<!--defaultDensity => Default Material Density-->
		<xsd:attribute name="defaultDensity" type="real64" use="required" />
		<!--defaultDilationRatio => Dilation ratio [0,1] (ratio = tan dilationAngle / tan frictionAngle)-->
		<xsd:attribute name="defaultDilationRatio" type="real64" default="1" />
		<!--defaultHardening => Hardening parameter (hardening rate is faster for smaller values)-->
		<xsd:attribute name="defaultHardening" type="real64" default="0" />
		<!--defaultInitialFrictionAngle => Initial friction angle (degrees)-->
		<xsd:attribute name="defaultInitialFrictionAngle" type="real64" default="30" />
		<!--defaultPoissonRatio => Default Poisson's Ratio-->
		<xsd:attribute name="defaultPoissonRatio" type="real64" default="-1" />
		<!--defaultResidualFrictionAngle => Residual friction angle (degrees)-->
		<xsd:attribute name="defaultResidualFrictionAngle" type="real64" default="30" />
		<!--defaultShearModulus => Default Shear Modulus Parameter-->
		<xsd:attribute name="defaultShearModulus" type="real64" default="-1" />
		<!--defaultYoungModulus => Default Young's Modulus-->
		<xsd:attribute name="defaultYoungModulus" type="real64" default="-1" />
		<!--name => A name is required for any non-unique nodes-->
		<xsd:attribute name="name" type="string" use="required" />
	</xsd:complexType>
	<xsd:complexType name="FrictionlessContactType">
		<!--apertureTableName => Name of the aperture table-->
		<xsd:attribute name="apertureTableName" type="string" use="required" />
		<!--apertureTolerance => Value to be used to avoid floating point errors in expressions involving aperture. For example in the case of dividing by the actual aperture (not the effective aperture that results from the aperture function) this value may be used to avoid the 1/0 error. Note that this value may have some physical significance in its usage, as it may be used to smooth out highly nonlinear behavior associated with 1/0 in addition to avoiding the 1/0 error.-->
		<xsd:attribute name="apertureTolerance" type="real64" default="1e-09" />
		<!--penaltyStiffness => Value of the penetration penalty stiffness. Units of Pressure/length-->
		<xsd:attribute name="penaltyStiffness" type="real64" default="0" />
		<!--shearStiffness => Value of the shear elastic stiffness. Units of Pressure/length-->
		<xsd:attribute name="shearStiffness" type="real64" default="0" />
		<!--name => A name is required for any non-unique nodes-->
		<xsd:attribute name="name" type="string" use="required" />
	</xsd:complexType>
	<xsd:complexType name="JFunctionCapillaryPressureType">
		<!--nonWettingIntermediateJFunctionTableName => J-function table (dimensionless) for the pair (non-wetting phase, intermediate phase)
Note that this input is only used for three-phase flow.
If you want to do a two-phase simulation, please use instead wettingNonWettingJFunctionTableName to specify the table names.-->
		<xsd:attribute name="nonWettingIntermediateJFunctionTableName" type="string" default="" />
		<!--nonWettingIntermediateSurfaceTension => Surface tension [N/m] for the pair (non-wetting phase, intermediate phase)
If you have a value in [dyne/cm], divide it by 1000 to obtain the value in [N/m]
Note that this input is only used for three-phase flow.
If you want to do a two-phase simulation, please use instead wettingNonWettingSurfaceTension to specify the surface tensions.-->
		<xsd:attribute name="nonWettingIntermediateSurfaceTension" type="real64" default="0" />
		<!--permeabilityDirection => Permeability direction. Options are:
XY - use the average of the permeabilities in the x and y directions,
X - only use the permeability in the x direction,
Y - only use the permeability in the y direction,
Z - only use the permeability in the z direction.-->
		<xsd:attribute name="permeabilityDirection" type="geosx_constitutive_JFunctionCapillaryPressure_PermeabilityDirection" use="required" />
		<!--permeabilityExponent => Permeability exponent-->
		<xsd:attribute name="permeabilityExponent" type="real64" default="0.5" />
		<!--phaseNames => List of fluid phases-->
		<xsd:attribute name="phaseNames" type="string_array" use="required" />
		<!--porosityExponent => Porosity exponent-->
		<xsd:attribute name="porosityExponent" type="real64" default="0.5" />
		<!--wettingIntermediateJFunctionTableName => J-function table (dimensionless) for the pair (wetting phase, intermediate phase)
Note that this input is only used for three-phase flow.
If you want to do a two-phase simulation, please use instead wettingNonWettingJFunctionTableName to specify the table names.-->
		<xsd:attribute name="wettingIntermediateJFunctionTableName" type="string" default="" />
		<!--wettingIntermediateSurfaceTension => Surface tension [N/m] for the pair (wetting phase, intermediate phase)
If you have a value in [dyne/cm], divide it by 1000 to obtain the value in [N/m]
Note that this input is only used for three-phase flow.
If you want to do a two-phase simulation, please use instead wettingNonWettingSurfaceTension to specify the surface tensions.-->
		<xsd:attribute name="wettingIntermediateSurfaceTension" type="real64" default="0" />
		<!--wettingNonWettingJFunctionTableName => J-function table (dimensionless) for the pair (wetting phase, non-wetting phase)
Note that this input is only used for two-phase flow.
If you want to do a three-phase simulation, please use instead wettingIntermediateJFunctionTableName and nonWettingIntermediateJFunctionTableName to specify the table names.-->
		<xsd:attribute name="wettingNonWettingJFunctionTableName" type="string" default="" />
		<!--wettingNonWettingSurfaceTension => Surface tension [N/m] for the pair (wetting phase, non-wetting phase)
If you have a value in [dyne/cm], divide it by 1000 to obtain the value in [N/m]
Note that this input is only used for two-phase flow.
If you want to do a three-phase simulation, please use instead wettingIntermediateSurfaceTension and nonWettingIntermediateSurfaceTension to specify the surface tensions.-->
		<xsd:attribute name="wettingNonWettingSurfaceTension" type="real64" default="0" />
		<!--name => A name is required for any non-unique nodes-->
		<xsd:attribute name="name" type="string" use="required" />
	</xsd:complexType>
	<xsd:simpleType name="geosx_constitutive_JFunctionCapillaryPressure_PermeabilityDirection">
		<xsd:restriction base="xsd:string">
			<xsd:pattern value=".*[\[\]`$].*|XY|X|Y|Z" />
		</xsd:restriction>
	</xsd:simpleType>
	<xsd:complexType name="ModifiedCamClayType">
		<!--defaultCslSlope => Slope of the critical state line-->
		<xsd:attribute name="defaultCslSlope" type="real64" default="1" />
		<!--defaultDensity => Default Material Density-->
		<xsd:attribute name="defaultDensity" type="real64" use="required" />
		<!--defaultPreConsolidationPressure => Initial preconsolidation pressure-->
		<xsd:attribute name="defaultPreConsolidationPressure" type="real64" default="-1.5" />
		<!--defaultRecompressionIndex => Recompresion Index-->
		<xsd:attribute name="defaultRecompressionIndex" type="real64" default="0.002" />
		<!--defaultRefPressure => Reference Pressure-->
		<xsd:attribute name="defaultRefPressure" type="real64" default="-1" />
		<!--defaultRefStrainVol => Reference Volumetric Strain-->
		<xsd:attribute name="defaultRefStrainVol" type="real64" default="0" />
		<!--defaultShearModulus => Elastic Shear Modulus Parameter-->
		<xsd:attribute name="defaultShearModulus" type="real64" default="-1" />
		<!--defaultVirginCompressionIndex => Virgin compression index-->
		<xsd:attribute name="defaultVirginCompressionIndex" type="real64" default="0.005" />
		<!--name => A name is required for any non-unique nodes-->
		<xsd:attribute name="name" type="string" use="required" />
	</xsd:complexType>
	<xsd:complexType name="NullModelType">
		<!--name => A name is required for any non-unique nodes-->
		<xsd:attribute name="name" type="string" use="required" />
	</xsd:complexType>
	<xsd:complexType name="ParallelPlatesPermeabilityType">
		<!--name => A name is required for any non-unique nodes-->
		<xsd:attribute name="name" type="string" use="required" />
	</xsd:complexType>
	<xsd:complexType name="ParticleFluidType">
		<!--collisionAlpha => Collision alpha coefficient-->
		<xsd:attribute name="collisionAlpha" type="real64" default="1.27" />
		<!--collisionBeta => Collision beta coefficient-->
		<xsd:attribute name="collisionBeta" type="real64" default="1.5" />
		<!--fluidViscosity => Fluid viscosity-->
		<xsd:attribute name="fluidViscosity" type="real64" default="0.001" />
		<!--hinderedSettlingCoefficient => Hindered settling coefficient-->
		<xsd:attribute name="hinderedSettlingCoefficient" type="real64" default="5.9" />
		<!--isCollisionalSlip => Whether the collisional component of the slip velocity is considered-->
		<xsd:attribute name="isCollisionalSlip" type="integer" default="0" />
		<!--maxProppantConcentration => Max proppant concentration-->
		<xsd:attribute name="maxProppantConcentration" type="real64" default="0.6" />
		<!--particleSettlingModel => Particle settling velocity model. Valid options:
* Stokes
* Intermediate
* Turbulence-->
		<xsd:attribute name="particleSettlingModel" type="geosx_constitutive_ParticleSettlingModel" use="required" />
		<!--proppantDensity => Proppant density-->
		<xsd:attribute name="proppantDensity" type="real64" default="1400" />
		<!--proppantDiameter => Proppant diameter-->
		<xsd:attribute name="proppantDiameter" type="real64" default="0.0002" />
		<!--slipConcentration => Slip concentration-->
		<xsd:attribute name="slipConcentration" type="real64" default="0.1" />
		<!--sphericity => Sphericity-->
		<xsd:attribute name="sphericity" type="real64" default="1" />
		<!--name => A name is required for any non-unique nodes-->
		<xsd:attribute name="name" type="string" use="required" />
	</xsd:complexType>
	<xsd:simpleType name="geosx_constitutive_ParticleSettlingModel">
		<xsd:restriction base="xsd:string">
			<xsd:pattern value=".*[\[\]`$].*|Stokes|Intermediate|Turbulence" />
		</xsd:restriction>
	</xsd:simpleType>
	<xsd:complexType name="PermeabilityBaseType">
		<!--name => A name is required for any non-unique nodes-->
		<xsd:attribute name="name" type="string" use="required" />
	</xsd:complexType>
	<xsd:complexType name="PorousDruckerPragerType">
		<!--permeabilityModelName => Name of the permeability model.-->
		<xsd:attribute name="permeabilityModelName" type="string" use="required" />
		<!--porosityModelName => Name of the porosity model.-->
		<xsd:attribute name="porosityModelName" type="string" use="required" />
		<!--solidInternalEnergyModelName => Name of the solid internal energy model.-->
		<xsd:attribute name="solidInternalEnergyModelName" type="string" default="" />
		<!--solidModelName => Name of the solid model.-->
		<xsd:attribute name="solidModelName" type="string" use="required" />
		<!--name => A name is required for any non-unique nodes-->
		<xsd:attribute name="name" type="string" use="required" />
	</xsd:complexType>
	<xsd:complexType name="PorousElasticIsotropicType">
		<!--permeabilityModelName => Name of the permeability model.-->
		<xsd:attribute name="permeabilityModelName" type="string" use="required" />
		<!--porosityModelName => Name of the porosity model.-->
		<xsd:attribute name="porosityModelName" type="string" use="required" />
		<!--solidInternalEnergyModelName => Name of the solid internal energy model.-->
		<xsd:attribute name="solidInternalEnergyModelName" type="string" default="" />
		<!--solidModelName => Name of the solid model.-->
		<xsd:attribute name="solidModelName" type="string" use="required" />
		<!--name => A name is required for any non-unique nodes-->
		<xsd:attribute name="name" type="string" use="required" />
	</xsd:complexType>
	<xsd:complexType name="PorousElasticOrthotropicType">
		<!--permeabilityModelName => Name of the permeability model.-->
		<xsd:attribute name="permeabilityModelName" type="string" use="required" />
		<!--porosityModelName => Name of the porosity model.-->
		<xsd:attribute name="porosityModelName" type="string" use="required" />
		<!--solidInternalEnergyModelName => Name of the solid internal energy model.-->
		<xsd:attribute name="solidInternalEnergyModelName" type="string" default="" />
		<!--solidModelName => Name of the solid model.-->
		<xsd:attribute name="solidModelName" type="string" use="required" />
		<!--name => A name is required for any non-unique nodes-->
		<xsd:attribute name="name" type="string" use="required" />
	</xsd:complexType>
	<xsd:complexType name="PorousElasticTransverseIsotropicType">
		<!--permeabilityModelName => Name of the permeability model.-->
		<xsd:attribute name="permeabilityModelName" type="string" use="required" />
		<!--porosityModelName => Name of the porosity model.-->
		<xsd:attribute name="porosityModelName" type="string" use="required" />
		<!--solidInternalEnergyModelName => Name of the solid internal energy model.-->
		<xsd:attribute name="solidInternalEnergyModelName" type="string" default="" />
		<!--solidModelName => Name of the solid model.-->
		<xsd:attribute name="solidModelName" type="string" use="required" />
		<!--name => A name is required for any non-unique nodes-->
		<xsd:attribute name="name" type="string" use="required" />
	</xsd:complexType>
	<xsd:complexType name="PorousExtendedDruckerPragerType">
		<!--permeabilityModelName => Name of the permeability model.-->
		<xsd:attribute name="permeabilityModelName" type="string" use="required" />
		<!--porosityModelName => Name of the porosity model.-->
		<xsd:attribute name="porosityModelName" type="string" use="required" />
		<!--solidInternalEnergyModelName => Name of the solid internal energy model.-->
		<xsd:attribute name="solidInternalEnergyModelName" type="string" default="" />
		<!--solidModelName => Name of the solid model.-->
		<xsd:attribute name="solidModelName" type="string" use="required" />
		<!--name => A name is required for any non-unique nodes-->
		<xsd:attribute name="name" type="string" use="required" />
	</xsd:complexType>
	<xsd:complexType name="PressurePorosityType">
		<!--compressibility => Solid compressibility-->
		<xsd:attribute name="compressibility" type="real64" use="required" />
		<!--defaultReferencePorosity => Default value of the reference porosity-->
		<xsd:attribute name="defaultReferencePorosity" type="real64" use="required" />
		<!--referencePressure => Reference pressure for solid compressibility-->
		<xsd:attribute name="referencePressure" type="real64" use="required" />
		<!--name => A name is required for any non-unique nodes-->
		<xsd:attribute name="name" type="string" use="required" />
	</xsd:complexType>
	<xsd:complexType name="ProppantPermeabilityType">
		<!--maxProppantConcentration => Maximum proppant concentration.-->
		<xsd:attribute name="maxProppantConcentration" type="real64" use="required" />
		<!--proppantDiameter => Proppant diameter.-->
		<xsd:attribute name="proppantDiameter" type="real64" use="required" />
		<!--name => A name is required for any non-unique nodes-->
		<xsd:attribute name="name" type="string" use="required" />
	</xsd:complexType>
	<xsd:complexType name="ProppantPorosityType">
		<!--defaultReferencePorosity => Default value of the reference porosity-->
		<xsd:attribute name="defaultReferencePorosity" type="real64" use="required" />
		<!--maxProppantConcentration => Maximum proppant concentration -->
		<xsd:attribute name="maxProppantConcentration" type="real64" use="required" />
		<!--name => A name is required for any non-unique nodes-->
		<xsd:attribute name="name" type="string" use="required" />
	</xsd:complexType>
	<xsd:complexType name="ProppantSlurryFluidType">
		<!--componentNames => List of fluid component names-->
		<xsd:attribute name="componentNames" type="string_array" default="{}" />
		<!--compressibility => Fluid compressibility-->
		<xsd:attribute name="compressibility" type="real64" default="0" />
		<!--defaultCompressibility => Default value for compressibility.-->
		<xsd:attribute name="defaultCompressibility" type="real64_array" default="{0}" />
		<!--defaultDensity => Default value for density.-->
		<xsd:attribute name="defaultDensity" type="real64_array" default="{0}" />
		<!--defaultViscosity => Default value for viscosity.-->
		<xsd:attribute name="defaultViscosity" type="real64_array" default="{0}" />
		<!--flowBehaviorIndex => Flow behavior index-->
		<xsd:attribute name="flowBehaviorIndex" type="real64_array" default="{0}" />
		<!--flowConsistencyIndex => Flow consistency index-->
		<xsd:attribute name="flowConsistencyIndex" type="real64_array" default="{0}" />
		<!--maxProppantConcentration => Maximum proppant concentration-->
		<xsd:attribute name="maxProppantConcentration" type="real64" default="0.6" />
		<!--referenceDensity => Reference fluid density-->
		<xsd:attribute name="referenceDensity" type="real64" default="1000" />
		<!--referencePressure => Reference pressure-->
		<xsd:attribute name="referencePressure" type="real64" default="100000" />
		<!--referenceProppantDensity => Reference proppant density-->
		<xsd:attribute name="referenceProppantDensity" type="real64" default="1400" />
		<!--referenceViscosity => Reference fluid viscosity-->
		<xsd:attribute name="referenceViscosity" type="real64" default="0.001" />
		<!--name => A name is required for any non-unique nodes-->
		<xsd:attribute name="name" type="string" use="required" />
	</xsd:complexType>
	<xsd:complexType name="ProppantSolidProppantPermeabilityType">
		<!--permeabilityModelName => Name of the permeability model.-->
		<xsd:attribute name="permeabilityModelName" type="string" use="required" />
		<!--porosityModelName => Name of the porosity model.-->
		<xsd:attribute name="porosityModelName" type="string" use="required" />
		<!--solidInternalEnergyModelName => Name of the solid internal energy model.-->
		<xsd:attribute name="solidInternalEnergyModelName" type="string" default="" />
		<!--solidModelName => Name of the solid model.-->
		<xsd:attribute name="solidModelName" type="string" use="required" />
		<!--name => A name is required for any non-unique nodes-->
		<xsd:attribute name="name" type="string" use="required" />
	</xsd:complexType>
	<xsd:complexType name="SlipDependentPermeabilityType">
		<!--initialPermeability =>  initial permeability of the fracture.-->
		<xsd:attribute name="initialPermeability" type="R1Tensor" use="required" />
		<!--maxPermMultiplier => Maximum permeability multiplier.-->
		<xsd:attribute name="maxPermMultiplier" type="real64" use="required" />
		<!--shearDispThreshold => Threshold of shear displacement.-->
		<xsd:attribute name="shearDispThreshold" type="real64" use="required" />
		<!--name => A name is required for any non-unique nodes-->
		<xsd:attribute name="name" type="string" use="required" />
	</xsd:complexType>
	<xsd:complexType name="TableCapillaryPressureType">
		<!--nonWettingIntermediateCapPressureTableName => Capillary pressure table [Pa] for the pair (non-wetting phase, intermediate phase)
Note that this input is only used for three-phase flow.
If you want to do a two-phase simulation, please use instead wettingNonWettingCapPressureTableName to specify the table names-->
		<xsd:attribute name="nonWettingIntermediateCapPressureTableName" type="string" default="" />
		<!--phaseNames => List of fluid phases-->
		<xsd:attribute name="phaseNames" type="string_array" use="required" />
		<!--wettingIntermediateCapPressureTableName => Capillary pressure table [Pa] for the pair (wetting phase, intermediate phase)
Note that this input is only used for three-phase flow.
If you want to do a two-phase simulation, please use instead wettingNonWettingCapPressureTableName to specify the table names-->
		<xsd:attribute name="wettingIntermediateCapPressureTableName" type="string" default="" />
		<!--wettingNonWettingCapPressureTableName => Capillary pressure table [Pa] for the pair (wetting phase, non-wetting phase)
Note that this input is only used for two-phase flow.
If you want to do a three-phase simulation, please use instead wettingIntermediateCapPressureTableName and nonWettingIntermediateCapPressureTableName to specify the table names-->
		<xsd:attribute name="wettingNonWettingCapPressureTableName" type="string" default="" />
		<!--name => A name is required for any non-unique nodes-->
		<xsd:attribute name="name" type="string" use="required" />
	</xsd:complexType>
	<xsd:complexType name="TableRelativePermeabilityType">
		<!--nonWettingIntermediateRelPermTableNames => List of relative permeability tables for the pair (non-wetting phase, intermediate phase)
The expected format is "{ nonWettingPhaseRelPermTableName, intermediatePhaseRelPermTableName }", in that order
Note that this input is only used for three-phase flow.
If you want to do a two-phase simulation, please use instead wettingNonWettingRelPermTableNames to specify the table names-->
		<xsd:attribute name="nonWettingIntermediateRelPermTableNames" type="string_array" default="{}" />
		<!--phaseNames => List of fluid phases-->
		<xsd:attribute name="phaseNames" type="string_array" use="required" />
		<!--wettingIntermediateRelPermTableNames => List of relative permeability tables for the pair (wetting phase, intermediate phase)
The expected format is "{ wettingPhaseRelPermTableName, intermediatePhaseRelPermTableName }", in that order
Note that this input is only used for three-phase flow.
If you want to do a two-phase simulation, please use instead wettingNonWettingRelPermTableNames to specify the table names-->
		<xsd:attribute name="wettingIntermediateRelPermTableNames" type="string_array" default="{}" />
		<!--wettingNonWettingRelPermTableNames => List of relative permeability tables for the pair (wetting phase, non-wetting phase)
The expected format is "{ wettingPhaseRelPermTableName, nonWettingPhaseRelPermTableName }", in that order
Note that this input is only used for two-phase flow.
If you want to do a three-phase simulation, please use instead wettingIntermediateRelPermTableNames and nonWettingIntermediateRelPermTableNames to specify the table names-->
		<xsd:attribute name="wettingNonWettingRelPermTableNames" type="string_array" default="{}" />
		<!--name => A name is required for any non-unique nodes-->
		<xsd:attribute name="name" type="string" use="required" />
	</xsd:complexType>
	<xsd:complexType name="VanGenuchtenBakerRelativePermeabilityType">
		<!--gasOilRelPermExponentInv => Rel perm power law exponent inverse for the pair (gas phase, oil phase) at residual water saturation
The expected format is "{ gasExp, oilExp }", in that order-->
		<xsd:attribute name="gasOilRelPermExponentInv" type="real64_array" default="{0.5}" />
		<!--gasOilRelPermMaxValue => Maximum rel perm value for the pair (gas phase, oil phase) at residual water saturation
The expected format is "{ gasMax, oilMax }", in that order-->
		<xsd:attribute name="gasOilRelPermMaxValue" type="real64_array" default="{0}" />
		<!--phaseMinVolumeFraction => Minimum volume fraction value for each phase-->
		<xsd:attribute name="phaseMinVolumeFraction" type="real64_array" default="{0}" />
		<!--phaseNames => List of fluid phases-->
		<xsd:attribute name="phaseNames" type="string_array" use="required" />
		<!--waterOilRelPermExponentInv => Rel perm power law exponent inverse for the pair (water phase, oil phase) at residual gas saturation
The expected format is "{ waterExp, oilExp }", in that order-->
		<xsd:attribute name="waterOilRelPermExponentInv" type="real64_array" default="{0.5}" />
		<!--waterOilRelPermMaxValue => Maximum rel perm value for the pair (water phase, oil phase) at residual gas saturation
The expected format is "{ waterMax, oilMax }", in that order-->
		<xsd:attribute name="waterOilRelPermMaxValue" type="real64_array" default="{0}" />
		<!--name => A name is required for any non-unique nodes-->
		<xsd:attribute name="name" type="string" use="required" />
	</xsd:complexType>
	<xsd:complexType name="VanGenuchtenCapillaryPressureType">
		<!--capPressureEpsilon => Saturation at which the extremum capillary pressure is attained; used to avoid infinite capillary pressure values for saturations close to 0 and 1-->
		<xsd:attribute name="capPressureEpsilon" type="real64" default="1e-06" />
		<!--phaseCapPressureExponentInv => Inverse of capillary power law exponent for each phase-->
		<xsd:attribute name="phaseCapPressureExponentInv" type="real64_array" default="{0.5}" />
		<!--phaseCapPressureMultiplier => Entry pressure value for each phase-->
		<xsd:attribute name="phaseCapPressureMultiplier" type="real64_array" default="{1}" />
		<!--phaseMinVolumeFraction => Minimum volume fraction value for each phase-->
		<xsd:attribute name="phaseMinVolumeFraction" type="real64_array" default="{0}" />
		<!--phaseNames => List of fluid phases-->
		<xsd:attribute name="phaseNames" type="string_array" use="required" />
		<!--name => A name is required for any non-unique nodes-->
		<xsd:attribute name="name" type="string" use="required" />
	</xsd:complexType>
<<<<<<< HEAD
        <xsd:complexType name="WillisRichardsPermeabilityType">
		<!--dilationCoefficient =>  Dilation coefficient.-->
		<xsd:attribute name="dilationCoefficient" type="real64" use="required" />
		<!--maxFracAperture => Maximum fracture aperture at zero contact stress.-->
		<xsd:attribute name="maxFracAperture" type="real64" use="required" />
		<!--refClosureStress => Effective normal stress causes 90% reduction in aperture.-->
		<xsd:attribute name="refClosureStress" type="real64" use="required" />
=======
	<xsd:complexType name="VolumeWeightedThermalConductivityType">
		<!--phaseNames => List of fluid phases-->
		<xsd:attribute name="phaseNames" type="string_array" use="required" />
		<!--phaseThermalConductivity => Phase thermal conductivity [W/(m.K)]-->
		<xsd:attribute name="phaseThermalConductivity" type="real64_array" use="required" />
		<!--rockThermalConductivityComponents => xx, yy, and zz components of a diagonal rock thermal conductivity tensor [W/(m.K)]-->
		<xsd:attribute name="rockThermalConductivityComponents" type="R1Tensor" use="required" />
>>>>>>> 343d427a
		<!--name => A name is required for any non-unique nodes-->
		<xsd:attribute name="name" type="string" use="required" />
	</xsd:complexType>
	<xsd:complexType name="ElementRegionsType">
		<xsd:choice minOccurs="0" maxOccurs="unbounded">
			<xsd:element name="CellElementRegion" type="CellElementRegionType" />
			<xsd:element name="SurfaceElementRegion" type="SurfaceElementRegionType" />
			<xsd:element name="WellElementRegion" type="WellElementRegionType" />
		</xsd:choice>
	</xsd:complexType>
	<xsd:complexType name="CellElementRegionType">
		<xsd:choice minOccurs="0" maxOccurs="unbounded" />
		<!--cellBlocks => (no description available)-->
		<xsd:attribute name="cellBlocks" type="string_array" default="{}" />
		<!--coarseningRatio => (no description available)-->
		<xsd:attribute name="coarseningRatio" type="real64" default="0" />
		<!--materialList => List of materials present in this region-->
		<xsd:attribute name="materialList" type="string_array" use="required" />
		<!--name => A name is required for any non-unique nodes-->
		<xsd:attribute name="name" type="string" use="required" />
	</xsd:complexType>
	<xsd:complexType name="SurfaceElementRegionType">
		<xsd:choice minOccurs="0" maxOccurs="unbounded" />
		<!--defaultAperture => The default aperture of newly formed surface elements.-->
		<xsd:attribute name="defaultAperture" type="real64" use="required" />
		<!--materialList => List of materials present in this region-->
		<xsd:attribute name="materialList" type="string_array" use="required" />
		<!--subRegionType => Type of surface element subregion. Valid options:
* faceElement
* embeddedElement-->
		<xsd:attribute name="subRegionType" type="geosx_SurfaceElementRegion_SurfaceSubRegionType" default="faceElement" />
		<!--name => A name is required for any non-unique nodes-->
		<xsd:attribute name="name" type="string" use="required" />
	</xsd:complexType>
	<xsd:simpleType name="geosx_SurfaceElementRegion_SurfaceSubRegionType">
		<xsd:restriction base="xsd:string">
			<xsd:pattern value=".*[\[\]`$].*|faceElement|embeddedElement" />
		</xsd:restriction>
	</xsd:simpleType>
	<xsd:complexType name="WellElementRegionType">
		<xsd:choice minOccurs="0" maxOccurs="unbounded" />
		<!--materialList => List of materials present in this region-->
		<xsd:attribute name="materialList" type="string_array" use="required" />
		<!--name => A name is required for any non-unique nodes-->
		<xsd:attribute name="name" type="string" use="required" />
	</xsd:complexType>
	<xsd:complexType name="IncludedType">
		<xsd:choice minOccurs="0" maxOccurs="unbounded">
			<xsd:element name="File" type="FileType" />
		</xsd:choice>
	</xsd:complexType>
	<xsd:complexType name="FileType">
		<!--name => A name is required for any non-unique nodes-->
		<xsd:attribute name="name" type="string" use="required" />
	</xsd:complexType>
	<xsd:complexType name="ParametersType">
		<xsd:choice minOccurs="0" maxOccurs="unbounded">
			<xsd:element name="Parameter" type="ParameterType" />
		</xsd:choice>
	</xsd:complexType>
	<xsd:complexType name="ParameterType">
		<!--value => Input parameter definition for the preprocessor-->
		<xsd:attribute name="value" type="string" use="required" />
		<!--name => A name is required for any non-unique nodes-->
		<xsd:attribute name="name" type="string" use="required" />
	</xsd:complexType>
	<xsd:complexType name="BenchmarksType">
		<xsd:choice minOccurs="0" maxOccurs="unbounded">
			<xsd:element name="lassen" type="lassenType" maxOccurs="1" />
			<xsd:element name="quartz" type="quartzType" maxOccurs="1" />
		</xsd:choice>
	</xsd:complexType>
	<xsd:complexType name="lassenType">
		<xsd:choice minOccurs="0" maxOccurs="unbounded">
			<xsd:element name="Run" type="RunType" maxOccurs="1" />
		</xsd:choice>
	</xsd:complexType>
	<xsd:complexType name="RunType">
		<!--args => Any extra command line arguments to pass to GEOSX.-->
		<xsd:attribute name="args" type="string" default="" />
		<!--autoPartition => May be 'Off' or 'On', if 'On' partitioning arguments are created automatically. Default is Off.-->
		<xsd:attribute name="autoPartition" type="string" default="" />
		<!--name => The name of this benchmark.-->
		<xsd:attribute name="name" type="string" use="required" />
		<!--nodes => The number of nodes needed to run the benchmark.-->
		<xsd:attribute name="nodes" type="integer" use="required" />
		<!--strongScaling => Repeat the benchmark N times, scaling the number of nodes in the benchmark by these values.-->
		<xsd:attribute name="strongScaling" type="integer_array" default="{0}" />
		<!--tasksPerNode => The number of tasks per node to run the benchmark with.-->
		<xsd:attribute name="tasksPerNode" type="integer" use="required" />
		<!--threadsPerTask => The number of threads per task to run the benchmark with.-->
		<xsd:attribute name="threadsPerTask" type="integer" default="0" />
		<!--timeLimit => The time limit of the benchmark.-->
		<xsd:attribute name="timeLimit" type="integer" default="0" />
	</xsd:complexType>
	<xsd:complexType name="quartzType">
		<xsd:choice minOccurs="0" maxOccurs="unbounded">
			<xsd:element name="Run" type="RunType" maxOccurs="1" />
		</xsd:choice>
	</xsd:complexType>
</xsd:schema><|MERGE_RESOLUTION|>--- conflicted
+++ resolved
@@ -1985,11 +1985,8 @@
 			<xsd:element name="TableRelativePermeability" type="TableRelativePermeabilityType" />
 			<xsd:element name="VanGenuchtenBakerRelativePermeability" type="VanGenuchtenBakerRelativePermeabilityType" />
 			<xsd:element name="VanGenuchtenCapillaryPressure" type="VanGenuchtenCapillaryPressureType" />
-<<<<<<< HEAD
+			<xsd:element name="VolumeWeightedThermalConductivity" type="VolumeWeightedThermalConductivityType" />
                         <xsd:element name="WillisRichardsPermeability" type="WillisRichardsPermeabilityType" />
-=======
-			<xsd:element name="VolumeWeightedThermalConductivity" type="VolumeWeightedThermalConductivityType" />
->>>>>>> 343d427a
 		</xsd:choice>
 	</xsd:complexType>
 	<xsd:complexType name="BiotPorosityType">
@@ -2848,7 +2845,16 @@
 		<!--name => A name is required for any non-unique nodes-->
 		<xsd:attribute name="name" type="string" use="required" />
 	</xsd:complexType>
-<<<<<<< HEAD
+	<xsd:complexType name="VolumeWeightedThermalConductivityType">
+		<!--phaseNames => List of fluid phases-->
+		<xsd:attribute name="phaseNames" type="string_array" use="required" />
+		<!--phaseThermalConductivity => Phase thermal conductivity [W/(m.K)]-->
+		<xsd:attribute name="phaseThermalConductivity" type="real64_array" use="required" />
+		<!--rockThermalConductivityComponents => xx, yy, and zz components of a diagonal rock thermal conductivity tensor [W/(m.K)]-->
+		<xsd:attribute name="rockThermalConductivityComponents" type="R1Tensor" use="required" />
+		<!--name => A name is required for any non-unique nodes-->
+		<xsd:attribute name="name" type="string" use="required" />
+	</xsd:complexType>
         <xsd:complexType name="WillisRichardsPermeabilityType">
 		<!--dilationCoefficient =>  Dilation coefficient.-->
 		<xsd:attribute name="dilationCoefficient" type="real64" use="required" />
@@ -2856,15 +2862,6 @@
 		<xsd:attribute name="maxFracAperture" type="real64" use="required" />
 		<!--refClosureStress => Effective normal stress causes 90% reduction in aperture.-->
 		<xsd:attribute name="refClosureStress" type="real64" use="required" />
-=======
-	<xsd:complexType name="VolumeWeightedThermalConductivityType">
-		<!--phaseNames => List of fluid phases-->
-		<xsd:attribute name="phaseNames" type="string_array" use="required" />
-		<!--phaseThermalConductivity => Phase thermal conductivity [W/(m.K)]-->
-		<xsd:attribute name="phaseThermalConductivity" type="real64_array" use="required" />
-		<!--rockThermalConductivityComponents => xx, yy, and zz components of a diagonal rock thermal conductivity tensor [W/(m.K)]-->
-		<xsd:attribute name="rockThermalConductivityComponents" type="R1Tensor" use="required" />
->>>>>>> 343d427a
 		<!--name => A name is required for any non-unique nodes-->
 		<xsd:attribute name="name" type="string" use="required" />
 	</xsd:complexType>
