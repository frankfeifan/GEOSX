--- conflicted
+++ resolved
@@ -15,16 +15,13 @@
      elementFormulations/H1_Wedge_Lagrange1_Gauss6.hpp
      elementFormulations/LagrangeBasis1.hpp
      elementFormulations/LagrangeBasis2.hpp
-<<<<<<< HEAD
      elementFormulations/LagrangeBasis3GL.hpp
      elementFormulations/LagrangeBasis5GL.hpp
      elementFormulations/Q3_Hexahedron_Lagrange_GaussLobatto.hpp
      elementFormulations/Q5_Hexahedron_Lagrange_GaussLobatto.hpp
-=======
      kernelInterface/ImplicitKernelBase.hpp
      kernelInterface/KernelBase.hpp
      kernelInterface/SparsityKernelBase.hpp
->>>>>>> 72916b43
    )
 
 #
@@ -47,13 +44,8 @@
                  DEPENDS_ON ${dependencyList}
                  OBJECT     ${GEOSX_BUILD_OBJ_LIBS}
                )
-<<<<<<< HEAD
 
 target_include_directories( finiteElement PUBLIC ${CMAKE_SOURCE_DIR}/coreComponents)
-=======
-               
-target_include_directories( finiteElement PUBLIC ${CMAKE_SOURCE_DIR}/coreComponents )
->>>>>>> 72916b43
 
 geosx_add_code_checks( PREFIX finiteElement )
 
