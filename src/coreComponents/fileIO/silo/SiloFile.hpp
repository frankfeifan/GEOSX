/*
 * ------------------------------------------------------------------------------------------------------------
 * SPDX-License-Identifier: LGPL-2.1-only
 *
 * Copyright (c) 2018-2019 Lawrence Livermore National Security LLC
 * Copyright (c) 2018-2019 The Board of Trustees of the Leland Stanford Junior University
 * Copyright (c) 2018-2019 Total, S.A
 * Copyright (c) 2019-     GEOSX Contributors
 * All right reserved
 *
 * See top level LICENSE, COPYRIGHT, CONTRIBUTORS, NOTICE, and ACKNOWLEDGEMENTS files for details.
 * ------------------------------------------------------------------------------------------------------------
 */

/**
 * @file SiloFile.hpp
 */

#ifndef GEOSX_FILEIO_SILO_SILOFILE_HPP_
#define GEOSX_FILEIO_SILO_SILOFILE_HPP_

#include "common/DataTypes.hpp"
#include "constitutive/Solid/SolidBase.hpp"
#include "mpiCommunications/MpiWrapper.hpp"
#include "mesh/ElementRegionManager.hpp"
#include "mesh/CellElementSubRegion.hpp"
#include "mesh/FaceElementSubRegion.hpp"
#include "mesh/InterObjectRelation.hpp"

#include "silo.h"

// forward declaration for structure internal to silo/pmpio.h
struct _PMPIO_baton_t;
typedef _PMPIO_baton_t PMPIO_baton_t;

namespace geosx
{

class DomainPartition;
class MeshLevel;

namespace constitutive
{
class ConstitutiveManager;
}

// *********************************************************************************************************************
// *********************************************************************************************************************
/**
 * This class serves as a wrapper to isolate the code from the specifics of SILO
 * output/input. Its members contain all the necessary information for reading/writing a group of SILO files.
 */
class SiloFile
{

public:

  /// Default Constructor
  SiloFile();

  /// Destructor
  virtual ~SiloFile();

  /**
   * @brief function to setup directories where silo files will be written
   */
  void MakeSiloDirectories();

  /**
   * @brief Initializes silo for input/output
   * @param readwrite input/output specifier
   */
  void Initialize( int const numGroups=1 );

  /**
   * @brief finishes/closes up the silo interface
   */
  void Finish();

  int groupRank( int const i ) const;

  /**
   * @brief Wait for the Baton when writing using PMPIO
   * @param domainNumber domain partition number
   * @param cycleNum  cycle number of simulation
   * @param isRestart whether or not we are writing a restart file
   *
   * This function requests the write baton from silo PMPIO. The involves determining
   * the file names, and opening the file for write.
   */
  void WaitForBatonWrite( int const domainNumber,
                          int const cycleNum,
                          integer const eventCounter,
                          bool const isRestart );

  /**
   * @brief Wait for the Baton when reading using PMPIO
   * @param domainNumber domain partition number
   * @param restartFileName base of the restart file to open
   */
  void WaitForBaton( int const domainNumber, string const & restartFileName );

  /**
   * @brief Hand off the Baton when done writing to file
   */
  void HandOffBaton();


  /**
   * @brief Make a subdirectory within the silo file.
   * @param subdir the new directory name
   * @param rootdir the root directory path
   */
  void MakeSubDirectory( string const & subdir, string const & rootdir )
  {
    int const rank = MpiWrapper::Comm_rank(MPI_COMM_GEOSX);

    // char dirname[100];
    if( rank == 0 )
    {
//      DBGetDir(m_dbBaseFilePtr, dirname );
      DBMkDir(m_dbBaseFilePtr, rootdir.c_str());
    }

//    DBGetDir (m_dbFilePtr, dirname );
    DBMkDir(m_dbFilePtr, subdir.c_str());
  }

  /**
   * @brief Write out a single silo mesh object
   * @param meshName name of the mesh in the silo db
   * @param nnodes number of nodes
   * @param coords array[3] of pointers to x, y, and z.
   * @param globalNodeNum array to the global node numbers. This might be redundant as there is a field for this.
   * @param numShapes number of element zone type (i.e. number of zone types with different topology)
   * @param shapecnt pointer to array that contains the number of zones per shape type
   * @param meshConnectivity pointer to array that contains the zone to element map for each  zone type
   * @param globalElementNum pointer to array of global zone numbers for each shape type
   * @param
   * @param shapetype pointer to array containing the shape types
   * @param shapesize pointer to array containing the number of nodes in each zone in the shape types
   * @param cycleNumber the current cycle number
   * @param problemTime the current problem time
   *
   * This function takes in the the required data to call a silo::DBPutUcdMesh() and a
   * DBPutZonelist2, and calls those functions to create a silo mesh object. In addition
   * the MultiVar is written in the root file.
   */
  void WriteMeshObject(string const & meshName,
                       const localIndex nnodes,
                       real64* coords[3],
                       const globalIndex* globalNodeNum,
                       char const * const ghostNodeName,
                       char const * const ghostZoneName,
                       int const numShapes,
                       int const * shapecnt,
                       const localIndex* const * const meshConnectivity,
                       const globalIndex* const * const globalElementNum,
                       int const * const shapetype,
                       int const * const shapesize,
                       int const cycleNumber,
                       real64 const problemTime);


  void WritePolygonMeshObject(const std::string& meshName,
                                        const localIndex nnodes,
                                        realT* coords[3],
                                        const globalIndex*,
                                        const int numRegions,
                                        const int* shapecnt,
                                        const localIndex* const * const meshConnectivity,
                                        const globalIndex* const * const globalElementNum,
                                        const int* const * const,
                                        const int* const shapetype,
                                        const int* const shapesize,
                                        const int cycleNumber,
                                        const realT problemTime,
                                        const int lnodelist);
/**
 * @brief write a domain parititon out to silo file
 * @param domain the domain partition to write
 * @param cycleNum the current cycle number
 * @param problemTime the current problem time
 * @param isRestart whether or not we want to write restart only data
 */
  void WriteDomainPartition( DomainPartition const & domain,
                             int const cycleNum,
                             real64 const problemTime,
                             bool const isRestart );


<<<<<<< HEAD
  template< typename REGIONTYPE, typename ... REGIONTYPES >
  void WriteElementMesh( ElementRegionManager const * const elementManager,
                         constitutive::ConstitutiveManager const * const constitutiveManager,
=======
  void WriteElementMesh( ElementRegionBase const * const elementRegion,
>>>>>>> 0d012624
                         NodeManager const * const nodeManager,
                         string const & meshName,
                         const localIndex nnodes,
                         real64 * coords[3],
                         globalIndex const * const globalNodeNum,
                         char const * const ghostNodeFlag,
                         int const cycleNumber,
                         real64 const problemTime,
<<<<<<< HEAD
                         bool const writeNodalFields,
=======
>>>>>>> 0d012624
                         bool & writeArbitraryPolygon );

  /**
   * @brief write a mesh level out to the silo file
   * @param meshLevel the meshLevel to write out
   * @param constitutiveManager the constitutive manager object that holds the constitutive data
   * @param cycleNum the current cycle number
   * @param problemTime the current problem time
   * @param isRestart whether or not we want to write restart only data
   */
  void WriteMeshLevel( MeshLevel const * const meshLevel,
                       int const cycleNum,
                       real64 const problemTime,
                       bool const isRestart );

  /**
   * @param meshName name of the mesh to write
   * @param numPoints number of points to write
   * @param coords array[3] of pointers to x, y, and z.
   * @param cycleNumber current cycle number
   * @param problemTime current problem time
   */
  void WritePointMesh( string const & meshName,
                       const localIndex numPoints,
                       real64* coords[3],
                       int const cycleNumber,
                       real64 const problemTime );

  /**
   * @brief write a beam mesh to silo file
   * @param meshName name of the mesh to write
   * @param nnodes number of nodes
   * @param coords array[3] of pointers to x, y, and z.
   * @param node1 array of the first node for each element
   * @param node2 array of the second node for each element
   * @param cycleNumber current cycle number
   * @param problemTime current problem time
   */
  void WriteBeamMesh(string const & meshName,
                     const localIndex nnodes,
                     real64* coords[3],
                     const localIndex_array& node1,
                     const localIndex_array& node2,
                     int const cycleNumber,
                     real64 const problemTime);

  /**
   *
   * @param meshName name of the mesh to write
   * @param nnodes number of nodes
   * @param coords array[3] of pointers to x, y, and z.
   * @param nodelist nodal connectivity array
   * @param cycleNumber current cycle number
   * @param problemTime current problem time
   */
  void WriteBeamMesh(string const & meshName,
                     const localIndex nnodes,
                     real64* coords[3],
                     integer_array& nodelist,
                     int const cycleNumber,
                     real64 const problemTime);

<<<<<<< HEAD
  template< typename REGIONTYPE, typename ... REGIONTYPES >
  void WriteMaterialMapsFullStorage( ElementRegionManager const * const elementManager,
                          constitutive::ConstitutiveManager const * const constitutiveManager,
                          string const & meshName,
                          int const cycleNumber,
                          real64 const problemTime);
=======
  void WriteMaterialMapsFullStorage( ElementRegionBase const * const elementRegion,
                                     string const & meshName,
                                     string_array const & regionMaterialList,
                                     int const cycleNumber,
                                     real64 const problemTime);
>>>>>>> 0d012624
  /**
   *
   * @param group the group that holds the data to be written to the silo file
   * @param siloDirName the name of the silo directory to put this data into (i.e. nodalFields, elemFields)
   * @param meshname the name of the mesh attach this write to
   * @param centering the centering of the data (e.g. DB_ZONECENT)
   * @param cycleNumber current cycle number
   * @param problemTime current problem time
   * @param isRestart write restart only data
   * @param mask indices to write out to the silo file
   */
  void WriteGroupSilo( dataRepository::Group const * group,
                       string const & siloDirName,
                       string const & meshname,
                       int const centering,
                       int const cycleNum,
                       real64 const problemTime,
                       bool const isRestart,
                       const localIndex_array& mask );

<<<<<<< HEAD

  template< typename REGIONTYPE, typename ... REGIONTYPES >
  void WriteElementManagerSilo( ElementRegionManager const * group,
=======
  void WriteElementRegionSilo( ElementRegionBase const * group,
>>>>>>> 0d012624
                                string const & siloDirName,
                                string const & meshName,
                                int const cycleNum,
                                real64 const problemTime,
                                bool const isRestart );
  /**
   * Writes the contents of a group of Wrapper objects
   * @tparam the output varaible type
   * @param meshname the name of the mesh attach this write to
   * @param wrappers a group of wrappers
   * @param centering the silo centering to use for this operation (DB_NODECENT, DB_ZONECENT)
   * @param cycleNum the current cycle number
   * @param problemTime the current problem time
   * @param isRestart write restart only data
   * @param multiRoot location to write the multivar entries
   * @param mask indices to write out to the silo file
   */
  template< typename OUTPUTTYPE >
  void WriteWrappersToSilo( string const & meshname,
                                const dataRepository::Group::wrapperMap & wrappers,
                                int const centering,
                                int const cycleNum,
                                real64 const problemTime,
                                bool const isRestart,
                                string const & multiRoot,
                                const localIndex_array& mask );

  /**
   *
   * @param meshname the name of the mesh attach this write to
   * @param fieldName name of the field to write
   * @param field field data
   * @param centering the silo centering to use for this operation (DB_NODECENT, DB_ZONECENT)
   * @param cycleNum the current cycle number
   * @param problemTime the current problem time
   * @param multiRoot location to write the multivar entries
   */
  template<typename OUTTYPE, typename TYPE>
  void WriteDataField( string const & meshName,
                       string const & fieldName,
                       const array1d<TYPE>& field,
                       int const centering,
                       int const cycleNumber,
                       real64 const problemTime,
                       string const & multiRoot );

  /**
   *
   * @param meshname the name of the mesh attach this write to
   * @param fieldName name of the field to write
   * @param field field data
   * @param centering the silo centering to use for this operation (DB_NODECENT, DB_ZONECENT)
   * @param cycleNum the current cycle number
   * @param problemTime the current problem time
   * @param multiRoot location to write the multivar entries
   */
  template<typename OUTTYPE, typename TYPE>
  void WriteDataField( string const & meshName,
                       string const & fieldName,
                       const array2d<TYPE>& field,
                       int const centering,
                       int const cycleNumber,
                       real64 const problemTime,
                       string const & multiRoot );

  /**
   *
   * @param meshname the name of the mesh attach this write to
   * @param fieldName name of the field to write
   * @param field field data
   * @param centering the silo centering to use for this operation (DB_NODECENT, DB_ZONECENT)
   * @param cycleNum the current cycle number
   * @param problemTime the current problem time
   * @param multiRoot location to write the multivar entries
   */
  template<typename OUTTYPE, typename TYPE>
  void WriteDataField( string const & meshName,
                       string const & fieldName,
                       const array3d<TYPE>& field,
                       int const centering,
                       int const cycleNumber,
                       real64 const problemTime,
                       string const & multiRoot );


  template< typename OUTTYPE, typename TYPE >
  void WriteMaterialDataField( string const & meshName,
                               string const & fieldName,
                               array1d<array1d<arrayView2d<TYPE const>>> const & field,
                               ElementRegionBase const * const elemRegion,
                               int const centering,
                               int const cycleNumber,
                               real64 const problemTime,
                               string const & multiRoot,
                               string_array const & materialNames );

  template< typename OUTTYPE, typename TYPE >
  void WriteMaterialDataField2d( string const & meshName,
                               string const & fieldName,
                               ElementRegionBase const * const elemRegion,
                               int const centering,
                               int const cycleNumber,
                               real64 const problemTime,
                               string const & multiRoot,
                               string_array const & materialNames );


  template<typename OUTTYPE, typename TYPE>
  void WriteMaterialDataField3d( string const & meshName,
                                 string const & fieldName,
                                 ElementRegionBase const * const elemRegion,
                                 int const centering,
                                 int const cycleNumber,
                                 real64 const problemTime,
                                 string const & multiRoot,
                                 string_array const & materialNames );

  template<typename OUTTYPE, typename TYPE>
  void WriteMaterialDataField4d( string const & meshName,
                                 string const & fieldName,
                                 ElementRegionBase const * const elemRegion,
                                 int const centering,
                                 int const cycleNumber,
                                 real64 const problemTime,
                                 string const & multiRoot,
                                 string_array const & materialNames );

  void WriteMaterialVarDefinition( string const & subDir,
                                   string const & matDir,
                                   localIndex const matIndex,
                                   string const & fieldName );

  void WriteStressVarDefinition( string const & MatDir );

  /**
   * find the silo mesh type that we are attempting to reference
   * @param meshName the name of the mesh object we are attaching data to
   * @return integer that results from a call to DBInqMeshtype()
   */
  int GetMeshType( string const & meshName ) const;

  /**
   * write out a multi mesh or multivar object assocaited with a mesh or var object.
   * @param type the object type (DB_UCDVAR, ...)
   * @param DBPutMultiCB a callback function for the placement of the multi object. ( DBPutMultivar, DBPutMultimesh...)
   * @param centering the centering of the data (DB_NODECENT, DB_ZONECENT, ...)
   * @param name the name of the multivar
   * @param cycleNumber the current cycle number
   * @param multiRoot the location in the silo file to put hte multiXXXX
   * @param optlist the option list assocaited with the multiXXXX
   */
  template< typename CBF >
  void WriteMultiXXXX(const DBObjectType type, CBF DBPutMultiCB,
                      int const centering, string const name, int const cycleNumber,
                      string const & multiRoot, const DBoptlist* optlist = nullptr);


  /**
   * fucntion to clear any empty multi-objects
   * @param cycleNum
   *
   * When we write our multimesh and multivar objects, we do it assuming that there is a non-empty multimesh
   * or multivar object on each domain. This is incorrect, so we must modify the rootfile to remove empty references
   * to the multivar or multimesh objects and replace their path with "EMPTY"
   */
  void ClearEmptiesFromMultiObjects(int const cycleNum);


  void setNumGroups( int const numGroups )
  {
    m_numGroups = numGroups;
  }

  void setPlotLevel( int const plotLevel )
  {
    m_plotLevel = dataRepository::IntToPlotLevel(plotLevel);
  }

  void setWriteEdgeMesh( int const val )
  {
    m_writeEdgeMesh = val;
  }
  void setWriteFaceMesh( int const val )
  {
    m_writeFaceMesh = val;
  }
  void setWriteCellElementMesh( int const val )
  {
    m_writeCellElementMesh = val;
  }
  void setWriteFaceElementMesh( int const val )
  {
    m_writeFaceElementMesh = val;
  }

  void setPlotFileRoot( string const & fileRoot )
  {
    m_plotFileRoot = fileRoot;
  }

private:

  /// pointer to the DBfile that this class is working on
  DBfile* m_dbFilePtr;

  /// pointer to the Master DBfile
  DBfile* m_dbBaseFilePtr;

  /// total number of "parallel" files to write out
  int m_numGroups;

  /// the pmpio baton. A processor needs this to write to the file.
  PMPIO_baton_t *m_baton;

  /// which database to use. DB_PDB or DB_HDF5
  int const m_driver;

  /// root of the filename that we will be reading/writing
  string m_plotFileRoot;

  string m_restartFileRoot;

  string const m_siloDirectory = "siloFiles";

  string const m_siloDataSubDirectory = "data";

  string m_fileName;

  string m_baseFileName;

  string_array m_emptyMeshes;
  string_array m_emptyVariables;

  integer m_writeEdgeMesh;
  integer m_writeFaceMesh;
  integer m_writeCellElementMesh;
  integer m_writeFaceElementMesh;

  dataRepository::PlotLevel m_plotLevel;

  bool m_ghostFlags;

  /**
   *
   * @return returns the ordering of nodes for a silo zone type.
   */
  integer_array SiloNodeOrdering(const string & elementType);







};

/**
 * Namespace to hold some utilities needed by the functions in SiloFile.
 */
namespace SiloFileUtilities
{
/**
 * @tparam OUTTYPE the type of data to write out (int,float,real64)
 * @return the integer identifier associated with the enum DBdatatype defined in
 * the silo.h file.
 *
 * This templated function is a "specialization only" definition. There is no
 * general definition, only specializations for predetermined data types.
 */
template<typename OUTTYPE>
int DB_TYPE();

/**
 * @tparam TYPE the data type in question
 * @return the number of "variables" in a data field. For instance, 1 for a int,
 * float or real64.
 * 1 for a scalar
 * 3 for a R1Tensor...etc.
 */
template<typename TYPE>
int GetNumberOfVariablesInField();

/**
 * @tparam TYPE the data type in question
 * @return the silo DB_VARTYPE specifier that describes the rank of the variable.
 */
template<typename TYPE>
int GetTensorRank();

/**
 * @tparam OUTTYPE the type to cast to
 * @tparam TYPE the type to cast from
 * @param field the value to cast
 * @param i the component of the varaible to cast, assuming there is dimensionaliy to the variable
 * @return the casted value
 */
template<typename OUTTYPE, typename TYPE>
OUTTYPE CastField(const TYPE& field, int const i = 0);     // avoids compiler
                                                           // warning

template<typename OUTTYPE, typename TYPE>
OUTTYPE CastField(const TYPE& field, int const i)
{
  return field.Data()[i];
}

template<>
inline real64 CastField<real64,R2SymTensor >( const R2SymTensor & field, int const i )
{
  int ii = 0;
  if( i==1 ) ii=2;
  if( i==2 ) ii=5;
  if( i==3 ) ii=4;
  if( i==4 ) ii=3;
  if( i==5 ) ii=1;
  return field.Data()[ii];
}


template<> inline int CastField<int, int> (const int& field, int const )
{
  return field;
}


template<> inline long int CastField<long int, long int> (const long int& field, int const )
{
  return field;
}

template<> inline int CastField<int, long int> (const long int& field, int const )
{
  return integer_conversion<int>(field);
}

template<> inline long long int CastField<long long int, long long int> (const long long int& field, int const )
{
  return field;
}

template<> inline int CastField<int, long long int> (const long long int& field, int const )
{
  return integer_conversion<int>(field);
}

template<> inline real64 CastField<real64, real64> (const real64& field, int const )
{
  return field;
}
template<> inline float CastField<float, real64> (const real64& field, int const )
{
  return static_cast<float>(field);
}



/**
 * @tparam the type of the field
 * @param fieldName the name of the field
 * @param varnamestring an array of strings that hold the generated names
 * @param varnames a pointer to each of the strings that hold the generated names
 *
 * This function sets variable names for a field. In some cases, this will just fill varnamestring with
 * the input variable, and in other cases such as in the case of a tensor, the names will have a suffix
 * with the component of the tensor.
 */
template<typename TYPE>
void SetVariableNames(string const & fieldName, string_array& varnamestring, char const* varnames[]);


}


<<<<<<< HEAD
template< typename OUTPUTTYPE >
void SiloFile::WriteWrappersToSilo( string const & meshname,
                                        const dataRepository::Group::wrapperMap & wrappers,
                                        int const centering,
                                        int const cycleNum,
                                        real64 const problemTime,
                                        bool const GEOSX_UNUSED_ARG( isRestart ),
                                        string const & multiRoot,
                                        const localIndex_array& GEOSX_UNUSED_ARG( mask ) )
{

  // iterate over all entries in the member map
  for( auto const & wrapperIter : wrappers )
  {
    auto const & wrapper = wrapperIter.second;

    if( wrapper->getPlotLevel() <= m_plotLevel )
    {
      // the field name is the key to the map
      string const fieldName = wrapper->getName();

      std::type_info const & typeID = wrapper->get_typeid();

      // TODO This is wrong. problem with uniqueness
      if( typeID==typeid(array1d<real64>) )
      {
        auto const & wrapperT = dynamic_cast< dataRepository::Wrapper<array1d<real64>> const & >( *wrapper );
        this->WriteDataField<real64>( meshname.c_str(), fieldName,
                                      wrapperT.reference(), centering, cycleNum, problemTime, multiRoot );
      }
      if( typeID==typeid(array2d<real64>) )
      {
        auto const & wrapperT = dynamic_cast< dataRepository::Wrapper<array2d<real64>> const & >( *wrapper );
        this->WriteDataField<real64>( meshname.c_str(), fieldName,
                                      wrapperT.reference(), centering, cycleNum, problemTime, multiRoot );
      }
      if( typeID==typeid(array3d<real64>) )
      {
        auto const & wrapperT = dynamic_cast< dataRepository::Wrapper<array3d<real64>> const & >( *wrapper );
        this->WriteDataField<real64>( meshname.c_str(), fieldName,
                                      wrapperT.reference(), centering, cycleNum, problemTime, multiRoot );
      }
      if( typeID==typeid(r1_array) )
      {
        auto const & wrapperT = dynamic_cast< dataRepository::Wrapper<r1_array> const & >( *wrapper );
        this->WriteDataField<real64>( meshname.c_str(), fieldName,
                                      wrapperT.reference(), centering, cycleNum, problemTime, multiRoot );
      }
      if( typeID==typeid(integer_array) )
      {
        auto const & wrapperT = dynamic_cast< dataRepository::Wrapper<integer_array> const & >( *wrapper );
        this->WriteDataField<integer>( meshname.c_str(), fieldName,
                                       wrapperT.reference(), centering, cycleNum, problemTime, multiRoot );
      }
      if( typeID==typeid(localIndex_array) )
      {
        auto const & wrapperT = dynamic_cast< dataRepository::Wrapper<localIndex_array> const & >( *wrapper );
        this->WriteDataField<localIndex>( meshname.c_str(), fieldName,
                                          wrapperT.reference(), centering, cycleNum, problemTime, multiRoot );
      }
      if( typeID==typeid(globalIndex_array) )
      {
        auto const & wrapperT = dynamic_cast< dataRepository::Wrapper<globalIndex_array> const & >( *wrapper );
        this->WriteDataField<globalIndex>( meshname.c_str(), fieldName,
                                           wrapperT.reference(), centering, cycleNum, problemTime, multiRoot );
      }
//      if( typeID==typeid(array2d<R2SymTensor> ) )
//      {
//        auto const & wrapperT = dynamic_cast< dataRepository::Wrapper<array2d<R2SymTensor>> const & >( *wrapper );
//        this->WriteDataField<real64>( meshname.c_str(), fieldName,
//                                           wrapperT.reference(), centering, cycleNum, problemTime, multiRoot );
//      }

    }
  }
}


/**
 *
 * @param meshName
 * @param fieldName
 * @param field
 * @param centering
 * @param cycleNumber
 * @param problemTime
 */
template<typename OUTTYPE, typename TYPE>
void SiloFile::WriteDataField( string const & meshName,
                               string const & fieldName,
                               const array1d<TYPE>& field,
                               int const centering,
                               int const cycleNumber,
                               real64 const problemTime,
                               string const & multiRoot )
{
  int const nvars = SiloFileUtilities::GetNumberOfVariablesInField<TYPE>();
  int nels = integer_conversion<int>(field.size());

  int const meshType = GetMeshType( meshName );


  DBoptlist *optlist = DBMakeOptlist(5);
  DBAddOption(optlist, DBOPT_CYCLE, const_cast<int*> (&cycleNumber));
  DBAddOption(optlist, DBOPT_DTIME, const_cast<real64*> (&problemTime));

  array1d<char const*> varnames(nvars);
  array1d<void*> vars(nvars);


  string_array varnamestring(nvars);
  array1d< array1d< OUTTYPE > > castedField(nvars);


  for( int i = 0 ; i < nvars ; ++i )
  {
    if( std::is_same<OUTTYPE,TYPE>::value )
    {
      vars[i] = const_cast<void*>(static_cast<void const*> (&(field[0])+i));
    }
    else
    {
      castedField[i].resize(nels);
      vars[i] = static_cast<void*> (&(castedField[i][0]));
      for( int k = 0 ; k < nels ; ++k )
      {
        castedField[i][k] = SiloFileUtilities::CastField<OUTTYPE>(field[k], i);
      }
    }
  }

  // if the number of elements is zero, then record the path to the var. This
  // will be used later to delete the entry
  // from the multivar.
  if( nels == 0 )
  {
    char pwd[256];
    DBGetDir(m_dbFilePtr, pwd);
    string emptyObject = pwd;
    emptyObject += "/" + fieldName;
    m_emptyVariables.push_back(emptyObject);
  }
  else
  {

    SiloFileUtilities::SetVariableNames<TYPE>(fieldName, varnamestring, varnames.data() );


    int err = -2;
    if( meshType == DB_UCDMESH )
    {
      err = DBPutUcdvar( m_dbFilePtr,
                         fieldName.c_str(),
                         meshName.c_str(),
                         nvars,
                         varnames.data(),
                         reinterpret_cast<float**>(vars.data()),
                         nels,
                         nullptr,
                         0,
                         SiloFileUtilities::DB_TYPE<OUTTYPE>(),
                         centering,
                         optlist);
    }
    else if( meshType == DB_POINTMESH )
    {
      err = DBPutPointvar( m_dbFilePtr,
                           fieldName.c_str(),
                           meshName.c_str(),
                           nvars,
                           reinterpret_cast<float**>(vars.data()),
                           nels,
                           SiloFileUtilities::DB_TYPE<OUTTYPE>(),
                           optlist);
    }
    if( err < 0 )
    {
      if( err < -1 )
      {
        GEOS_ERROR("unhandled case in SiloFile::WriteDataField A\n");
      }
      else
      {
        GEOS_ERROR("unhandled failure in adding variable during SiloFile::WriteDataField\n");
      }
    }
  }

  // write multimesh object
  int rank = 0;
#ifdef GEOSX_USE_MPI
  MPI_Comm_rank(MPI_COMM_GEOSX, &rank);
#endif
  if( rank == 0 )
  {
    int tensorRank = SiloFileUtilities::GetTensorRank<TYPE>();
    DBAddOption(optlist, DBOPT_TENSOR_RANK, const_cast<int*> (&tensorRank));
    DBAddOption(optlist, DBOPT_MMESH_NAME, const_cast<char*> (meshName.c_str()));

    DBObjectType vartype = DB_INVALID_OBJECT;

    if( meshType == DB_UCDMESH )
    {
      vartype = DB_UCDVAR;
    }
    else if( meshType == DB_POINTMESH )
    {
      vartype = DB_POINTVAR;
    }
    else if( meshType == DB_QUADCURV )
    {
      vartype = DB_QUADVAR;
    }
    else
    {
      GEOS_ERROR("unhandled case in SiloFile::WriteDataField B\n");
    }


    WriteMultiXXXX(vartype, DBPutMultivar, centering, fieldName.c_str(), cycleNumber, multiRoot,
                   optlist);
  }

  DBFreeOptlist(optlist);

}

template<typename OUTTYPE, typename TYPE>
void SiloFile::WriteDataField( string const & meshName,
                               string const & fieldName,
                               const array2d<TYPE>& field,
                               int const centering,
                               int const cycleNumber,
                               real64 const problemTime,
                               string const & multiRoot )
{
  int const primaryDimIndex = field.getSingleParameterResizeIndex();
  int const secondaryDimIndex = 1 - primaryDimIndex;

  localIndex const npts = field.size( primaryDimIndex );
  localIndex const nvar = field.size( secondaryDimIndex );

  array1d<TYPE> data( npts );
  localIndex indices[2];

  for (localIndex ivar = 0; ivar < nvar; ++ivar)
  {
    indices[secondaryDimIndex] = ivar;
    // make a copy of the ivar'th slice of data
    for (localIndex ip = 0; ip < npts; ++ip)
    {
      indices[primaryDimIndex] = ip;
      data[ip] = field( indices[0], indices[1] );
    }
    WriteDataField<OUTTYPE>( meshName, fieldName + "_" + std::to_string(ivar), data,
                             centering, cycleNumber, problemTime, multiRoot );
  }
}

template<typename OUTTYPE, typename TYPE>
void SiloFile::WriteDataField( string const & meshName,
                               string const & fieldName,
                               const array3d<TYPE>& field,
                               int const centering,
                               int const cycleNumber,
                               real64 const problemTime,
                               string const & multiRoot )
{
  int const primaryDimIndex = field.getSingleParameterResizeIndex();
  int const secondaryDimIndex1 = (primaryDimIndex < 1) ? 1 : 0;
  int const secondaryDimIndex2 = (primaryDimIndex < 2) ? 2 : 1;

  localIndex const npts  = field.size( primaryDimIndex );
  localIndex const nvar1 = field.size( secondaryDimIndex1 );
  localIndex const nvar2 = field.size( secondaryDimIndex2 );

  array1d<TYPE> data( npts );
  localIndex indices[3];

  for (localIndex ivar = 0; ivar < nvar1; ++ivar)
  {
    indices[secondaryDimIndex1] = ivar;
    for (localIndex jvar = 0; jvar < nvar2; ++jvar)
    {
      indices[secondaryDimIndex2] = jvar;
      // make a copy of the ivar/jvar'th slice of data
      for (localIndex ip = 0; ip < npts; ++ip)
      {
        indices[primaryDimIndex] = ip;
        data[ip] = field( indices[0], indices[1], indices[2] );
      }
      WriteDataField<OUTTYPE>( meshName, fieldName + "_" + std::to_string(ivar) + "_" + std::to_string(jvar), data,
                               centering, cycleNumber, problemTime, multiRoot );
    }
  }
}

template<typename OUTTYPE, typename TYPE>
void SiloFile::WriteMaterialDataField( string const & meshName,
                                       string const & fieldName,
                                       ElementRegionManager::MaterialViewAccessor< arrayView2d<TYPE> > const & field,
                                       ElementRegionManager const * const elementManager,
                                       constitutive::ConstitutiveManager const * const constitutiveManager,
                                       int const centering,
                                       int const cycleNumber,
                                       real64 const problemTime,
                                       string const & multiRoot,
                                       string_array const & GEOSX_UNUSED_ARG( materialNames ) )
{
  int const nvars = SiloFileUtilities::GetNumberOfVariablesInField<TYPE>();
  int const meshType = GetMeshType( meshName );
  string_array activeMaterialNames;

//  double missingValue = 0.0;
  DBoptlist *optlist = DBMakeOptlist(5);
  DBAddOption(optlist, DBOPT_CYCLE, const_cast<int*> (&cycleNumber));
  DBAddOption(optlist, DBOPT_DTIME, const_cast<real64*> (&problemTime));
//  DBAddOption(optlist, DBOPT_MISSING_VALUE, &missingValue);

  char * regionpnames[ 100 ];

  // if the number of elements is zero, then record the path to the var. This
  // will be used later to delete the entry
  // from the multivar.
  if( field.size() == 0 )
  {
    char pwd[256];
    DBGetDir(m_dbFilePtr, pwd);
    string emptyObject = pwd;
    emptyObject += "/" + fieldName;
    m_emptyVariables.push_back(emptyObject);
  }
  else
  {
    string_array varnamestring(nvars);
    array1d<char const*> varnames(nvars);

    SiloFileUtilities::SetVariableNames<TYPE>(fieldName, varnamestring, varnames.data() );

    int nels = 0;
    localIndex mixlen = 0;
    for( localIndex er=0 ; er<elementManager->numRegions() ; ++er )
    {
      ElementRegionBase const * const elemRegion = elementManager->GetRegion(er);
      localIndex const numMatInRegion = integer_conversion<localIndex>(elemRegion->getMaterialList().size());

      array1d<localIndex> matIndices(numMatInRegion);
      for( localIndex a=0 ; a<numMatInRegion ; ++a )
      {
        matIndices[a] = constitutiveManager->
                        GetConstitutiveRelation( elemRegion->getMaterialList()[a] )->
                        getIndexInParent();
      }

      elemRegion->forElementSubRegions<CellElementSubRegion>([&]( CellElementSubRegion const * const subRegion )
      {

        nels += subRegion->size();

        for( localIndex matIndex=0 ; matIndex<numMatInRegion ; ++matIndex )
        {
          // if( field[er][esr][matIndices[matIndex]].size() > 0 )
          {
            activeMaterialNames.push_back( constitutiveManager->GetConstitutiveRelation( matIndices[matIndex] )->getName() );
            mixlen += subRegion->size();
          }
        }
      });
    }

    array1d<void*> vars(nvars);
    array1d< array1d<OUTTYPE> > varsData(nvars);

    array1d<void*> mixvars(nvars);
    array1d< array1d<OUTTYPE> > mixvarsData(nvars);

    for( int a=0 ; a<nvars ; ++a )
    {
      varsData[a].resize(nels);
      mixvarsData[a].resize(mixlen);

      vars[a] = static_cast<void*>(varsData[a].data());
      mixvars[a] = static_cast<void*>(mixvarsData[a].data());
    }

    array1d<localIndex> mixlen2(nvars);
    array1d<localIndex> nels2(nvars);
    mixlen2 = 0;
    nels2 = 0;

    for( localIndex er=0 ; er<elementManager->numRegions() ; ++er )
    {
      ElementRegionBase const * const elemRegion = elementManager->GetRegion(er);
      localIndex const numMatInRegion = integer_conversion<localIndex>(elemRegion->getMaterialList().size());

      array1d<localIndex> matIndices(numMatInRegion);

      for( localIndex a=0 ; a<numMatInRegion ; ++a )
      {
        matIndices[a] = constitutiveManager->GetConstitutiveRelation( elemRegion->getMaterialList()[a] )->getIndexInParent();
      }

      elemRegion->forElementSubRegionsIndex<CellElementSubRegion>([&]( localIndex const esr,
                                                                       CellElementSubRegion const * const subRegion )
      {

        if( numMatInRegion == 1 )
        {
          for( int i = 0 ; i < nvars ; ++i )
          {
            for( localIndex k = 0 ; k < subRegion->size() ; ++k )
            {
              varsData[i][nels2[i]++] = SiloFileUtilities::CastField<OUTTYPE>(field[er][esr][matIndices[0]][k][0], i);
              mixvarsData[i][mixlen2[i]++] = SiloFileUtilities::CastField<OUTTYPE>(field[er][esr][matIndices[0]][k][0], i);
            }
          }
        }
        else if( numMatInRegion > 1 )
        {
          for( int i = 0 ; i < nvars ; ++i )
          {
            for( localIndex k = 0 ; k < subRegion->size() ; ++k )
            {
              if (field[er][esr][matIndices[0]].size() > 0)
              {
                varsData[i][nels2[i]++] = SiloFileUtilities::CastField<OUTTYPE>(field[er][esr][matIndices[0]][k][0], i);
              }
              else
              {
                varsData[i][nels2[i]++] = 0.0;
              }
              for( localIndex a=0 ; a<numMatInRegion ; ++a )
              {
                if( field[er][esr][matIndices[a]].size() > 0 )
                {
                  mixvarsData[i][mixlen2[i]++] = SiloFileUtilities::CastField<OUTTYPE>(field[er][esr][matIndices[a]][k][0], i);
                }
                else
                {
                  mixvarsData[i][mixlen2[i]++] = 0.0;
                }
              }
            }
          }
        }
      });
    }
    
    for( localIndex a=0 ; a<activeMaterialNames.size() ; ++a )
    {
      regionpnames[a] = const_cast<char*> (activeMaterialNames[a].c_str());
    }
    regionpnames[activeMaterialNames.size()] = nullptr;
    DBAddOption(optlist, DBOPT_REGION_PNAMES, &regionpnames );

    int err = -2;
    if( meshType == DB_UCDMESH )
    {
      err = DBPutUcdvar( m_dbFilePtr,
                         fieldName.c_str(),
                         meshName.c_str(),
                         nvars,
                         varnames.data(),
                         vars.data(),
                         nels,
                         mixvars.data(),
                         mixlen,
                         SiloFileUtilities::DB_TYPE<OUTTYPE>(),
                         centering,
                         optlist);
    }
    else if( meshType == DB_POINTMESH )
    {
      err = DBPutPointvar( m_dbFilePtr,
                           fieldName.c_str(),
                           meshName.c_str(),
                           nvars,
                           vars.data(),
                           nels,
                           SiloFileUtilities::DB_TYPE<OUTTYPE>(),
                           optlist);
    }
    if( err < 0 )
    {
      if( err < -1 )
      {
        GEOS_ERROR("unhandled case in SiloFile::WriteDataField A\n");
      }
      else
      {
        GEOS_ERROR("unhandled failure in adding variable during SiloFile::WriteDataField\n");
      }
    }
  }
=======
>>>>>>> 0d012624





}
#endif /* GEOSX_FILEIO_SILO_SILOFILE_HPP_ */<|MERGE_RESOLUTION|>--- conflicted
+++ resolved
@@ -189,13 +189,7 @@
                              bool const isRestart );
 
 
-<<<<<<< HEAD
-  template< typename REGIONTYPE, typename ... REGIONTYPES >
-  void WriteElementMesh( ElementRegionManager const * const elementManager,
-                         constitutive::ConstitutiveManager const * const constitutiveManager,
-=======
   void WriteElementMesh( ElementRegionBase const * const elementRegion,
->>>>>>> 0d012624
                          NodeManager const * const nodeManager,
                          string const & meshName,
                          const localIndex nnodes,
@@ -204,10 +198,6 @@
                          char const * const ghostNodeFlag,
                          int const cycleNumber,
                          real64 const problemTime,
-<<<<<<< HEAD
-                         bool const writeNodalFields,
-=======
->>>>>>> 0d012624
                          bool & writeArbitraryPolygon );
 
   /**
@@ -270,20 +260,11 @@
                      int const cycleNumber,
                      real64 const problemTime);
 
-<<<<<<< HEAD
-  template< typename REGIONTYPE, typename ... REGIONTYPES >
-  void WriteMaterialMapsFullStorage( ElementRegionManager const * const elementManager,
-                          constitutive::ConstitutiveManager const * const constitutiveManager,
-                          string const & meshName,
-                          int const cycleNumber,
-                          real64 const problemTime);
-=======
   void WriteMaterialMapsFullStorage( ElementRegionBase const * const elementRegion,
                                      string const & meshName,
                                      string_array const & regionMaterialList,
                                      int const cycleNumber,
                                      real64 const problemTime);
->>>>>>> 0d012624
   /**
    *
    * @param group the group that holds the data to be written to the silo file
@@ -304,13 +285,7 @@
                        bool const isRestart,
                        const localIndex_array& mask );
 
-<<<<<<< HEAD
-
-  template< typename REGIONTYPE, typename ... REGIONTYPES >
-  void WriteElementManagerSilo( ElementRegionManager const * group,
-=======
   void WriteElementRegionSilo( ElementRegionBase const * group,
->>>>>>> 0d012624
                                 string const & siloDirName,
                                 string const & meshName,
                                 int const cycleNum,
@@ -684,503 +659,6 @@
 }
 
 
-<<<<<<< HEAD
-template< typename OUTPUTTYPE >
-void SiloFile::WriteWrappersToSilo( string const & meshname,
-                                        const dataRepository::Group::wrapperMap & wrappers,
-                                        int const centering,
-                                        int const cycleNum,
-                                        real64 const problemTime,
-                                        bool const GEOSX_UNUSED_ARG( isRestart ),
-                                        string const & multiRoot,
-                                        const localIndex_array& GEOSX_UNUSED_ARG( mask ) )
-{
-
-  // iterate over all entries in the member map
-  for( auto const & wrapperIter : wrappers )
-  {
-    auto const & wrapper = wrapperIter.second;
-
-    if( wrapper->getPlotLevel() <= m_plotLevel )
-    {
-      // the field name is the key to the map
-      string const fieldName = wrapper->getName();
-
-      std::type_info const & typeID = wrapper->get_typeid();
-
-      // TODO This is wrong. problem with uniqueness
-      if( typeID==typeid(array1d<real64>) )
-      {
-        auto const & wrapperT = dynamic_cast< dataRepository::Wrapper<array1d<real64>> const & >( *wrapper );
-        this->WriteDataField<real64>( meshname.c_str(), fieldName,
-                                      wrapperT.reference(), centering, cycleNum, problemTime, multiRoot );
-      }
-      if( typeID==typeid(array2d<real64>) )
-      {
-        auto const & wrapperT = dynamic_cast< dataRepository::Wrapper<array2d<real64>> const & >( *wrapper );
-        this->WriteDataField<real64>( meshname.c_str(), fieldName,
-                                      wrapperT.reference(), centering, cycleNum, problemTime, multiRoot );
-      }
-      if( typeID==typeid(array3d<real64>) )
-      {
-        auto const & wrapperT = dynamic_cast< dataRepository::Wrapper<array3d<real64>> const & >( *wrapper );
-        this->WriteDataField<real64>( meshname.c_str(), fieldName,
-                                      wrapperT.reference(), centering, cycleNum, problemTime, multiRoot );
-      }
-      if( typeID==typeid(r1_array) )
-      {
-        auto const & wrapperT = dynamic_cast< dataRepository::Wrapper<r1_array> const & >( *wrapper );
-        this->WriteDataField<real64>( meshname.c_str(), fieldName,
-                                      wrapperT.reference(), centering, cycleNum, problemTime, multiRoot );
-      }
-      if( typeID==typeid(integer_array) )
-      {
-        auto const & wrapperT = dynamic_cast< dataRepository::Wrapper<integer_array> const & >( *wrapper );
-        this->WriteDataField<integer>( meshname.c_str(), fieldName,
-                                       wrapperT.reference(), centering, cycleNum, problemTime, multiRoot );
-      }
-      if( typeID==typeid(localIndex_array) )
-      {
-        auto const & wrapperT = dynamic_cast< dataRepository::Wrapper<localIndex_array> const & >( *wrapper );
-        this->WriteDataField<localIndex>( meshname.c_str(), fieldName,
-                                          wrapperT.reference(), centering, cycleNum, problemTime, multiRoot );
-      }
-      if( typeID==typeid(globalIndex_array) )
-      {
-        auto const & wrapperT = dynamic_cast< dataRepository::Wrapper<globalIndex_array> const & >( *wrapper );
-        this->WriteDataField<globalIndex>( meshname.c_str(), fieldName,
-                                           wrapperT.reference(), centering, cycleNum, problemTime, multiRoot );
-      }
-//      if( typeID==typeid(array2d<R2SymTensor> ) )
-//      {
-//        auto const & wrapperT = dynamic_cast< dataRepository::Wrapper<array2d<R2SymTensor>> const & >( *wrapper );
-//        this->WriteDataField<real64>( meshname.c_str(), fieldName,
-//                                           wrapperT.reference(), centering, cycleNum, problemTime, multiRoot );
-//      }
-
-    }
-  }
-}
-
-
-/**
- *
- * @param meshName
- * @param fieldName
- * @param field
- * @param centering
- * @param cycleNumber
- * @param problemTime
- */
-template<typename OUTTYPE, typename TYPE>
-void SiloFile::WriteDataField( string const & meshName,
-                               string const & fieldName,
-                               const array1d<TYPE>& field,
-                               int const centering,
-                               int const cycleNumber,
-                               real64 const problemTime,
-                               string const & multiRoot )
-{
-  int const nvars = SiloFileUtilities::GetNumberOfVariablesInField<TYPE>();
-  int nels = integer_conversion<int>(field.size());
-
-  int const meshType = GetMeshType( meshName );
-
-
-  DBoptlist *optlist = DBMakeOptlist(5);
-  DBAddOption(optlist, DBOPT_CYCLE, const_cast<int*> (&cycleNumber));
-  DBAddOption(optlist, DBOPT_DTIME, const_cast<real64*> (&problemTime));
-
-  array1d<char const*> varnames(nvars);
-  array1d<void*> vars(nvars);
-
-
-  string_array varnamestring(nvars);
-  array1d< array1d< OUTTYPE > > castedField(nvars);
-
-
-  for( int i = 0 ; i < nvars ; ++i )
-  {
-    if( std::is_same<OUTTYPE,TYPE>::value )
-    {
-      vars[i] = const_cast<void*>(static_cast<void const*> (&(field[0])+i));
-    }
-    else
-    {
-      castedField[i].resize(nels);
-      vars[i] = static_cast<void*> (&(castedField[i][0]));
-      for( int k = 0 ; k < nels ; ++k )
-      {
-        castedField[i][k] = SiloFileUtilities::CastField<OUTTYPE>(field[k], i);
-      }
-    }
-  }
-
-  // if the number of elements is zero, then record the path to the var. This
-  // will be used later to delete the entry
-  // from the multivar.
-  if( nels == 0 )
-  {
-    char pwd[256];
-    DBGetDir(m_dbFilePtr, pwd);
-    string emptyObject = pwd;
-    emptyObject += "/" + fieldName;
-    m_emptyVariables.push_back(emptyObject);
-  }
-  else
-  {
-
-    SiloFileUtilities::SetVariableNames<TYPE>(fieldName, varnamestring, varnames.data() );
-
-
-    int err = -2;
-    if( meshType == DB_UCDMESH )
-    {
-      err = DBPutUcdvar( m_dbFilePtr,
-                         fieldName.c_str(),
-                         meshName.c_str(),
-                         nvars,
-                         varnames.data(),
-                         reinterpret_cast<float**>(vars.data()),
-                         nels,
-                         nullptr,
-                         0,
-                         SiloFileUtilities::DB_TYPE<OUTTYPE>(),
-                         centering,
-                         optlist);
-    }
-    else if( meshType == DB_POINTMESH )
-    {
-      err = DBPutPointvar( m_dbFilePtr,
-                           fieldName.c_str(),
-                           meshName.c_str(),
-                           nvars,
-                           reinterpret_cast<float**>(vars.data()),
-                           nels,
-                           SiloFileUtilities::DB_TYPE<OUTTYPE>(),
-                           optlist);
-    }
-    if( err < 0 )
-    {
-      if( err < -1 )
-      {
-        GEOS_ERROR("unhandled case in SiloFile::WriteDataField A\n");
-      }
-      else
-      {
-        GEOS_ERROR("unhandled failure in adding variable during SiloFile::WriteDataField\n");
-      }
-    }
-  }
-
-  // write multimesh object
-  int rank = 0;
-#ifdef GEOSX_USE_MPI
-  MPI_Comm_rank(MPI_COMM_GEOSX, &rank);
-#endif
-  if( rank == 0 )
-  {
-    int tensorRank = SiloFileUtilities::GetTensorRank<TYPE>();
-    DBAddOption(optlist, DBOPT_TENSOR_RANK, const_cast<int*> (&tensorRank));
-    DBAddOption(optlist, DBOPT_MMESH_NAME, const_cast<char*> (meshName.c_str()));
-
-    DBObjectType vartype = DB_INVALID_OBJECT;
-
-    if( meshType == DB_UCDMESH )
-    {
-      vartype = DB_UCDVAR;
-    }
-    else if( meshType == DB_POINTMESH )
-    {
-      vartype = DB_POINTVAR;
-    }
-    else if( meshType == DB_QUADCURV )
-    {
-      vartype = DB_QUADVAR;
-    }
-    else
-    {
-      GEOS_ERROR("unhandled case in SiloFile::WriteDataField B\n");
-    }
-
-
-    WriteMultiXXXX(vartype, DBPutMultivar, centering, fieldName.c_str(), cycleNumber, multiRoot,
-                   optlist);
-  }
-
-  DBFreeOptlist(optlist);
-
-}
-
-template<typename OUTTYPE, typename TYPE>
-void SiloFile::WriteDataField( string const & meshName,
-                               string const & fieldName,
-                               const array2d<TYPE>& field,
-                               int const centering,
-                               int const cycleNumber,
-                               real64 const problemTime,
-                               string const & multiRoot )
-{
-  int const primaryDimIndex = field.getSingleParameterResizeIndex();
-  int const secondaryDimIndex = 1 - primaryDimIndex;
-
-  localIndex const npts = field.size( primaryDimIndex );
-  localIndex const nvar = field.size( secondaryDimIndex );
-
-  array1d<TYPE> data( npts );
-  localIndex indices[2];
-
-  for (localIndex ivar = 0; ivar < nvar; ++ivar)
-  {
-    indices[secondaryDimIndex] = ivar;
-    // make a copy of the ivar'th slice of data
-    for (localIndex ip = 0; ip < npts; ++ip)
-    {
-      indices[primaryDimIndex] = ip;
-      data[ip] = field( indices[0], indices[1] );
-    }
-    WriteDataField<OUTTYPE>( meshName, fieldName + "_" + std::to_string(ivar), data,
-                             centering, cycleNumber, problemTime, multiRoot );
-  }
-}
-
-template<typename OUTTYPE, typename TYPE>
-void SiloFile::WriteDataField( string const & meshName,
-                               string const & fieldName,
-                               const array3d<TYPE>& field,
-                               int const centering,
-                               int const cycleNumber,
-                               real64 const problemTime,
-                               string const & multiRoot )
-{
-  int const primaryDimIndex = field.getSingleParameterResizeIndex();
-  int const secondaryDimIndex1 = (primaryDimIndex < 1) ? 1 : 0;
-  int const secondaryDimIndex2 = (primaryDimIndex < 2) ? 2 : 1;
-
-  localIndex const npts  = field.size( primaryDimIndex );
-  localIndex const nvar1 = field.size( secondaryDimIndex1 );
-  localIndex const nvar2 = field.size( secondaryDimIndex2 );
-
-  array1d<TYPE> data( npts );
-  localIndex indices[3];
-
-  for (localIndex ivar = 0; ivar < nvar1; ++ivar)
-  {
-    indices[secondaryDimIndex1] = ivar;
-    for (localIndex jvar = 0; jvar < nvar2; ++jvar)
-    {
-      indices[secondaryDimIndex2] = jvar;
-      // make a copy of the ivar/jvar'th slice of data
-      for (localIndex ip = 0; ip < npts; ++ip)
-      {
-        indices[primaryDimIndex] = ip;
-        data[ip] = field( indices[0], indices[1], indices[2] );
-      }
-      WriteDataField<OUTTYPE>( meshName, fieldName + "_" + std::to_string(ivar) + "_" + std::to_string(jvar), data,
-                               centering, cycleNumber, problemTime, multiRoot );
-    }
-  }
-}
-
-template<typename OUTTYPE, typename TYPE>
-void SiloFile::WriteMaterialDataField( string const & meshName,
-                                       string const & fieldName,
-                                       ElementRegionManager::MaterialViewAccessor< arrayView2d<TYPE> > const & field,
-                                       ElementRegionManager const * const elementManager,
-                                       constitutive::ConstitutiveManager const * const constitutiveManager,
-                                       int const centering,
-                                       int const cycleNumber,
-                                       real64 const problemTime,
-                                       string const & multiRoot,
-                                       string_array const & GEOSX_UNUSED_ARG( materialNames ) )
-{
-  int const nvars = SiloFileUtilities::GetNumberOfVariablesInField<TYPE>();
-  int const meshType = GetMeshType( meshName );
-  string_array activeMaterialNames;
-
-//  double missingValue = 0.0;
-  DBoptlist *optlist = DBMakeOptlist(5);
-  DBAddOption(optlist, DBOPT_CYCLE, const_cast<int*> (&cycleNumber));
-  DBAddOption(optlist, DBOPT_DTIME, const_cast<real64*> (&problemTime));
-//  DBAddOption(optlist, DBOPT_MISSING_VALUE, &missingValue);
-
-  char * regionpnames[ 100 ];
-
-  // if the number of elements is zero, then record the path to the var. This
-  // will be used later to delete the entry
-  // from the multivar.
-  if( field.size() == 0 )
-  {
-    char pwd[256];
-    DBGetDir(m_dbFilePtr, pwd);
-    string emptyObject = pwd;
-    emptyObject += "/" + fieldName;
-    m_emptyVariables.push_back(emptyObject);
-  }
-  else
-  {
-    string_array varnamestring(nvars);
-    array1d<char const*> varnames(nvars);
-
-    SiloFileUtilities::SetVariableNames<TYPE>(fieldName, varnamestring, varnames.data() );
-
-    int nels = 0;
-    localIndex mixlen = 0;
-    for( localIndex er=0 ; er<elementManager->numRegions() ; ++er )
-    {
-      ElementRegionBase const * const elemRegion = elementManager->GetRegion(er);
-      localIndex const numMatInRegion = integer_conversion<localIndex>(elemRegion->getMaterialList().size());
-
-      array1d<localIndex> matIndices(numMatInRegion);
-      for( localIndex a=0 ; a<numMatInRegion ; ++a )
-      {
-        matIndices[a] = constitutiveManager->
-                        GetConstitutiveRelation( elemRegion->getMaterialList()[a] )->
-                        getIndexInParent();
-      }
-
-      elemRegion->forElementSubRegions<CellElementSubRegion>([&]( CellElementSubRegion const * const subRegion )
-      {
-
-        nels += subRegion->size();
-
-        for( localIndex matIndex=0 ; matIndex<numMatInRegion ; ++matIndex )
-        {
-          // if( field[er][esr][matIndices[matIndex]].size() > 0 )
-          {
-            activeMaterialNames.push_back( constitutiveManager->GetConstitutiveRelation( matIndices[matIndex] )->getName() );
-            mixlen += subRegion->size();
-          }
-        }
-      });
-    }
-
-    array1d<void*> vars(nvars);
-    array1d< array1d<OUTTYPE> > varsData(nvars);
-
-    array1d<void*> mixvars(nvars);
-    array1d< array1d<OUTTYPE> > mixvarsData(nvars);
-
-    for( int a=0 ; a<nvars ; ++a )
-    {
-      varsData[a].resize(nels);
-      mixvarsData[a].resize(mixlen);
-
-      vars[a] = static_cast<void*>(varsData[a].data());
-      mixvars[a] = static_cast<void*>(mixvarsData[a].data());
-    }
-
-    array1d<localIndex> mixlen2(nvars);
-    array1d<localIndex> nels2(nvars);
-    mixlen2 = 0;
-    nels2 = 0;
-
-    for( localIndex er=0 ; er<elementManager->numRegions() ; ++er )
-    {
-      ElementRegionBase const * const elemRegion = elementManager->GetRegion(er);
-      localIndex const numMatInRegion = integer_conversion<localIndex>(elemRegion->getMaterialList().size());
-
-      array1d<localIndex> matIndices(numMatInRegion);
-
-      for( localIndex a=0 ; a<numMatInRegion ; ++a )
-      {
-        matIndices[a] = constitutiveManager->GetConstitutiveRelation( elemRegion->getMaterialList()[a] )->getIndexInParent();
-      }
-
-      elemRegion->forElementSubRegionsIndex<CellElementSubRegion>([&]( localIndex const esr,
-                                                                       CellElementSubRegion const * const subRegion )
-      {
-
-        if( numMatInRegion == 1 )
-        {
-          for( int i = 0 ; i < nvars ; ++i )
-          {
-            for( localIndex k = 0 ; k < subRegion->size() ; ++k )
-            {
-              varsData[i][nels2[i]++] = SiloFileUtilities::CastField<OUTTYPE>(field[er][esr][matIndices[0]][k][0], i);
-              mixvarsData[i][mixlen2[i]++] = SiloFileUtilities::CastField<OUTTYPE>(field[er][esr][matIndices[0]][k][0], i);
-            }
-          }
-        }
-        else if( numMatInRegion > 1 )
-        {
-          for( int i = 0 ; i < nvars ; ++i )
-          {
-            for( localIndex k = 0 ; k < subRegion->size() ; ++k )
-            {
-              if (field[er][esr][matIndices[0]].size() > 0)
-              {
-                varsData[i][nels2[i]++] = SiloFileUtilities::CastField<OUTTYPE>(field[er][esr][matIndices[0]][k][0], i);
-              }
-              else
-              {
-                varsData[i][nels2[i]++] = 0.0;
-              }
-              for( localIndex a=0 ; a<numMatInRegion ; ++a )
-              {
-                if( field[er][esr][matIndices[a]].size() > 0 )
-                {
-                  mixvarsData[i][mixlen2[i]++] = SiloFileUtilities::CastField<OUTTYPE>(field[er][esr][matIndices[a]][k][0], i);
-                }
-                else
-                {
-                  mixvarsData[i][mixlen2[i]++] = 0.0;
-                }
-              }
-            }
-          }
-        }
-      });
-    }
-    
-    for( localIndex a=0 ; a<activeMaterialNames.size() ; ++a )
-    {
-      regionpnames[a] = const_cast<char*> (activeMaterialNames[a].c_str());
-    }
-    regionpnames[activeMaterialNames.size()] = nullptr;
-    DBAddOption(optlist, DBOPT_REGION_PNAMES, &regionpnames );
-
-    int err = -2;
-    if( meshType == DB_UCDMESH )
-    {
-      err = DBPutUcdvar( m_dbFilePtr,
-                         fieldName.c_str(),
-                         meshName.c_str(),
-                         nvars,
-                         varnames.data(),
-                         vars.data(),
-                         nels,
-                         mixvars.data(),
-                         mixlen,
-                         SiloFileUtilities::DB_TYPE<OUTTYPE>(),
-                         centering,
-                         optlist);
-    }
-    else if( meshType == DB_POINTMESH )
-    {
-      err = DBPutPointvar( m_dbFilePtr,
-                           fieldName.c_str(),
-                           meshName.c_str(),
-                           nvars,
-                           vars.data(),
-                           nels,
-                           SiloFileUtilities::DB_TYPE<OUTTYPE>(),
-                           optlist);
-    }
-    if( err < 0 )
-    {
-      if( err < -1 )
-      {
-        GEOS_ERROR("unhandled case in SiloFile::WriteDataField A\n");
-      }
-      else
-      {
-        GEOS_ERROR("unhandled failure in adding variable during SiloFile::WriteDataField\n");
-      }
-    }
-  }
-=======
->>>>>>> 0d012624
 
 
 
