--- conflicted
+++ resolved
@@ -103,12 +103,7 @@
   VERIFY_INITIALIZED( self );
 
   PyObject * unicodePath;
-<<<<<<< HEAD
-  PyObject * defaultReturnValue = nullptr;
-  if( !PyArg_ParseTuple( args, "U|O", &unicodePath, &defaultReturnValue ) )
-=======
   if( !PyArg_ParseTuple( args, "U", &unicodePath) )
->>>>>>> b3066e35
   {
     return nullptr;
   }
@@ -136,10 +131,6 @@
   Py_RETURN_NONE;
 }
 
-<<<<<<< HEAD
-=======
-
->>>>>>> b3066e35
 static PyObject * reinit( PyHistoryOutput * self, PyObject *args )
 {
   VERIFY_NON_NULL_SELF( self );
@@ -151,16 +142,9 @@
   Py_RETURN_NONE;
 }
 
-<<<<<<< HEAD
-static PyMethodDef PyHistoryOutput_methods[] = {
-  { "output", (PyCFunction) output, METH_VARARGS, "wrapper to routine TimeHistoryOutput::execute()"},
-  { "setOutputName", (PyCFunction) setOutputName, METH_VARARGS, "wrapper to routine OutputBase::setFileNameRoot()"},
-=======
-
 static PyMethodDef PyHistoryOutput_methods[] = {
   { "output", (PyCFunction) output, METH_VARARGS, "wrapper to routine TimeHistoryOutput::execute"},
   { "setOutputName", (PyCFunction) setOutputName, METH_VARARGS, "wrapper to routine TimeHistoryOutput::setFileName()"},
->>>>>>> b3066e35
   { "reinit", (PyCFunction) reinit, METH_VARARGS, "reinitialization function"},
   { nullptr, nullptr, 0, nullptr }      /* Sentinel */
 };
