--- conflicted
+++ resolved
@@ -63,21 +63,13 @@
 {
   auto subBlockNode = m_vtmFile.child( "VTKFile" ).child( "vtkMultiBlockDataSet" ).find_child_by_attribute( "Block", "name", blockName.c_str() ).find_child_by_attribute( "Block", "name", subBlockName.c_str() );
   auto subSubBlockNode = subBlockNode.append_child( "Block" );
-<<<<<<< HEAD
-  subSubBlockNode.append_attribute( "name" ) = (blockName + "_" + subSubBlockName).c_str();
-=======
   subSubBlockNode.append_attribute( "name" ) = (this->subSubBlockNamingConvention( blockName, subSubBlockName )).c_str();
->>>>>>> 31663480
 }
 
 void VTKVTMWriter::addDataToSubSubBlock( string const & blockName, string const & subBlockName, string const & subSubBlockName, string const & filePath, int mpiRank ) const
 {
   auto subBlockNode = m_vtmFile.child( "VTKFile" ).child( "vtkMultiBlockDataSet" ).find_child_by_attribute( "Block", "name", blockName.c_str() ).find_child_by_attribute( "Block", "name", subBlockName.c_str() );
-<<<<<<< HEAD
-  auto subSubBlockNode = subBlockNode.find_child_by_attribute( "Block", "name", (blockName + "_" + subSubBlockName).c_str() );
-=======
   auto subSubBlockNode = subBlockNode.find_child_by_attribute( "Block", "name", (this->subSubBlockNamingConvention( blockName, subSubBlockName )).c_str() );
->>>>>>> 31663480
   auto dataNode = subSubBlockNode.append_child( "DataSet" );
   string name = "rank_" + std::to_string( mpiRank );
   dataNode.append_attribute( "name" ) = name.c_str();
