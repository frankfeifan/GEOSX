<?xml version="1.0"?>
<xsd:schema xmlns:xsd="http://www.w3.org/2001/XMLSchema">
	<xsd:annotation>
		<xsd:documentation xml:lang="en">GEOSX Input Schema</xsd:documentation>
	</xsd:annotation>
	<xsd:simpleType name="integer">
		<xsd:restriction base="xsd:string">
			<xsd:pattern value=".*[\[\]`$].*|[+-]?[\d]+" />
		</xsd:restriction>
	</xsd:simpleType>
	<xsd:simpleType name="real32">
		<xsd:restriction base="xsd:string">
			<xsd:pattern value=".*[\[\]`$].*|[+-]?[\d]*([\d]\.?|\.[\d])[\d]*([eE][-+]?[\d]+|\s*)" />
		</xsd:restriction>
	</xsd:simpleType>
	<xsd:simpleType name="localIndex">
		<xsd:restriction base="xsd:string">
			<xsd:pattern value=".*[\[\]`$].*|[+-]?[\d]+" />
		</xsd:restriction>
	</xsd:simpleType>
	<xsd:simpleType name="path_array">
		<xsd:restriction base="xsd:string">
			<xsd:pattern value=".*[\[\]`$].*|\{\s*(([^,\{\}]*,\s*)*[^,\{\}]*)?\s*\}" />
		</xsd:restriction>
	</xsd:simpleType>
	<xsd:simpleType name="globalIndex">
		<xsd:restriction base="xsd:string">
			<xsd:pattern value=".*[\[\]`$].*|[+-]?[\d]+" />
		</xsd:restriction>
	</xsd:simpleType>
	<xsd:simpleType name="real64">
		<xsd:restriction base="xsd:string">
			<xsd:pattern value=".*[\[\]`$].*|[+-]?[\d]*([\d]\.?|\.[\d])[\d]*([eE][-+]?[\d]+|\s*)" />
		</xsd:restriction>
	</xsd:simpleType>
	<xsd:simpleType name="R2Tensor">
		<xsd:restriction base="xsd:string">
			<xsd:pattern value=".*[\[\]`$].*|\s*([+-]?[\d]*([\d]\.?|\.[\d])[\d]*([eE][-+]?[\d]+|\s*),\s*){8}[+-]?[\d]*([\d]\.?|\.[\d])[\d]*([eE][-+]?[\d]+|\s*)" />
		</xsd:restriction>
	</xsd:simpleType>
	<xsd:simpleType name="R2SymTensor">
		<xsd:restriction base="xsd:string">
			<xsd:pattern value=".*[\[\]`$].*|\s*([+-]?[\d]*([\d]\.?|\.[\d])[\d]*([eE][-+]?[\d]+|\s*),\s*){5}[+-]?[\d]*([\d]\.?|\.[\d])[\d]*([eE][-+]?[\d]+|\s*)" />
		</xsd:restriction>
	</xsd:simpleType>
	<xsd:simpleType name="localIndex_array">
		<xsd:restriction base="xsd:string">
			<xsd:pattern value=".*[\[\]`$].*|\{\s*(([+-]?[\d]+,\s*)*[+-]?[\d]+)?\s*\}" />
		</xsd:restriction>
	</xsd:simpleType>
	<xsd:simpleType name="real64_array">
		<xsd:restriction base="xsd:string">
			<xsd:pattern value=".*[\[\]`$].*|\{\s*(([+-]?[\d]*([\d]\.?|\.[\d])[\d]*([eE][-+]?[\d]+|\s*),\s*)*[+-]?[\d]*([\d]\.?|\.[\d])[\d]*([eE][-+]?[\d]+|\s*))?\s*\}" />
		</xsd:restriction>
	</xsd:simpleType>
	<xsd:simpleType name="globalIndex_array">
		<xsd:restriction base="xsd:string">
			<xsd:pattern value=".*[\[\]`$].*|\{\s*(([+-]?[\d]+,\s*)*[+-]?[\d]+)?\s*\}" />
		</xsd:restriction>
	</xsd:simpleType>
	<xsd:simpleType name="real32_array">
		<xsd:restriction base="xsd:string">
			<xsd:pattern value=".*[\[\]`$].*|\{\s*(([+-]?[\d]*([\d]\.?|\.[\d])[\d]*([eE][-+]?[\d]+|\s*),\s*)*[+-]?[\d]*([\d]\.?|\.[\d])[\d]*([eE][-+]?[\d]+|\s*))?\s*\}" />
		</xsd:restriction>
	</xsd:simpleType>
	<xsd:simpleType name="r2Sym_array">
		<xsd:restriction base="xsd:string">
			<xsd:pattern value=".*[\[\]`$].*|\{\s*((\s*([+-]?[\d]*([\d]\.?|\.[\d])[\d]*([eE][-+]?[\d]+|\s*),\s*){5}[+-]?[\d]*([\d]\.?|\.[\d])[\d]*([eE][-+]?[\d]+|\s*),\s*)*\s*([+-]?[\d]*([\d]\.?|\.[\d])[\d]*([eE][-+]?[\d]+|\s*),\s*){5}[+-]?[\d]*([\d]\.?|\.[\d])[\d]*([eE][-+]?[\d]+|\s*))?\s*\}" />
		</xsd:restriction>
	</xsd:simpleType>
	<xsd:simpleType name="integer_array2d">
		<xsd:restriction base="xsd:string">
			<xsd:pattern value=".*[\[\]`$].*|\{\s*(\{\s*(([+-]?[\d]+,\s*)*[+-]?[\d]+)?\s*\},\s*)*\{\s*(([+-]?[\d]+,\s*)*[+-]?[\d]+)?\s*\}\s*\}" />
		</xsd:restriction>
	</xsd:simpleType>
	<xsd:simpleType name="r1_array">
		<xsd:restriction base="xsd:string">
			<xsd:pattern value=".*[\[\]`$].*|\{\s*((\s*([+-]?[\d]*([\d]\.?|\.[\d])[\d]*([eE][-+]?[\d]+|\s*),\s*){2}[+-]?[\d]*([\d]\.?|\.[\d])[\d]*([eE][-+]?[\d]+|\s*),\s*)*\s*([+-]?[\d]*([\d]\.?|\.[\d])[\d]*([eE][-+]?[\d]+|\s*),\s*){2}[+-]?[\d]*([\d]\.?|\.[\d])[\d]*([eE][-+]?[\d]+|\s*))?\s*\}" />
		</xsd:restriction>
	</xsd:simpleType>
	<xsd:simpleType name="localIndex_array2d">
		<xsd:restriction base="xsd:string">
			<xsd:pattern value=".*[\[\]`$].*|\{\s*(\{\s*(([+-]?[\d]+,\s*)*[+-]?[\d]+)?\s*\},\s*)*\{\s*(([+-]?[\d]+,\s*)*[+-]?[\d]+)?\s*\}\s*\}" />
		</xsd:restriction>
	</xsd:simpleType>
	<xsd:simpleType name="globalIndex_array2d">
		<xsd:restriction base="xsd:string">
			<xsd:pattern value=".*[\[\]`$].*|\{\s*(\{\s*(([+-]?[\d]+,\s*)*[+-]?[\d]+)?\s*\},\s*)*\{\s*(([+-]?[\d]+,\s*)*[+-]?[\d]+)?\s*\}\s*\}" />
		</xsd:restriction>
	</xsd:simpleType>
	<xsd:simpleType name="r2Sym_array2d">
		<xsd:restriction base="xsd:string">
			<xsd:pattern value=".*[\[\]`$].*|\{\s*(\{\s*((\s*([+-]?[\d]*([\d]\.?|\.[\d])[\d]*([eE][-+]?[\d]+|\s*),\s*){5}[+-]?[\d]*([\d]\.?|\.[\d])[\d]*([eE][-+]?[\d]+|\s*),\s*)*\s*([+-]?[\d]*([\d]\.?|\.[\d])[\d]*([eE][-+]?[\d]+|\s*),\s*){5}[+-]?[\d]*([\d]\.?|\.[\d])[\d]*([eE][-+]?[\d]+|\s*))?\s*\},\s*)*\{\s*((\s*([+-]?[\d]*([\d]\.?|\.[\d])[\d]*([eE][-+]?[\d]+|\s*),\s*){5}[+-]?[\d]*([\d]\.?|\.[\d])[\d]*([eE][-+]?[\d]+|\s*),\s*)*\s*([+-]?[\d]*([\d]\.?|\.[\d])[\d]*([eE][-+]?[\d]+|\s*),\s*){5}[+-]?[\d]*([\d]\.?|\.[\d])[\d]*([eE][-+]?[\d]+|\s*))?\s*\}\s*\}" />
		</xsd:restriction>
	</xsd:simpleType>
	<xsd:simpleType name="real32_array2d">
		<xsd:restriction base="xsd:string">
			<xsd:pattern value=".*[\[\]`$].*|\{\s*(\{\s*(([+-]?[\d]*([\d]\.?|\.[\d])[\d]*([eE][-+]?[\d]+|\s*),\s*)*[+-]?[\d]*([\d]\.?|\.[\d])[\d]*([eE][-+]?[\d]+|\s*))?\s*\},\s*)*\{\s*(([+-]?[\d]*([\d]\.?|\.[\d])[\d]*([eE][-+]?[\d]+|\s*),\s*)*[+-]?[\d]*([\d]\.?|\.[\d])[\d]*([eE][-+]?[\d]+|\s*))?\s*\}\s*\}" />
		</xsd:restriction>
	</xsd:simpleType>
	<xsd:simpleType name="mapPair">
		<xsd:restriction base="xsd:string">
			<xsd:pattern value=".*[\[\]`$].*|[^,\{\}]*" />
		</xsd:restriction>
	</xsd:simpleType>
	<xsd:simpleType name="real64_array2d">
		<xsd:restriction base="xsd:string">
			<xsd:pattern value=".*[\[\]`$].*|\{\s*(\{\s*(([+-]?[\d]*([\d]\.?|\.[\d])[\d]*([eE][-+]?[\d]+|\s*),\s*)*[+-]?[\d]*([\d]\.?|\.[\d])[\d]*([eE][-+]?[\d]+|\s*))?\s*\},\s*)*\{\s*(([+-]?[\d]*([\d]\.?|\.[\d])[\d]*([eE][-+]?[\d]+|\s*),\s*)*[+-]?[\d]*([\d]\.?|\.[\d])[\d]*([eE][-+]?[\d]+|\s*))?\s*\}\s*\}" />
		</xsd:restriction>
	</xsd:simpleType>
	<xsd:simpleType name="localIndex_array3d">
		<xsd:restriction base="xsd:string">
			<xsd:pattern value=".*[\[\]`$].*|\{\s*(\{\s*(\{\s*(([+-]?[\d]+,\s*)*[+-]?[\d]+)?\s*\},\s*)*\{\s*(([+-]?[\d]+,\s*)*[+-]?[\d]+)?\s*\}\s*\},\s*)*\{\s*(\{\s*(([+-]?[\d]+,\s*)*[+-]?[\d]+)?\s*\},\s*)*\{\s*(([+-]?[\d]+,\s*)*[+-]?[\d]+)?\s*\}\s*\}\s*\}" />
		</xsd:restriction>
	</xsd:simpleType>
	<xsd:simpleType name="string_array">
		<xsd:restriction base="xsd:string">
			<xsd:pattern value=".*[\[\]`$].*|\{\s*(([^,\{\}]*,\s*)*[^,\{\}]*)?\s*\}" />
		</xsd:restriction>
	</xsd:simpleType>
	<xsd:simpleType name="R1Tensor">
		<xsd:restriction base="xsd:string">
			<xsd:pattern value=".*[\[\]`$].*|\s*([+-]?[\d]*([\d]\.?|\.[\d])[\d]*([eE][-+]?[\d]+|\s*),\s*){2}[+-]?[\d]*([\d]\.?|\.[\d])[\d]*([eE][-+]?[\d]+|\s*)" />
		</xsd:restriction>
	</xsd:simpleType>
	<xsd:simpleType name="r1_array2d">
		<xsd:restriction base="xsd:string">
			<xsd:pattern value=".*[\[\]`$].*|\{\s*(\{\s*((\s*([+-]?[\d]*([\d]\.?|\.[\d])[\d]*([eE][-+]?[\d]+|\s*),\s*){2}[+-]?[\d]*([\d]\.?|\.[\d])[\d]*([eE][-+]?[\d]+|\s*),\s*)*\s*([+-]?[\d]*([\d]\.?|\.[\d])[\d]*([eE][-+]?[\d]+|\s*),\s*){2}[+-]?[\d]*([\d]\.?|\.[\d])[\d]*([eE][-+]?[\d]+|\s*))?\s*\},\s*)*\{\s*((\s*([+-]?[\d]*([\d]\.?|\.[\d])[\d]*([eE][-+]?[\d]+|\s*),\s*){2}[+-]?[\d]*([\d]\.?|\.[\d])[\d]*([eE][-+]?[\d]+|\s*),\s*)*\s*([+-]?[\d]*([\d]\.?|\.[\d])[\d]*([eE][-+]?[\d]+|\s*),\s*){2}[+-]?[\d]*([\d]\.?|\.[\d])[\d]*([eE][-+]?[\d]+|\s*))?\s*\}\s*\}" />
		</xsd:restriction>
	</xsd:simpleType>
	<xsd:simpleType name="geosx_dataRepository_PlotLevel">
		<xsd:restriction base="xsd:string">
			<xsd:pattern value=".*[\[\]`$].*|[+-]?[\d]+" />
		</xsd:restriction>
	</xsd:simpleType>
	<xsd:simpleType name="mapPair_array">
		<xsd:restriction base="xsd:string">
			<xsd:pattern value=".*[\[\]`$].*|\{\s*(([^,\{\}]*,\s*)*[^,\{\}]*)?\s*\}" />
		</xsd:restriction>
	</xsd:simpleType>
	<xsd:simpleType name="r2_array2d">
		<xsd:restriction base="xsd:string">
			<xsd:pattern value=".*[\[\]`$].*|\{\s*(\{\s*((\s*([+-]?[\d]*([\d]\.?|\.[\d])[\d]*([eE][-+]?[\d]+|\s*),\s*){8}[+-]?[\d]*([\d]\.?|\.[\d])[\d]*([eE][-+]?[\d]+|\s*),\s*)*\s*([+-]?[\d]*([\d]\.?|\.[\d])[\d]*([eE][-+]?[\d]+|\s*),\s*){8}[+-]?[\d]*([\d]\.?|\.[\d])[\d]*([eE][-+]?[\d]+|\s*))?\s*\},\s*)*\{\s*((\s*([+-]?[\d]*([\d]\.?|\.[\d])[\d]*([eE][-+]?[\d]+|\s*),\s*){8}[+-]?[\d]*([\d]\.?|\.[\d])[\d]*([eE][-+]?[\d]+|\s*),\s*)*\s*([+-]?[\d]*([\d]\.?|\.[\d])[\d]*([eE][-+]?[\d]+|\s*),\s*){8}[+-]?[\d]*([\d]\.?|\.[\d])[\d]*([eE][-+]?[\d]+|\s*))?\s*\}\s*\}" />
		</xsd:restriction>
	</xsd:simpleType>
	<xsd:simpleType name="real64_array3d">
		<xsd:restriction base="xsd:string">
			<xsd:pattern value=".*[\[\]`$].*|\{\s*(\{\s*(\{\s*(([+-]?[\d]*([\d]\.?|\.[\d])[\d]*([eE][-+]?[\d]+|\s*),\s*)*[+-]?[\d]*([\d]\.?|\.[\d])[\d]*([eE][-+]?[\d]+|\s*))?\s*\},\s*)*\{\s*(([+-]?[\d]*([\d]\.?|\.[\d])[\d]*([eE][-+]?[\d]+|\s*),\s*)*[+-]?[\d]*([\d]\.?|\.[\d])[\d]*([eE][-+]?[\d]+|\s*))?\s*\}\s*\},\s*)*\{\s*(\{\s*(([+-]?[\d]*([\d]\.?|\.[\d])[\d]*([eE][-+]?[\d]+|\s*),\s*)*[+-]?[\d]*([\d]\.?|\.[\d])[\d]*([eE][-+]?[\d]+|\s*))?\s*\},\s*)*\{\s*(([+-]?[\d]*([\d]\.?|\.[\d])[\d]*([eE][-+]?[\d]+|\s*),\s*)*[+-]?[\d]*([\d]\.?|\.[\d])[\d]*([eE][-+]?[\d]+|\s*))?\s*\}\s*\}\s*\}" />
		</xsd:restriction>
	</xsd:simpleType>
	<xsd:simpleType name="integer_array3d">
		<xsd:restriction base="xsd:string">
			<xsd:pattern value=".*[\[\]`$].*|\{\s*(\{\s*(\{\s*(([+-]?[\d]+,\s*)*[+-]?[\d]+)?\s*\},\s*)*\{\s*(([+-]?[\d]+,\s*)*[+-]?[\d]+)?\s*\}\s*\},\s*)*\{\s*(\{\s*(([+-]?[\d]+,\s*)*[+-]?[\d]+)?\s*\},\s*)*\{\s*(([+-]?[\d]+,\s*)*[+-]?[\d]+)?\s*\}\s*\}\s*\}" />
		</xsd:restriction>
	</xsd:simpleType>
	<xsd:simpleType name="globalIndex_array3d">
		<xsd:restriction base="xsd:string">
			<xsd:pattern value=".*[\[\]`$].*|\{\s*(\{\s*(\{\s*(([+-]?[\d]+,\s*)*[+-]?[\d]+)?\s*\},\s*)*\{\s*(([+-]?[\d]+,\s*)*[+-]?[\d]+)?\s*\}\s*\},\s*)*\{\s*(\{\s*(([+-]?[\d]+,\s*)*[+-]?[\d]+)?\s*\},\s*)*\{\s*(([+-]?[\d]+,\s*)*[+-]?[\d]+)?\s*\}\s*\}\s*\}" />
		</xsd:restriction>
	</xsd:simpleType>
	<xsd:simpleType name="r2_array">
		<xsd:restriction base="xsd:string">
			<xsd:pattern value=".*[\[\]`$].*|\{\s*((\s*([+-]?[\d]*([\d]\.?|\.[\d])[\d]*([eE][-+]?[\d]+|\s*),\s*){8}[+-]?[\d]*([\d]\.?|\.[\d])[\d]*([eE][-+]?[\d]+|\s*),\s*)*\s*([+-]?[\d]*([\d]\.?|\.[\d])[\d]*([eE][-+]?[\d]+|\s*),\s*){8}[+-]?[\d]*([\d]\.?|\.[\d])[\d]*([eE][-+]?[\d]+|\s*))?\s*\}" />
		</xsd:restriction>
	</xsd:simpleType>
	<xsd:simpleType name="real32_array3d">
		<xsd:restriction base="xsd:string">
			<xsd:pattern value=".*[\[\]`$].*|\{\s*(\{\s*(\{\s*(([+-]?[\d]*([\d]\.?|\.[\d])[\d]*([eE][-+]?[\d]+|\s*),\s*)*[+-]?[\d]*([\d]\.?|\.[\d])[\d]*([eE][-+]?[\d]+|\s*))?\s*\},\s*)*\{\s*(([+-]?[\d]*([\d]\.?|\.[\d])[\d]*([eE][-+]?[\d]+|\s*),\s*)*[+-]?[\d]*([\d]\.?|\.[\d])[\d]*([eE][-+]?[\d]+|\s*))?\s*\}\s*\},\s*)*\{\s*(\{\s*(([+-]?[\d]*([\d]\.?|\.[\d])[\d]*([eE][-+]?[\d]+|\s*),\s*)*[+-]?[\d]*([\d]\.?|\.[\d])[\d]*([eE][-+]?[\d]+|\s*))?\s*\},\s*)*\{\s*(([+-]?[\d]*([\d]\.?|\.[\d])[\d]*([eE][-+]?[\d]+|\s*),\s*)*[+-]?[\d]*([\d]\.?|\.[\d])[\d]*([eE][-+]?[\d]+|\s*))?\s*\}\s*\}\s*\}" />
		</xsd:restriction>
	</xsd:simpleType>
	<xsd:simpleType name="integer_array">
		<xsd:restriction base="xsd:string">
			<xsd:pattern value=".*[\[\]`$].*|\{\s*(([+-]?[\d]+,\s*)*[+-]?[\d]+)?\s*\}" />
		</xsd:restriction>
	</xsd:simpleType>
	<xsd:simpleType name="path">
		<xsd:restriction base="xsd:string">
			<xsd:pattern value=".*[\[\]`$].*|[^,\{\}]*" />
		</xsd:restriction>
	</xsd:simpleType>
	<xsd:simpleType name="string">
		<xsd:restriction base="xsd:string">
			<xsd:pattern value=".*[\[\]`$].*|[^,\{\}]*" />
		</xsd:restriction>
	</xsd:simpleType>
	<xsd:simpleType name="geosx_TimeIntegrationOption">
		<xsd:restriction base="xsd:string">
			<xsd:pattern value=".*[\[\]`$].*|[^,\{\}]*" />
		</xsd:restriction>
	</xsd:simpleType>
	<xsd:element name="Problem" type="ProblemType" />
	<xsd:complexType name="ProblemType">
		<xsd:choice minOccurs="0" maxOccurs="unbounded">
			<xsd:element name="Events" type="EventsType" minOccurs="1" maxOccurs="1" />
			<xsd:element name="FieldSpecifications" type="FieldSpecificationsType" maxOccurs="1" />
			<xsd:element name="Functions" type="FunctionsType" maxOccurs="1" />
			<xsd:element name="Geometry" type="GeometryType" maxOccurs="1" />
			<xsd:element name="Mesh" type="MeshType" minOccurs="1" maxOccurs="1" />
			<xsd:element name="NumericalMethods" type="NumericalMethodsType" maxOccurs="1" />
			<xsd:element name="Outputs" type="OutputsType" minOccurs="1" maxOccurs="1" />
			<xsd:element name="Solvers" type="SolversType" minOccurs="1" maxOccurs="1" />
			<xsd:element name="Constitutive" type="ConstitutiveType" maxOccurs="1" />
			<xsd:element name="ElementRegions" type="ElementRegionsType" maxOccurs="1" />
			<xsd:element name="Included" type="IncludedType" maxOccurs="1" />
			<xsd:element name="Parameters" type="ParametersType" maxOccurs="1" />
			<xsd:element name="Benchmarks" type="BenchmarksType" maxOccurs="1" />
		</xsd:choice>
	</xsd:complexType>
	<xsd:complexType name="EventsType">
		<xsd:choice minOccurs="0" maxOccurs="unbounded">
			<xsd:element name="HaltEvent" type="HaltEventType" />
			<xsd:element name="PeriodicEvent" type="PeriodicEventType" />
			<xsd:element name="SoloEvent" type="SoloEventType" />
		</xsd:choice>
		<!--logLevel => Log level-->
		<xsd:attribute name="logLevel" type="integer" default="0" />
		<!--maxCycle => Maximum simulation cycle for the global event loop.-->
		<xsd:attribute name="maxCycle" type="integer" default="2147483647" />
		<!--maxTime => Maximum simulation time for the global event loop.-->
		<xsd:attribute name="maxTime" type="real64" default="1.79769e+308" />
	</xsd:complexType>
	<xsd:complexType name="HaltEventType">
		<xsd:choice minOccurs="0" maxOccurs="unbounded">
			<xsd:element name="HaltEvent" type="HaltEventType" />
			<xsd:element name="PeriodicEvent" type="PeriodicEventType" />
			<xsd:element name="SoloEvent" type="SoloEventType" />
		</xsd:choice>
		<!--beginTime => Start time of this event.-->
		<xsd:attribute name="beginTime" type="real64" default="0" />
		<!--endTime => End time of this event.-->
		<xsd:attribute name="endTime" type="real64" default="1e+100" />
		<!--finalDtStretch => Allow the final dt request for this event to grow by this percentage to match the endTime exactly.-->
		<xsd:attribute name="finalDtStretch" type="real64" default="0.001" />
		<!--forceDt => While active, this event will request this timestep value (ignoring any children/targets requests).-->
		<xsd:attribute name="forceDt" type="real64" default="-1" />
		<!--logLevel => Log level-->
		<xsd:attribute name="logLevel" type="integer" default="0" />
		<!--maxEventDt => While active, this event will request a timestep <= this value (depending upon any child/target requests).-->
		<xsd:attribute name="maxEventDt" type="real64" default="-1" />
		<!--maxRuntime => The maximum allowable runtime for the job.-->
		<xsd:attribute name="maxRuntime" type="real64" use="required" />
		<!--target => Name of the object to be executed when the event criteria are met.-->
		<xsd:attribute name="target" type="string" default="" />
		<!--targetExactStartStop => If this option is set, the event will reduce its timestep requests to match any specified beginTime/endTimes exactly.-->
		<xsd:attribute name="targetExactStartStop" type="integer" default="1" />
		<!--name => A name is required for any non-unique nodes-->
		<xsd:attribute name="name" type="string" use="required" />
	</xsd:complexType>
	<xsd:complexType name="PeriodicEventType">
		<xsd:choice minOccurs="0" maxOccurs="unbounded">
			<xsd:element name="HaltEvent" type="HaltEventType" />
			<xsd:element name="PeriodicEvent" type="PeriodicEventType" />
			<xsd:element name="SoloEvent" type="SoloEventType" />
		</xsd:choice>
		<!--beginTime => Start time of this event.-->
		<xsd:attribute name="beginTime" type="real64" default="0" />
		<!--cycleFrequency => Event application frequency (cycle, default)-->
		<xsd:attribute name="cycleFrequency" type="integer" default="1" />
		<!--endTime => End time of this event.-->
		<xsd:attribute name="endTime" type="real64" default="1e+100" />
		<!--finalDtStretch => Allow the final dt request for this event to grow by this percentage to match the endTime exactly.-->
		<xsd:attribute name="finalDtStretch" type="real64" default="0.001" />
		<!--forceDt => While active, this event will request this timestep value (ignoring any children/targets requests).-->
		<xsd:attribute name="forceDt" type="real64" default="-1" />
		<!--function => Name of an optional function to evaluate when the time/cycle criteria are met.If the result is greater than the specified eventThreshold, the function will continue to execute.-->
		<xsd:attribute name="function" type="string" default="" />
		<!--logLevel => Log level-->
		<xsd:attribute name="logLevel" type="integer" default="0" />
		<!--maxEventDt => While active, this event will request a timestep <= this value (depending upon any child/target requests).-->
		<xsd:attribute name="maxEventDt" type="real64" default="-1" />
		<!--object => If the optional function requires an object as an input, specify its path here.-->
		<xsd:attribute name="object" type="string" default="" />
		<!--set => If the optional function is applied to an object, specify the setname to evaluate (default = everything).-->
		<xsd:attribute name="set" type="string" default="" />
		<!--stat => If the optional function is applied to an object, specify the statistic to compare to the eventThreshold.The current options include: min, avg, and max.-->
		<xsd:attribute name="stat" type="integer" default="0" />
		<!--target => Name of the object to be executed when the event criteria are met.-->
		<xsd:attribute name="target" type="string" default="" />
		<!--targetExactStartStop => If this option is set, the event will reduce its timestep requests to match any specified beginTime/endTimes exactly.-->
		<xsd:attribute name="targetExactStartStop" type="integer" default="1" />
		<!--targetExactTimestep => If this option is set, the event will reduce its timestep requests to match the specified timeFrequency perfectly: dt_request = min(dt_request, t_last + time_frequency - time)).-->
		<xsd:attribute name="targetExactTimestep" type="integer" default="1" />
		<!--threshold => If the optional function is used, the event will execute if the value returned by the function exceeds this threshold.-->
		<xsd:attribute name="threshold" type="real64" default="0" />
		<!--timeFrequency => Event application frequency (time).  Note: if this value is specified, it will override any cycle-based behavior.-->
		<xsd:attribute name="timeFrequency" type="real64" default="-1" />
		<!--name => A name is required for any non-unique nodes-->
		<xsd:attribute name="name" type="string" use="required" />
	</xsd:complexType>
	<xsd:complexType name="SoloEventType">
		<xsd:choice minOccurs="0" maxOccurs="unbounded">
			<xsd:element name="HaltEvent" type="HaltEventType" />
			<xsd:element name="PeriodicEvent" type="PeriodicEventType" />
			<xsd:element name="SoloEvent" type="SoloEventType" />
		</xsd:choice>
		<!--beginTime => Start time of this event.-->
		<xsd:attribute name="beginTime" type="real64" default="0" />
		<!--endTime => End time of this event.-->
		<xsd:attribute name="endTime" type="real64" default="1e+100" />
		<!--finalDtStretch => Allow the final dt request for this event to grow by this percentage to match the endTime exactly.-->
		<xsd:attribute name="finalDtStretch" type="real64" default="0.001" />
		<!--forceDt => While active, this event will request this timestep value (ignoring any children/targets requests).-->
		<xsd:attribute name="forceDt" type="real64" default="-1" />
		<!--logLevel => Log level-->
		<xsd:attribute name="logLevel" type="integer" default="0" />
		<!--maxEventDt => While active, this event will request a timestep <= this value (depending upon any child/target requests).-->
		<xsd:attribute name="maxEventDt" type="real64" default="-1" />
		<!--target => Name of the object to be executed when the event criteria are met.-->
		<xsd:attribute name="target" type="string" default="" />
		<!--targetCycle => Targeted cycle to execute the event.-->
		<xsd:attribute name="targetCycle" type="integer" default="-1" />
		<!--targetExactStartStop => If this option is set, the event will reduce its timestep requests to match any specified beginTime/endTimes exactly.-->
		<xsd:attribute name="targetExactStartStop" type="integer" default="1" />
		<!--targetExactTimestep => If this option is set, the event will reduce its timestep requests to match the specified execution time exactly: dt_request = min(dt_request, t_target - time)).-->
		<xsd:attribute name="targetExactTimestep" type="integer" default="1" />
		<!--targetTime => Targeted time to execute the event.-->
		<xsd:attribute name="targetTime" type="real64" default="-1" />
		<!--name => A name is required for any non-unique nodes-->
		<xsd:attribute name="name" type="string" use="required" />
	</xsd:complexType>
	<xsd:complexType name="FieldSpecificationsType">
		<xsd:choice minOccurs="0" maxOccurs="unbounded">
			<xsd:element name="Dirichlet" type="DirichletType" />
			<xsd:element name="FieldSpecification" type="FieldSpecificationType" />
			<xsd:element name="SourceFlux" type="SourceFluxType" />
		</xsd:choice>
	</xsd:complexType>
	<xsd:complexType name="DirichletType">
		<!--bcApplicationTableName => Name of table that specifies the on/off application of the bc.-->
		<xsd:attribute name="bcApplicationTableName" type="string" default="" />
		<!--beginTime => time at which BC will start being applied.-->
		<xsd:attribute name="beginTime" type="real64" default="-1e+99" />
		<!--component => Component of field (if tensor) to apply boundary condition to-->
		<xsd:attribute name="component" type="integer" default="0" />
		<!--direction => Direction to apply boundary condition to-->
		<xsd:attribute name="direction" type="R1Tensor" default="0,0,0" />
		<!--endTime => time at which bc will stop being applied-->
		<xsd:attribute name="endTime" type="real64" default="1e+99" />
		<!--fieldName => Name of field that boundary condition is applied to.-->
		<xsd:attribute name="fieldName" type="string" default="" />
		<!--functionName => Name of function that specifies variation of the BC-->
		<xsd:attribute name="functionName" type="string" default="" />
		<!--initialCondition => BC is applied as an initial condition.-->
		<xsd:attribute name="initialCondition" type="integer" default="0" />
		<!--objectPath => Path to the target field-->
		<xsd:attribute name="objectPath" type="string" default="" />
		<!--scale => Scale factor for value of BC.-->
		<xsd:attribute name="scale" type="real64" default="0" />
		<!--setNames => Name of sets that boundary condition is applied to.-->
		<xsd:attribute name="setNames" type="string_array" use="required" />
		<!--name => A name is required for any non-unique nodes-->
		<xsd:attribute name="name" type="string" use="required" />
	</xsd:complexType>
	<xsd:complexType name="FieldSpecificationType">
		<!--bcApplicationTableName => Name of table that specifies the on/off application of the bc.-->
		<xsd:attribute name="bcApplicationTableName" type="string" default="" />
		<!--beginTime => time at which BC will start being applied.-->
		<xsd:attribute name="beginTime" type="real64" default="-1e+99" />
		<!--component => Component of field (if tensor) to apply boundary condition to-->
		<xsd:attribute name="component" type="integer" default="0" />
		<!--direction => Direction to apply boundary condition to-->
		<xsd:attribute name="direction" type="R1Tensor" default="0,0,0" />
		<!--endTime => time at which bc will stop being applied-->
		<xsd:attribute name="endTime" type="real64" default="1e+99" />
		<!--fieldName => Name of field that boundary condition is applied to.-->
		<xsd:attribute name="fieldName" type="string" default="" />
		<!--functionName => Name of function that specifies variation of the BC-->
		<xsd:attribute name="functionName" type="string" default="" />
		<!--initialCondition => BC is applied as an initial condition.-->
		<xsd:attribute name="initialCondition" type="integer" default="0" />
		<!--objectPath => Path to the target field-->
		<xsd:attribute name="objectPath" type="string" default="" />
		<!--scale => Scale factor for value of BC.-->
		<xsd:attribute name="scale" type="real64" default="0" />
		<!--setNames => Name of sets that boundary condition is applied to.-->
		<xsd:attribute name="setNames" type="string_array" use="required" />
		<!--name => A name is required for any non-unique nodes-->
		<xsd:attribute name="name" type="string" use="required" />
	</xsd:complexType>
	<xsd:complexType name="SourceFluxType">
		<!--bcApplicationTableName => Name of table that specifies the on/off application of the bc.-->
		<xsd:attribute name="bcApplicationTableName" type="string" default="" />
		<!--beginTime => time at which BC will start being applied.-->
		<xsd:attribute name="beginTime" type="real64" default="-1e+99" />
		<!--component => Component of field (if tensor) to apply boundary condition to-->
		<xsd:attribute name="component" type="integer" default="0" />
		<!--direction => Direction to apply boundary condition to-->
		<xsd:attribute name="direction" type="R1Tensor" default="0,0,0" />
		<!--endTime => time at which bc will stop being applied-->
		<xsd:attribute name="endTime" type="real64" default="1e+99" />
		<!--fieldName => Name of field that boundary condition is applied to.-->
		<xsd:attribute name="fieldName" type="string" default="" />
		<!--functionName => Name of function that specifies variation of the BC-->
		<xsd:attribute name="functionName" type="string" default="" />
		<!--initialCondition => BC is applied as an initial condition.-->
		<xsd:attribute name="initialCondition" type="integer" default="0" />
		<!--objectPath => Path to the target field-->
		<xsd:attribute name="objectPath" type="string" default="" />
		<!--scale => Scale factor for value of BC.-->
		<xsd:attribute name="scale" type="real64" default="0" />
		<!--setNames => Name of sets that boundary condition is applied to.-->
		<xsd:attribute name="setNames" type="string_array" use="required" />
		<!--name => A name is required for any non-unique nodes-->
		<xsd:attribute name="name" type="string" use="required" />
	</xsd:complexType>
	<xsd:complexType name="FunctionsType">
		<xsd:choice minOccurs="0" maxOccurs="unbounded">
			<xsd:element name="CompositeFunction" type="CompositeFunctionType" />
			<xsd:element name="SymbolicFunction" type="SymbolicFunctionType" />
			<xsd:element name="TableFunction" type="TableFunctionType" />
		</xsd:choice>
	</xsd:complexType>
	<xsd:complexType name="CompositeFunctionType">
		<!--expression => Composite math expression-->
		<xsd:attribute name="expression" type="string" default="" />
		<!--functionNames => List of source functions. The order must match the variableNames argument.-->
		<xsd:attribute name="functionNames" type="string_array" default="{}" />
		<!--inputVarNames => Name of fields are input to function.-->
		<xsd:attribute name="inputVarNames" type="string_array" default="{}" />
		<!--variableNames => List of variables in expression-->
		<xsd:attribute name="variableNames" type="string_array" default="{}" />
		<!--name => A name is required for any non-unique nodes-->
		<xsd:attribute name="name" type="string" use="required" />
	</xsd:complexType>
	<xsd:complexType name="SymbolicFunctionType">
		<!--expression => Symbolic math expression-->
		<xsd:attribute name="expression" type="string" use="required" />
		<!--inputVarNames => Name of fields are input to function.-->
		<xsd:attribute name="inputVarNames" type="string_array" default="{}" />
		<!--variableNames => List of variables in expression.  The order must match the evaluate argument-->
		<xsd:attribute name="variableNames" type="string_array" use="required" />
		<!--name => A name is required for any non-unique nodes-->
		<xsd:attribute name="name" type="string" use="required" />
	</xsd:complexType>
	<xsd:complexType name="TableFunctionType">
		<!--coordinateFiles => List of coordinate file names for ND Table-->
		<xsd:attribute name="coordinateFiles" type="string_array" default="{}" />
		<!--coordinates => Coordinates inputs for 1D tables-->
		<xsd:attribute name="coordinates" type="real64_array" default="{0}" />
		<!--inputVarNames => Name of fields are input to function.-->
		<xsd:attribute name="inputVarNames" type="string_array" default="{}" />
		<!--interpolation => Interpolation method (options = linear, nearest, upper, lower)-->
		<xsd:attribute name="interpolation" type="string" default="linear" />
		<!--values => Values for 1D tables-->
		<xsd:attribute name="values" type="real64_array" default="{0}" />
		<!--voxelFile => Voxel file name for ND Table-->
		<xsd:attribute name="voxelFile" type="string" default="" />
		<!--name => A name is required for any non-unique nodes-->
		<xsd:attribute name="name" type="string" use="required" />
	</xsd:complexType>
	<xsd:complexType name="GeometryType">
		<xsd:choice minOccurs="0" maxOccurs="unbounded">
			<xsd:element name="BoundedPlane" type="BoundedPlaneType" />
			<xsd:element name="Box" type="BoxType" />
			<xsd:element name="Cylinder" type="CylinderType" />
			<xsd:element name="ThickPlane" type="ThickPlaneType" />
		</xsd:choice>
	</xsd:complexType>
	<xsd:complexType name="BoundedPlaneType">
		<!--dimensions => Length and width of the bounded plane-->
		<xsd:attribute name="dimensions" type="real64_array" use="required" />
		<!--lengthVector => Tangent vector defining the orthonormal basis along with the normal.-->
		<xsd:attribute name="lengthVector" type="R1Tensor" use="required" />
		<!--normal => Normal (n_x,n_y,n_z) to the plane (will be normalized automatically)-->
		<xsd:attribute name="normal" type="R1Tensor" use="required" />
		<!--origin => Origin point (x,y,z) of the plane (basically, any point on the plane)-->
		<xsd:attribute name="origin" type="R1Tensor" use="required" />
		<!--widthVector => Tangent vector defining the orthonormal basis along with the normal.-->
		<xsd:attribute name="widthVector" type="R1Tensor" use="required" />
		<!--name => A name is required for any non-unique nodes-->
		<xsd:attribute name="name" type="string" use="required" />
	</xsd:complexType>
	<xsd:complexType name="BoxType">
		<!--strike => The strike angle of the box-->
		<xsd:attribute name="strike" type="real64" default="-90" />
		<!--xMax => Maximum (x,y,z) coordinates of the box-->
		<xsd:attribute name="xMax" type="R1Tensor" use="required" />
		<!--xMin => Minimum (x,y,z) coordinates of the box-->
		<xsd:attribute name="xMin" type="R1Tensor" use="required" />
		<!--name => A name is required for any non-unique nodes-->
		<xsd:attribute name="name" type="string" use="required" />
	</xsd:complexType>
	<xsd:complexType name="CylinderType">
		<!--point1 => Center point of one (upper or lower) face of the cylinder-->
		<xsd:attribute name="point1" type="R1Tensor" use="required" />
		<!--point2 => Center point of the other face of the cylinder-->
		<xsd:attribute name="point2" type="R1Tensor" use="required" />
		<!--radius => Radius of the cylinder-->
		<xsd:attribute name="radius" type="real64" use="required" />
		<!--name => A name is required for any non-unique nodes-->
		<xsd:attribute name="name" type="string" use="required" />
	</xsd:complexType>
	<xsd:complexType name="ThickPlaneType">
		<!--normal => Normal (n_x,n_y,n_z) to the plane (will be normalized automatically)-->
		<xsd:attribute name="normal" type="R1Tensor" use="required" />
		<!--origin => Origin point (x,y,z) of the plane (basically, any point on the plane)-->
		<xsd:attribute name="origin" type="R1Tensor" use="required" />
		<!--thickness => The total thickness of the plane (with half to each side)-->
		<xsd:attribute name="thickness" type="real64" use="required" />
		<!--name => A name is required for any non-unique nodes-->
		<xsd:attribute name="name" type="string" use="required" />
	</xsd:complexType>
	<xsd:complexType name="MeshType">
		<xsd:choice minOccurs="0" maxOccurs="unbounded">
			<xsd:element name="InternalMesh" type="InternalMeshType" />
			<xsd:element name="InternalWell" type="InternalWellType" />
<<<<<<< HEAD
			<xsd:element name="LASWell" type="LASWellType" />
			<xsd:element name="MeshFile" type="MeshFileType" />
=======
>>>>>>> 5a3bb2a6
			<xsd:element name="PAMELAMeshGenerator" type="PAMELAMeshGeneratorType" />
		</xsd:choice>
	</xsd:complexType>
	<xsd:complexType name="InternalMeshType">
		<!--cellBlockNames => names of each mesh block-->
		<xsd:attribute name="cellBlockNames" type="string_array" use="required" />
		<!--elementTypes => element types of each mesh block-->
		<xsd:attribute name="elementTypes" type="string_array" use="required" />
		<!--nx => number of elements in the x-direction within each mesh block-->
		<xsd:attribute name="nx" type="integer_array" use="required" />
		<!--ny => number of elements in the y-direction within each mesh block-->
		<xsd:attribute name="ny" type="integer_array" use="required" />
		<!--nz => number of elements in the z-direction within each mesh block-->
		<xsd:attribute name="nz" type="integer_array" use="required" />
		<!--trianglePattern => pattern by which to decompose the hex mesh into prisms (more explanation required)-->
		<xsd:attribute name="trianglePattern" type="integer" default="0" />
		<!--xBias => bias of element sizes in the x-direction within each mesh block (dx_left=(1+b)*L/N, dx_right=(1-b)*L/N)-->
		<xsd:attribute name="xBias" type="real64_array" default="{1}" />
		<!--xCoords => x-coordinates of each mesh block vertex-->
		<xsd:attribute name="xCoords" type="real64_array" use="required" />
		<!--yBias => bias of element sizes in the y-direction within each mesh block (dy_left=(1+b)*L/N, dx_right=(1-b)*L/N)-->
		<xsd:attribute name="yBias" type="real64_array" default="{1}" />
		<!--yCoords => y-coordinates of each mesh block vertex-->
		<xsd:attribute name="yCoords" type="real64_array" use="required" />
		<!--zBias => bias of element sizes in the z-direction within each mesh block (dz_left=(1+b)*L/N, dz_right=(1-b)*L/N)-->
		<xsd:attribute name="zBias" type="real64_array" default="{1}" />
		<!--zCoords => z-coordinates of each mesh block vertex-->
		<xsd:attribute name="zCoords" type="real64_array" use="required" />
		<!--name => A name is required for any non-unique nodes-->
		<xsd:attribute name="name" type="string" use="required" />
	</xsd:complexType>
	<xsd:complexType name="InternalWellType">
		<xsd:choice minOccurs="0" maxOccurs="unbounded">
			<xsd:element name="Perforation" type="PerforationType" />
		</xsd:choice>
		<!--meshName => Name of the reservoir mesh associated with this well-->
		<xsd:attribute name="meshName" type="string" use="required" />
		<!--numElementsPerSegment => Number of well elements per polyline segment-->
		<xsd:attribute name="numElementsPerSegment" type="integer" use="required" />
		<!--polylineNodeCoords => Physical coordinates of the well polyline nodes-->
		<xsd:attribute name="polylineNodeCoords" type="real64_array2d" use="required" />
		<!--polylineSegmentConn => Connectivity of the polyline segments-->
		<xsd:attribute name="polylineSegmentConn" type="globalIndex_array2d" use="required" />
		<!--radius => Radius of the well-->
		<xsd:attribute name="radius" type="real64" use="required" />
		<!--wellControlsName => Name of the set of constraints associated with this well-->
		<xsd:attribute name="wellControlsName" type="string" use="required" />
		<!--wellRegionName => Name of the well element region-->
		<xsd:attribute name="wellRegionName" type="string" use="required" />
		<!--name => A name is required for any non-unique nodes-->
		<xsd:attribute name="name" type="string" use="required" />
	</xsd:complexType>
<<<<<<< HEAD
	<xsd:complexType name="LASWellType">
		<!--crossSectionArea => cross section area of the well-->
		<xsd:attribute name="crossSectionArea" type="real64" use="required" />
		<!--fileName => Path to the las file-->
		<xsd:attribute name="fileName" type="string" use="required" />
		<!--geometryLogIndexInFile => Position of the log to take if there are several log sections defined in the LAS file -->
		<xsd:attribute name="geometryLogIndexInFile" type="integer" default="-1" />
		<!--meshName => name of the reservoir mesh associated with this well-->
		<xsd:attribute name="meshName" type="string" use="required" />
		<!--numElementsPerSegment => number of well elements per polyline segment-->
		<xsd:attribute name="numElementsPerSegment" type="integer" use="required" />
		<!--wellControlsName => name of the set of constraints associated with this well-->
		<xsd:attribute name="wellControlsName" type="string" use="required" />
		<!--wellRegionName => name of the well element region-->
		<xsd:attribute name="wellRegionName" type="string" use="required" />
		<!--name => A name is required for any non-unique nodes-->
		<xsd:attribute name="name" type="string" use="required" />
	</xsd:complexType>
	<xsd:complexType name="MeshFileType">
		<!--file => path to the vtm file-->
		<xsd:attribute name="file" type="string" use="required" />
=======
	<xsd:complexType name="PerforationType">
		<!--distanceFromHead => Linear distance from well head to the perforation-->
		<xsd:attribute name="distanceFromHead" type="real64" use="required" />
		<!--transmissibility => Perforation transmissibility-->
		<xsd:attribute name="transmissibility" type="real64" default="-1" />
>>>>>>> 5a3bb2a6
		<!--name => A name is required for any non-unique nodes-->
		<xsd:attribute name="name" type="string" use="required" />
	</xsd:complexType>
	<xsd:complexType name="PAMELAMeshGeneratorType">
		<!--fieldNamesInGEOSX => Name of the fields within GEOSX-->
		<xsd:attribute name="fieldNamesInGEOSX" type="string_array" default="{}" />
		<!--fieldsToImport => Fields to be imported from the external mesh file-->
		<xsd:attribute name="fieldsToImport" type="string_array" default="{}" />
		<!--file => path to the mesh file-->
		<xsd:attribute name="file" type="path" use="required" />
		<!--reverseZ => 0 : Z coordinate is upward, 1 : Z coordinate is downward-->
		<xsd:attribute name="reverseZ" type="integer" default="0" />
		<!--scale => Scale the coordinates of the vertices-->
		<xsd:attribute name="scale" type="real64" default="1" />
		<!--name => A name is required for any non-unique nodes-->
		<xsd:attribute name="name" type="string" use="required" />
	</xsd:complexType>
	<xsd:complexType name="NumericalMethodsType">
		<xsd:choice minOccurs="0" maxOccurs="unbounded">
			<xsd:element name="BasisFunctions" type="BasisFunctionsType" maxOccurs="1" />
			<xsd:element name="FiniteElements" type="FiniteElementsType" maxOccurs="1" />
			<xsd:element name="FiniteVolume" type="FiniteVolumeType" maxOccurs="1" />
			<xsd:element name="QuadratureRules" type="QuadratureRulesType" maxOccurs="1" />
		</xsd:choice>
	</xsd:complexType>
	<xsd:complexType name="BasisFunctionsType">
		<xsd:choice minOccurs="0" maxOccurs="unbounded">
			<xsd:element name="LagrangeBasis1" type="LagrangeBasis1Type" />
			<xsd:element name="LagrangeBasis2" type="LagrangeBasis2Type" />
			<xsd:element name="LagrangeBasis3" type="LagrangeBasis3Type" />
		</xsd:choice>
	</xsd:complexType>
	<xsd:complexType name="LagrangeBasis1Type">
		<!--degree => Basis degree-->
		<xsd:attribute name="degree" type="integer" use="required" />
		<!--name => A name is required for any non-unique nodes-->
		<xsd:attribute name="name" type="string" use="required" />
	</xsd:complexType>
	<xsd:complexType name="LagrangeBasis2Type">
		<!--degree => Basis degree-->
		<xsd:attribute name="degree" type="integer" use="required" />
		<!--name => A name is required for any non-unique nodes-->
		<xsd:attribute name="name" type="string" use="required" />
	</xsd:complexType>
	<xsd:complexType name="LagrangeBasis3Type">
		<!--degree => Basis degree-->
		<xsd:attribute name="degree" type="integer" use="required" />
		<!--name => A name is required for any non-unique nodes-->
		<xsd:attribute name="name" type="string" use="required" />
	</xsd:complexType>
	<xsd:complexType name="FiniteElementsType">
		<xsd:choice minOccurs="0" maxOccurs="unbounded">
			<xsd:element name="FiniteElementSpace" type="FiniteElementSpaceType" />
			<xsd:element name="NonlinearSolverParameters" type="NonlinearSolverParametersType" maxOccurs="1" />
			<xsd:element name="SystemSolverParameters" type="SystemSolverParametersType" maxOccurs="1" />
		</xsd:choice>
	</xsd:complexType>
	<xsd:complexType name="FiniteElementSpaceType">
		<!--basis => (no description available)-->
		<xsd:attribute name="basis" type="string" use="required" />
		<!--parentSpace => (no description available)-->
		<xsd:attribute name="parentSpace" type="string" use="required" />
		<!--quadrature => (no description available)-->
		<xsd:attribute name="quadrature" type="string" use="required" />
		<!--name => A name is required for any non-unique nodes-->
		<xsd:attribute name="name" type="string" use="required" />
	</xsd:complexType>
	<xsd:complexType name="NonlinearSolverParametersType">
		<!--allowNonConverged => Allow non-converged solution to be accepted. (i.e. exit from the Newton loop without achieving the desired tolerance)-->
		<xsd:attribute name="allowNonConverged" type="integer" default="0" />
		<!--dtCutIterLimit => Fraction of the Max Newton iterations above which the solver asks for the time-step to be cut for the next dt.-->
		<xsd:attribute name="dtCutIterLimit" type="real64" default="0.7" />
		<!--dtIncIterLimit => Fraction of the Max Newton iterations below which the solver asks for the time-step to be doubled for the next dt.-->
		<xsd:attribute name="dtIncIterLimit" type="real64" default="0.4" />
		<!--lineSearchAction => How the line search is to be used. Options are: 
 0 - Do not use line search.
1 - Use line search. Allow exit from line search without achieving smaller residual than starting residual.
2 - Use line search. If smaller residual than starting resdual is not achieved, cut time step.
-->
		<xsd:attribute name="lineSearchAction" type="integer" default="1" />
		<!--lineSearchCutFactor => Line search cut factor. For instance, a value of 0.5 will result in the effective application of the last solution by a factor of (0.5, 0.25, 0.125, ...)-->
		<xsd:attribute name="lineSearchCutFactor" type="real64" default="0.5" />
		<!--lineSearchMaxCuts => Maximum number of line search cuts.-->
		<xsd:attribute name="lineSearchMaxCuts" type="integer" default="4" />
		<!--logLevel => Log level-->
		<xsd:attribute name="logLevel" type="integer" default="0" />
		<!--maxSubSteps => Maximum number of time sub-steps allowed for the solver-->
		<xsd:attribute name="maxSubSteps" type="integer" default="10" />
		<!--maxTimeStepCuts => Max number of time step cuts-->
		<xsd:attribute name="maxTimeStepCuts" type="integer" default="2" />
		<!--newtonMaxIter => Maximum number of iterations that are allowed in a Newton loop.-->
		<xsd:attribute name="newtonMaxIter" type="integer" default="5" />
		<!--newtonMinIter => Minimum number of iterations that are required before exiting the Newton loop.-->
		<xsd:attribute name="newtonMinIter" type="integer" default="1" />
		<!--newtonTol => The required tolerance in order to exit the Newton iteration loop.-->
		<xsd:attribute name="newtonTol" type="real64" default="1e-06" />
		<!--timestepCutFactor => Factor by which the time step will be cut if a timestep cut is required.-->
		<xsd:attribute name="timestepCutFactor" type="real64" default="0.5" />
	</xsd:complexType>
	<xsd:complexType name="SystemSolverParametersType">
		<!--ilut_drop => (no description available)-->
		<xsd:attribute name="ilut_drop" type="real64" default="0" />
		<!--ilut_fill => (no description available)-->
		<xsd:attribute name="ilut_fill" type="real64" default="3" />
		<!--krylovTol => Desired tolerance for Krylov solve-->
		<xsd:attribute name="krylovTol" type="real64" default="1e-06" />
		<!--kspace => (no description available)-->
		<xsd:attribute name="kspace" type="integer" default="300" />
		<!--logLevel => Log level-->
		<xsd:attribute name="logLevel" type="integer" default="0" />
		<!--numKrylovIter => Maximum number of Krylov Iterations-->
		<xsd:attribute name="numKrylovIter" type="integer" default="100" />
		<!--scalingOption => (no description available)-->
		<xsd:attribute name="scalingOption" type="integer" default="0" />
		<!--solverType => (no description available)-->
		<xsd:attribute name="solverType" type="string" default="" />
		<!--useAdaptiveKrylovTol => Enable Eisenstat-Walker adaptive Krylov tolerance-->
		<xsd:attribute name="useAdaptiveKrylovTol" type="integer" default="0" />
		<!--useBicgstab => (no description available)-->
		<xsd:attribute name="useBicgstab" type="integer" default="0" />
		<!--useDirectSolver => (no description available)-->
		<xsd:attribute name="useDirectSolver" type="integer" default="0" />
		<!--useInnerSolver => (no description available)-->
		<xsd:attribute name="useInnerSolver" type="integer" default="0" />
		<!--useMLPrecond => (no description available)-->
		<xsd:attribute name="useMLPrecond" type="integer" default="0" />
	</xsd:complexType>
	<xsd:complexType name="FiniteVolumeType">
		<xsd:choice minOccurs="0" maxOccurs="unbounded">
			<xsd:element name="TwoPointFluxApproximation" type="TwoPointFluxApproximationType" />
		</xsd:choice>
	</xsd:complexType>
	<xsd:complexType name="TwoPointFluxApproximationType">
		<!--areaRelTol => Relative tolerance for area calculations.-->
		<xsd:attribute name="areaRelTol" type="real64" default="1e-08" />
		<!--boundaryFieldName => Name of boundary (face) field-->
		<xsd:attribute name="boundaryFieldName" type="string" default="" />
		<!--coefficientName => Name of coefficient field-->
		<xsd:attribute name="coefficientName" type="string" use="required" />
		<!--fieldName => Name of primary solution field-->
		<xsd:attribute name="fieldName" type="string" use="required" />
		<!--targetRegions => List of regions to build the stencil for-->
		<xsd:attribute name="targetRegions" type="string_array" default="{}" />
		<!--name => A name is required for any non-unique nodes-->
		<xsd:attribute name="name" type="string" use="required" />
	</xsd:complexType>
	<xsd:complexType name="QuadratureRulesType">
		<xsd:choice minOccurs="0" maxOccurs="unbounded">
			<xsd:element name="GaussQuadrature1" type="GaussQuadrature1Type" />
			<xsd:element name="GaussQuadrature2" type="GaussQuadrature2Type" />
			<xsd:element name="GaussQuadrature3" type="GaussQuadrature3Type" />
		</xsd:choice>
	</xsd:complexType>
	<xsd:complexType name="GaussQuadrature1Type">
		<!--degree => Quadrature degree-->
		<xsd:attribute name="degree" type="integer" use="required" />
		<!--name => A name is required for any non-unique nodes-->
		<xsd:attribute name="name" type="string" use="required" />
	</xsd:complexType>
	<xsd:complexType name="GaussQuadrature2Type">
		<!--degree => Quadrature degree-->
		<xsd:attribute name="degree" type="integer" use="required" />
		<!--name => A name is required for any non-unique nodes-->
		<xsd:attribute name="name" type="string" use="required" />
	</xsd:complexType>
	<xsd:complexType name="GaussQuadrature3Type">
		<!--degree => Quadrature degree-->
		<xsd:attribute name="degree" type="integer" use="required" />
		<!--name => A name is required for any non-unique nodes-->
		<xsd:attribute name="name" type="string" use="required" />
	</xsd:complexType>
	<xsd:complexType name="OutputsType">
		<xsd:choice minOccurs="0" maxOccurs="unbounded">
			<xsd:element name="Blueprint" type="BlueprintType" />
			<xsd:element name="ChomboIO" type="ChomboIOType" />
			<xsd:element name="Restart" type="RestartType" />
			<xsd:element name="Silo" type="SiloType" />
			<xsd:element name="VTK" type="VTKType" />
		</xsd:choice>
	</xsd:complexType>
	<xsd:complexType name="BlueprintType">
		<!--outputFullQuadratureData => If true writes out data associated with every quadrature point.-->
		<xsd:attribute name="outputFullQuadratureData" type="integer" default="0" />
		<!--parallelThreads => Number of plot files.-->
		<xsd:attribute name="parallelThreads" type="integer" default="1" />
		<!--plotLevel => Determines which fields to write.-->
		<xsd:attribute name="plotLevel" type="geosx_dataRepository_PlotLevel" default="1" />
		<!--slaveDirectory => slave directory path-->
		<xsd:attribute name="slaveDirectory" type="string" default="" />
		<!--name => A name is required for any non-unique nodes-->
		<xsd:attribute name="name" type="string" use="required" />
	</xsd:complexType>
	<xsd:complexType name="ChomboIOType">
		<!--beginCycle => Cycle at which the coupling will commence.-->
		<xsd:attribute name="beginCycle" type="real64" use="required" />
		<!--inputPath => Path at which the chombo to geosx file will be written.-->
		<xsd:attribute name="inputPath" type="string" default="/INVALID_INPUT_PATH" />
		<!--outputPath => Path at which the geosx to chombo file will be written.-->
		<xsd:attribute name="outputPath" type="string" use="required" />
		<!--parallelThreads => Number of plot files.-->
		<xsd:attribute name="parallelThreads" type="integer" default="1" />
		<!--slaveDirectory => slave directory path-->
		<xsd:attribute name="slaveDirectory" type="string" default="" />
		<!--useChomboPressures => True iff geosx should use the pressures chombo writes out.-->
		<xsd:attribute name="useChomboPressures" type="integer" default="0" />
		<!--waitForInput => True iff geosx should wait for chombo to write out a file. When true the inputPath must be set.-->
		<xsd:attribute name="waitForInput" type="integer" use="required" />
		<!--name => A name is required for any non-unique nodes-->
		<xsd:attribute name="name" type="string" use="required" />
	</xsd:complexType>
	<xsd:complexType name="RestartType">
		<!--parallelThreads => Number of plot files.-->
		<xsd:attribute name="parallelThreads" type="integer" default="1" />
		<!--slaveDirectory => slave directory path-->
		<xsd:attribute name="slaveDirectory" type="string" default="" />
		<!--name => A name is required for any non-unique nodes-->
		<xsd:attribute name="name" type="string" use="required" />
	</xsd:complexType>
	<xsd:complexType name="SiloType">
		<!--parallelThreads => Number of plot files.-->
		<xsd:attribute name="parallelThreads" type="integer" default="1" />
		<!--plotFileRoot => (no description available)-->
		<xsd:attribute name="plotFileRoot" type="string" default="plot" />
		<!--plotLevel => (no description available)-->
		<xsd:attribute name="plotLevel" type="integer" default="1" />
		<!--slaveDirectory => slave directory path-->
		<xsd:attribute name="slaveDirectory" type="string" default="" />
		<!--writeCellElementMesh => (no description available)-->
		<xsd:attribute name="writeCellElementMesh" type="integer" default="1" />
		<!--writeEdgeMesh => (no description available)-->
		<xsd:attribute name="writeEdgeMesh" type="integer" default="0" />
		<!--writeFEMFaces => (no description available)-->
		<xsd:attribute name="writeFEMFaces" type="integer" default="0" />
		<!--writeFaceElementMesh => (no description available)-->
		<xsd:attribute name="writeFaceElementMesh" type="integer" default="1" />
		<!--name => A name is required for any non-unique nodes-->
		<xsd:attribute name="name" type="string" use="required" />
	</xsd:complexType>
	<xsd:complexType name="VTKType">
		<!--parallelThreads => Number of plot files.-->
		<xsd:attribute name="parallelThreads" type="integer" default="1" />
		<!--plotFileRoot => (no description available)-->
		<xsd:attribute name="plotFileRoot" type="string" default="" />
		<!--plotLevel => (no description available)-->
		<xsd:attribute name="plotLevel" type="integer" default="1" />
		<!--slaveDirectory => slave directory path-->
		<xsd:attribute name="slaveDirectory" type="string" default="" />
		<!--writeBinaryData => Output the data in binary format-->
		<xsd:attribute name="writeBinaryData" type="integer" default="1" />
		<!--writeFEMFaces => (no description available)-->
		<xsd:attribute name="writeFEMFaces" type="integer" default="0" />
		<!--name => A name is required for any non-unique nodes-->
		<xsd:attribute name="name" type="string" use="required" />
	</xsd:complexType>
	<xsd:complexType name="SolversType">
		<xsd:choice minOccurs="0" maxOccurs="unbounded">
			<xsd:element name="CompositionalMultiphaseFlow" type="CompositionalMultiphaseFlowType" />
			<xsd:element name="CompositionalMultiphaseReservoir" type="CompositionalMultiphaseReservoirType" />
			<xsd:element name="CompositionalMultiphaseWell" type="CompositionalMultiphaseWellType" />
			<xsd:element name="EmbeddedSurfaceGenerator" type="EmbeddedSurfaceGeneratorType" />
			<xsd:element name="FlowProppantTransport" type="FlowProppantTransportType" />
			<xsd:element name="Hydrofracture" type="HydrofractureType" />
			<xsd:element name="LaplaceFEM" type="LaplaceFEMType" />
			<xsd:element name="Poroelastic" type="PoroelasticType" />
			<xsd:element name="ProppantTransport" type="ProppantTransportType" />
			<xsd:element name="SinglePhaseFVM" type="SinglePhaseFVMType" />
			<xsd:element name="SinglePhaseHybridFVM" type="SinglePhaseHybridFVMType" />
			<xsd:element name="SinglePhaseProppantFVM" type="SinglePhaseProppantFVMType" />
			<xsd:element name="SinglePhaseReservoir" type="SinglePhaseReservoirType" />
			<xsd:element name="SinglePhaseWell" type="SinglePhaseWellType" />
			<xsd:element name="SolidMechanicsLagrangianSSLE" type="SolidMechanicsLagrangianSSLEType" />
			<xsd:element name="SolidMechanics_LagrangianFEM" type="SolidMechanics_LagrangianFEMType" />
			<xsd:element name="SurfaceGenerator" type="SurfaceGeneratorType" />
		</xsd:choice>
		<!--gravityVector => Gravity vector used in the physics solvers-->
		<xsd:attribute name="gravityVector" type="R1Tensor" default="0,0,-9.81" />
	</xsd:complexType>
	<xsd:complexType name="CompositionalMultiphaseFlowType">
		<xsd:choice minOccurs="0" maxOccurs="unbounded">
			<xsd:element name="NonlinearSolverParameters" type="NonlinearSolverParametersType" maxOccurs="1" />
			<xsd:element name="SystemSolverParameters" type="SystemSolverParametersType" maxOccurs="1" />
		</xsd:choice>
		<!--capPressureNames => Name of the capillary pressure constitutive model to use-->
		<xsd:attribute name="capPressureNames" type="string_array" default="{}" />
		<!--cflFactor => Factor to apply to the `CFL condition <http://en.wikipedia.org/wiki/Courant-Friedrichs-Lewy_condition>`_ when calculating the maximum allowable time step. Values should be in the interval (0,1] -->
		<xsd:attribute name="cflFactor" type="real64" default="0.5" />
		<!--discretization => Name of discretization object to use for this solver.-->
		<xsd:attribute name="discretization" type="string" use="required" />
		<!--fluidNames => Names of fluid constitutive models for each region.-->
		<xsd:attribute name="fluidNames" type="string_array" use="required" />
		<!--initialDt => Initial time-step value required by the solver to the event manager.-->
		<xsd:attribute name="initialDt" type="real64" default="1e+99" />
		<!--inputFluxEstimate => Initial estimate of the input flux used only for residual scaling. This should be essentially equivalent to the input flux * dt.-->
		<xsd:attribute name="inputFluxEstimate" type="real64" default="1" />
		<!--logLevel => Log level-->
		<xsd:attribute name="logLevel" type="integer" default="0" />
		<!--meanPermCoeff => Coefficient to move between harmonic mean (1.0) and arithmetic mean (0.0) for the calculation of permeability between elements.-->
		<xsd:attribute name="meanPermCoeff" type="real64" default="1" />
		<!--relPermNames => Name of the relative permeability constitutive model to use-->
		<xsd:attribute name="relPermNames" type="string_array" use="required" />
		<!--solidNames => Names of solid constitutive models for each region.-->
		<xsd:attribute name="solidNames" type="string_array" use="required" />
		<!--targetRegions => Allowable regions that the solver may be applied to. Note that this does not indicate that the solver will be applied to these regions, only that allocation will occur such that the solver may be applied to these regions. The decision about what regions this solver will beapplied to rests in the EventManager.-->
		<xsd:attribute name="targetRegions" type="string_array" use="required" />
		<!--temperature => Temperature-->
		<xsd:attribute name="temperature" type="real64" use="required" />
		<!--useMass => Use mass formulation instead of molar-->
		<xsd:attribute name="useMass" type="integer" default="0" />
		<!--name => A name is required for any non-unique nodes-->
		<xsd:attribute name="name" type="string" use="required" />
	</xsd:complexType>
	<xsd:complexType name="CompositionalMultiphaseReservoirType">
		<xsd:choice minOccurs="0" maxOccurs="unbounded">
			<xsd:element name="NonlinearSolverParameters" type="NonlinearSolverParametersType" maxOccurs="1" />
			<xsd:element name="SystemSolverParameters" type="SystemSolverParametersType" maxOccurs="1" />
		</xsd:choice>
		<!--cflFactor => Factor to apply to the `CFL condition <http://en.wikipedia.org/wiki/Courant-Friedrichs-Lewy_condition>`_ when calculating the maximum allowable time step. Values should be in the interval (0,1] -->
		<xsd:attribute name="cflFactor" type="real64" default="0.5" />
		<!--discretization => Name of discretization object (defined in the :ref:`NumericalMethodsManager`) to use for this solver. For instance, if this is a Finite Element Solver, the name of a :ref:`FiniteElement` should be specified. If this is a Finite Volume Method, the name of a :ref:`FiniteVolume` discretization should be specified.-->
		<xsd:attribute name="discretization" type="string" default="none" />
		<!--flowSolverName => Name of the flow solver to use in the reservoir-well system solver-->
		<xsd:attribute name="flowSolverName" type="string" use="required" />
		<!--initialDt => Initial time-step value required by the solver to the event manager.-->
		<xsd:attribute name="initialDt" type="real64" default="1e+99" />
		<!--logLevel => Log level-->
		<xsd:attribute name="logLevel" type="integer" default="0" />
		<!--targetRegions => Allowable regions that the solver may be applied to. Note that this does not indicate that the solver will be applied to these regions, only that allocation will occur such that the solver may be applied to these regions. The decision about what regions this solver will beapplied to rests in the EventManager.-->
		<xsd:attribute name="targetRegions" type="string_array" use="required" />
		<!--wellSolverName => Name of the well solver to use in the reservoir-well system solver-->
		<xsd:attribute name="wellSolverName" type="string" use="required" />
		<!--name => A name is required for any non-unique nodes-->
		<xsd:attribute name="name" type="string" use="required" />
	</xsd:complexType>
	<xsd:complexType name="CompositionalMultiphaseWellType">
		<xsd:choice minOccurs="0" maxOccurs="unbounded">
			<xsd:element name="WellControls" type="WellControlsType" />
		</xsd:choice>
		<!--cflFactor => Factor to apply to the `CFL condition <http://en.wikipedia.org/wiki/Courant-Friedrichs-Lewy_condition>`_ when calculating the maximum allowable time step. Values should be in the interval (0,1] -->
		<xsd:attribute name="cflFactor" type="real64" default="0.5" />
		<!--discretization => Name of discretization object (defined in the :ref:`NumericalMethodsManager`) to use for this solver. For instance, if this is a Finite Element Solver, the name of a :ref:`FiniteElement` should be specified. If this is a Finite Volume Method, the name of a :ref:`FiniteVolume` discretization should be specified.-->
		<xsd:attribute name="discretization" type="string" default="none" />
		<!--fluidNames => Name of fluid constitutive object to use for this solver.-->
		<xsd:attribute name="fluidNames" type="string_array" use="required" />
		<!--initialDt => Initial time-step value required by the solver to the event manager.-->
		<xsd:attribute name="initialDt" type="real64" default="1e+99" />
		<!--logLevel => Log level-->
		<xsd:attribute name="logLevel" type="integer" default="0" />
		<!--relPermNames => Names of relative permeability constitutive models to use-->
		<xsd:attribute name="relPermNames" type="string_array" use="required" />
		<!--targetRegions => Allowable regions that the solver may be applied to. Note that this does not indicate that the solver will be applied to these regions, only that allocation will occur such that the solver may be applied to these regions. The decision about what regions this solver will beapplied to rests in the EventManager.-->
		<xsd:attribute name="targetRegions" type="string_array" use="required" />
		<!--useMass => Use mass formulation instead of molar-->
		<xsd:attribute name="useMass" type="integer" default="0" />
		<!--wellTemperature => Temperature-->
		<xsd:attribute name="wellTemperature" type="real64" use="required" />
		<!--name => A name is required for any non-unique nodes-->
		<xsd:attribute name="name" type="string" use="required" />
	</xsd:complexType>
	<xsd:complexType name="WellControlsType">
		<!--control => Well control (BHP/gasRate/oilRate/waterRate)-->
		<xsd:attribute name="control" type="string" use="required" />
		<!--injectionStream => Global component densities for the injection stream-->
		<xsd:attribute name="injectionStream" type="real64_array" default="{-1}" />
		<!--targetBHP => Target bottom-hole pressure-->
		<xsd:attribute name="targetBHP" type="real64" use="required" />
		<!--targetRate => Target rate-->
		<xsd:attribute name="targetRate" type="real64" use="required" />
		<!--type => Well type (producer/injector)-->
		<xsd:attribute name="type" type="string" use="required" />
		<!--name => A name is required for any non-unique nodes-->
		<xsd:attribute name="name" type="string" use="required" />
	</xsd:complexType>
	<xsd:complexType name="EmbeddedSurfaceGeneratorType">
		<xsd:choice minOccurs="0" maxOccurs="unbounded">
			<xsd:element name="NonlinearSolverParameters" type="NonlinearSolverParametersType" maxOccurs="1" />
			<xsd:element name="SystemSolverParameters" type="SystemSolverParametersType" maxOccurs="1" />
		</xsd:choice>
		<!--cflFactor => Factor to apply to the `CFL condition <http://en.wikipedia.org/wiki/Courant-Friedrichs-Lewy_condition>`_ when calculating the maximum allowable time step. Values should be in the interval (0,1] -->
		<xsd:attribute name="cflFactor" type="real64" default="0.5" />
		<!--discretization => Name of discretization object (defined in the :ref:`NumericalMethodsManager`) to use for this solver. For instance, if this is a Finite Element Solver, the name of a :ref:`FiniteElement` should be specified. If this is a Finite Volume Method, the name of a :ref:`FiniteVolume` discretization should be specified.-->
		<xsd:attribute name="discretization" type="string" default="none" />
		<!--fractureRegion => (no description available)-->
		<xsd:attribute name="fractureRegion" type="string" default="FractureRegion" />
		<!--initialDt => Initial time-step value required by the solver to the event manager.-->
		<xsd:attribute name="initialDt" type="real64" default="1e+99" />
		<!--logLevel => Log level-->
		<xsd:attribute name="logLevel" type="integer" default="0" />
		<!--solidMaterialNames => Name of the solid material used in solid mechanic solver-->
		<xsd:attribute name="solidMaterialNames" type="string_array" use="required" />
		<!--targetRegions => Allowable regions that the solver may be applied to. Note that this does not indicate that the solver will be applied to these regions, only that allocation will occur such that the solver may be applied to these regions. The decision about what regions this solver will beapplied to rests in the EventManager.-->
		<xsd:attribute name="targetRegions" type="string_array" use="required" />
		<!--name => A name is required for any non-unique nodes-->
		<xsd:attribute name="name" type="string" use="required" />
	</xsd:complexType>
	<xsd:complexType name="FlowProppantTransportType">
		<xsd:choice minOccurs="0" maxOccurs="unbounded">
			<xsd:element name="NonlinearSolverParameters" type="NonlinearSolverParametersType" maxOccurs="1" />
			<xsd:element name="SystemSolverParameters" type="SystemSolverParametersType" maxOccurs="1" />
		</xsd:choice>
		<!--cflFactor => Factor to apply to the `CFL condition <http://en.wikipedia.org/wiki/Courant-Friedrichs-Lewy_condition>`_ when calculating the maximum allowable time step. Values should be in the interval (0,1] -->
		<xsd:attribute name="cflFactor" type="real64" default="0.5" />
		<!--discretization => Name of discretization object (defined in the :ref:`NumericalMethodsManager`) to use for this solver. For instance, if this is a Finite Element Solver, the name of a :ref:`FiniteElement` should be specified. If this is a Finite Volume Method, the name of a :ref:`FiniteVolume` discretization should be specified.-->
		<xsd:attribute name="discretization" type="string" default="none" />
		<!--flowSolverName => Name of the flow solver to use in the flowProppantTransport solver-->
		<xsd:attribute name="flowSolverName" type="string" use="required" />
		<!--initialDt => Initial time-step value required by the solver to the event manager.-->
		<xsd:attribute name="initialDt" type="real64" default="1e+99" />
		<!--logLevel => Log level-->
		<xsd:attribute name="logLevel" type="integer" default="0" />
		<!--proppantSolverName => Name of the proppant transport solver to use in the flowProppantTransport solver-->
		<xsd:attribute name="proppantSolverName" type="string" use="required" />
		<!--targetRegions => Allowable regions that the solver may be applied to. Note that this does not indicate that the solver will be applied to these regions, only that allocation will occur such that the solver may be applied to these regions. The decision about what regions this solver will beapplied to rests in the EventManager.-->
		<xsd:attribute name="targetRegions" type="string_array" use="required" />
		<!--name => A name is required for any non-unique nodes-->
		<xsd:attribute name="name" type="string" use="required" />
	</xsd:complexType>
	<xsd:complexType name="HydrofractureType">
		<xsd:choice minOccurs="0" maxOccurs="unbounded">
			<xsd:element name="NonlinearSolverParameters" type="NonlinearSolverParametersType" maxOccurs="1" />
			<xsd:element name="SystemSolverParameters" type="SystemSolverParametersType" maxOccurs="1" />
		</xsd:choice>
		<!--cflFactor => Factor to apply to the `CFL condition <http://en.wikipedia.org/wiki/Courant-Friedrichs-Lewy_condition>`_ when calculating the maximum allowable time step. Values should be in the interval (0,1] -->
		<xsd:attribute name="cflFactor" type="real64" default="0.5" />
		<!--contactRelationName => Name of contact relation to enforce constraints on fracture boundary.-->
		<xsd:attribute name="contactRelationName" type="string" use="required" />
		<!--couplingTypeOption => Coupling option: (FIM, SIM_FixedStress)-->
		<xsd:attribute name="couplingTypeOption" type="string" use="required" />
		<!--discretization => Name of discretization object (defined in the :ref:`NumericalMethodsManager`) to use for this solver. For instance, if this is a Finite Element Solver, the name of a :ref:`FiniteElement` should be specified. If this is a Finite Volume Method, the name of a :ref:`FiniteVolume` discretization should be specified.-->
		<xsd:attribute name="discretization" type="string" default="none" />
		<!--fluidSolverName => Name of the fluid mechanics solver to use in the poroelastic solver-->
		<xsd:attribute name="fluidSolverName" type="string" use="required" />
		<!--initialDt => Initial time-step value required by the solver to the event manager.-->
		<xsd:attribute name="initialDt" type="real64" default="1e+99" />
		<!--logLevel => Log level-->
		<xsd:attribute name="logLevel" type="integer" default="0" />
		<!--maxNumResolves => Value to indicate how many resolves may be executed to perform surface generation after the execution of flow and mechanics solver. -->
		<xsd:attribute name="maxNumResolves" type="integer" default="10" />
		<!--solidSolverName => Name of the solid mechanics solver to use in the poroelastic solver-->
		<xsd:attribute name="solidSolverName" type="string" use="required" />
		<!--targetRegions => Allowable regions that the solver may be applied to. Note that this does not indicate that the solver will be applied to these regions, only that allocation will occur such that the solver may be applied to these regions. The decision about what regions this solver will beapplied to rests in the EventManager.-->
		<xsd:attribute name="targetRegions" type="string_array" use="required" />
		<!--name => A name is required for any non-unique nodes-->
		<xsd:attribute name="name" type="string" use="required" />
	</xsd:complexType>
	<xsd:complexType name="LaplaceFEMType">
		<xsd:choice minOccurs="0" maxOccurs="unbounded">
			<xsd:element name="NonlinearSolverParameters" type="NonlinearSolverParametersType" maxOccurs="1" />
			<xsd:element name="SystemSolverParameters" type="SystemSolverParametersType" maxOccurs="1" />
		</xsd:choice>
		<!--cflFactor => Factor to apply to the `CFL condition <http://en.wikipedia.org/wiki/Courant-Friedrichs-Lewy_condition>`_ when calculating the maximum allowable time step. Values should be in the interval (0,1] -->
		<xsd:attribute name="cflFactor" type="real64" default="0.5" />
		<!--discretization => Name of discretization object (defined in the :ref:`NumericalMethodsManager`) to use for this solver. For instance, if this is a Finite Element Solver, the name of a :ref:`FiniteElement` should be specified. If this is a Finite Volume Method, the name of a :ref:`FiniteVolume` discretization should be specified.-->
		<xsd:attribute name="discretization" type="string" default="none" />
		<!--fieldName => name of field variable-->
		<xsd:attribute name="fieldName" type="string" use="required" />
		<!--initialDt => Initial time-step value required by the solver to the event manager.-->
		<xsd:attribute name="initialDt" type="real64" default="1e+99" />
		<!--logLevel => Log level-->
		<xsd:attribute name="logLevel" type="integer" default="0" />
		<!--targetRegions => Allowable regions that the solver may be applied to. Note that this does not indicate that the solver will be applied to these regions, only that allocation will occur such that the solver may be applied to these regions. The decision about what regions this solver will beapplied to rests in the EventManager.-->
		<xsd:attribute name="targetRegions" type="string_array" use="required" />
		<!--timeIntegrationOption => option for default time integration method-->
		<xsd:attribute name="timeIntegrationOption" type="string" use="required" />
		<!--name => A name is required for any non-unique nodes-->
		<xsd:attribute name="name" type="string" use="required" />
	</xsd:complexType>
	<xsd:complexType name="PoroelasticType">
		<xsd:choice minOccurs="0" maxOccurs="unbounded">
			<xsd:element name="NonlinearSolverParameters" type="NonlinearSolverParametersType" maxOccurs="1" />
			<xsd:element name="SystemSolverParameters" type="SystemSolverParametersType" maxOccurs="1" />
		</xsd:choice>
		<!--cflFactor => Factor to apply to the `CFL condition <http://en.wikipedia.org/wiki/Courant-Friedrichs-Lewy_condition>`_ when calculating the maximum allowable time step. Values should be in the interval (0,1] -->
		<xsd:attribute name="cflFactor" type="real64" default="0.5" />
		<!--couplingTypeOption => Coupling option: (FIM, SIM_FixedStress)-->
		<xsd:attribute name="couplingTypeOption" type="string" use="required" />
		<!--discretization => Name of discretization object (defined in the :ref:`NumericalMethodsManager`) to use for this solver. For instance, if this is a Finite Element Solver, the name of a :ref:`FiniteElement` should be specified. If this is a Finite Volume Method, the name of a :ref:`FiniteVolume` discretization should be specified.-->
		<xsd:attribute name="discretization" type="string" default="none" />
		<!--fluidSolverName => Name of the fluid mechanics solver to use in the poroelastic solver-->
		<xsd:attribute name="fluidSolverName" type="string" use="required" />
		<!--initialDt => Initial time-step value required by the solver to the event manager.-->
		<xsd:attribute name="initialDt" type="real64" default="1e+99" />
		<!--logLevel => Log level-->
		<xsd:attribute name="logLevel" type="integer" default="0" />
		<!--solidSolverName => Name of the solid mechanics solver to use in the poroelastic solver-->
		<xsd:attribute name="solidSolverName" type="string" use="required" />
		<!--targetRegions => Allowable regions that the solver may be applied to. Note that this does not indicate that the solver will be applied to these regions, only that allocation will occur such that the solver may be applied to these regions. The decision about what regions this solver will beapplied to rests in the EventManager.-->
		<xsd:attribute name="targetRegions" type="string_array" use="required" />
		<!--name => A name is required for any non-unique nodes-->
		<xsd:attribute name="name" type="string" use="required" />
	</xsd:complexType>
	<xsd:complexType name="ProppantTransportType">
		<xsd:choice minOccurs="0" maxOccurs="unbounded">
			<xsd:element name="NonlinearSolverParameters" type="NonlinearSolverParametersType" maxOccurs="1" />
			<xsd:element name="SystemSolverParameters" type="SystemSolverParametersType" maxOccurs="1" />
		</xsd:choice>
		<!--bridgingFactor => Bridging factor used for bridging/screen-out calculation-->
		<xsd:attribute name="bridgingFactor" type="real64" default="0" />
		<!--cflFactor => Factor to apply to the `CFL condition <http://en.wikipedia.org/wiki/Courant-Friedrichs-Lewy_condition>`_ when calculating the maximum allowable time step. Values should be in the interval (0,1] -->
		<xsd:attribute name="cflFactor" type="real64" default="0.5" />
		<!--criticalShieldsNumber => Critical Shields number-->
		<xsd:attribute name="criticalShieldsNumber" type="real64" default="0" />
		<!--discretization => Name of discretization object to use for this solver.-->
		<xsd:attribute name="discretization" type="string" use="required" />
		<!--fluidNames => Names of fluid constitutive models for each region.-->
		<xsd:attribute name="fluidNames" type="string_array" use="required" />
		<!--frictionCoefficient => Friction coefficient-->
		<xsd:attribute name="frictionCoefficient" type="real64" default="0.03" />
		<!--initialDt => Initial time-step value required by the solver to the event manager.-->
		<xsd:attribute name="initialDt" type="real64" default="1e+99" />
		<!--inputFluxEstimate => Initial estimate of the input flux used only for residual scaling. This should be essentially equivalent to the input flux * dt.-->
		<xsd:attribute name="inputFluxEstimate" type="real64" default="1" />
		<!--logLevel => Log level-->
		<xsd:attribute name="logLevel" type="integer" default="0" />
		<!--maxProppantConcentration => Maximum proppant concentration-->
		<xsd:attribute name="maxProppantConcentration" type="real64" default="0.6" />
		<!--meanPermCoeff => Coefficient to move between harmonic mean (1.0) and arithmetic mean (0.0) for the calculation of permeability between elements.-->
		<xsd:attribute name="meanPermCoeff" type="real64" default="1" />
		<!--proppantDensity => Proppant density-->
		<xsd:attribute name="proppantDensity" type="real64" default="2500" />
		<!--proppantDiameter => Proppant diameter-->
		<xsd:attribute name="proppantDiameter" type="real64" default="0.0004" />
		<!--proppantNames => Name of proppant constitutive object to use for this solver.-->
		<xsd:attribute name="proppantNames" type="string_array" use="required" />
		<!--solidNames => Names of solid constitutive models for each region.-->
		<xsd:attribute name="solidNames" type="string_array" use="required" />
		<!--targetRegions => Allowable regions that the solver may be applied to. Note that this does not indicate that the solver will be applied to these regions, only that allocation will occur such that the solver may be applied to these regions. The decision about what regions this solver will beapplied to rests in the EventManager.-->
		<xsd:attribute name="targetRegions" type="string_array" use="required" />
		<!--updateProppantPacking => Flag that enables/disables proppant-packing update-->
		<xsd:attribute name="updateProppantPacking" type="integer" default="0" />
		<!--name => A name is required for any non-unique nodes-->
		<xsd:attribute name="name" type="string" use="required" />
	</xsd:complexType>
	<xsd:complexType name="SinglePhaseFVMType">
		<xsd:choice minOccurs="0" maxOccurs="unbounded">
			<xsd:element name="NonlinearSolverParameters" type="NonlinearSolverParametersType" maxOccurs="1" />
			<xsd:element name="SystemSolverParameters" type="SystemSolverParametersType" maxOccurs="1" />
		</xsd:choice>
		<!--cflFactor => Factor to apply to the `CFL condition <http://en.wikipedia.org/wiki/Courant-Friedrichs-Lewy_condition>`_ when calculating the maximum allowable time step. Values should be in the interval (0,1] -->
		<xsd:attribute name="cflFactor" type="real64" default="0.5" />
		<!--discretization => Name of discretization object to use for this solver.-->
		<xsd:attribute name="discretization" type="string" use="required" />
		<!--fluidNames => Names of fluid constitutive models for each region.-->
		<xsd:attribute name="fluidNames" type="string_array" use="required" />
		<!--initialDt => Initial time-step value required by the solver to the event manager.-->
		<xsd:attribute name="initialDt" type="real64" default="1e+99" />
		<!--inputFluxEstimate => Initial estimate of the input flux used only for residual scaling. This should be essentially equivalent to the input flux * dt.-->
		<xsd:attribute name="inputFluxEstimate" type="real64" default="1" />
		<!--logLevel => Log level-->
		<xsd:attribute name="logLevel" type="integer" default="0" />
		<!--meanPermCoeff => Coefficient to move between harmonic mean (1.0) and arithmetic mean (0.0) for the calculation of permeability between elements.-->
		<xsd:attribute name="meanPermCoeff" type="real64" default="1" />
		<!--solidNames => Names of solid constitutive models for each region.-->
		<xsd:attribute name="solidNames" type="string_array" use="required" />
		<!--targetRegions => Allowable regions that the solver may be applied to. Note that this does not indicate that the solver will be applied to these regions, only that allocation will occur such that the solver may be applied to these regions. The decision about what regions this solver will beapplied to rests in the EventManager.-->
		<xsd:attribute name="targetRegions" type="string_array" use="required" />
		<!--name => A name is required for any non-unique nodes-->
		<xsd:attribute name="name" type="string" use="required" />
	</xsd:complexType>
	<xsd:complexType name="SinglePhaseHybridFVMType">
		<xsd:choice minOccurs="0" maxOccurs="unbounded">
			<xsd:element name="NonlinearSolverParameters" type="NonlinearSolverParametersType" maxOccurs="1" />
			<xsd:element name="SystemSolverParameters" type="SystemSolverParametersType" maxOccurs="1" />
		</xsd:choice>
		<!--cflFactor => Factor to apply to the `CFL condition <http://en.wikipedia.org/wiki/Courant-Friedrichs-Lewy_condition>`_ when calculating the maximum allowable time step. Values should be in the interval (0,1] -->
		<xsd:attribute name="cflFactor" type="real64" default="0.5" />
		<!--discretization => Name of discretization object to use for this solver.-->
		<xsd:attribute name="discretization" type="string" use="required" />
		<!--fluidNames => Names of fluid constitutive models for each region.-->
		<xsd:attribute name="fluidNames" type="string_array" use="required" />
		<!--initialDt => Initial time-step value required by the solver to the event manager.-->
		<xsd:attribute name="initialDt" type="real64" default="1e+99" />
		<!--inputFluxEstimate => Initial estimate of the input flux used only for residual scaling. This should be essentially equivalent to the input flux * dt.-->
		<xsd:attribute name="inputFluxEstimate" type="real64" default="1" />
		<!--logLevel => Log level-->
		<xsd:attribute name="logLevel" type="integer" default="0" />
		<!--meanPermCoeff => Coefficient to move between harmonic mean (1.0) and arithmetic mean (0.0) for the calculation of permeability between elements.-->
		<xsd:attribute name="meanPermCoeff" type="real64" default="1" />
		<!--solidNames => Names of solid constitutive models for each region.-->
		<xsd:attribute name="solidNames" type="string_array" use="required" />
		<!--targetRegions => Allowable regions that the solver may be applied to. Note that this does not indicate that the solver will be applied to these regions, only that allocation will occur such that the solver may be applied to these regions. The decision about what regions this solver will beapplied to rests in the EventManager.-->
		<xsd:attribute name="targetRegions" type="string_array" use="required" />
		<!--name => A name is required for any non-unique nodes-->
		<xsd:attribute name="name" type="string" use="required" />
	</xsd:complexType>
	<xsd:complexType name="SinglePhaseProppantFVMType">
		<xsd:choice minOccurs="0" maxOccurs="unbounded">
			<xsd:element name="NonlinearSolverParameters" type="NonlinearSolverParametersType" maxOccurs="1" />
			<xsd:element name="SystemSolverParameters" type="SystemSolverParametersType" maxOccurs="1" />
		</xsd:choice>
		<!--cflFactor => Factor to apply to the `CFL condition <http://en.wikipedia.org/wiki/Courant-Friedrichs-Lewy_condition>`_ when calculating the maximum allowable time step. Values should be in the interval (0,1] -->
		<xsd:attribute name="cflFactor" type="real64" default="0.5" />
		<!--discretization => Name of discretization object to use for this solver.-->
		<xsd:attribute name="discretization" type="string" use="required" />
		<!--fluidNames => Names of fluid constitutive models for each region.-->
		<xsd:attribute name="fluidNames" type="string_array" use="required" />
		<!--initialDt => Initial time-step value required by the solver to the event manager.-->
		<xsd:attribute name="initialDt" type="real64" default="1e+99" />
		<!--inputFluxEstimate => Initial estimate of the input flux used only for residual scaling. This should be essentially equivalent to the input flux * dt.-->
		<xsd:attribute name="inputFluxEstimate" type="real64" default="1" />
		<!--logLevel => Log level-->
		<xsd:attribute name="logLevel" type="integer" default="0" />
		<!--meanPermCoeff => Coefficient to move between harmonic mean (1.0) and arithmetic mean (0.0) for the calculation of permeability between elements.-->
		<xsd:attribute name="meanPermCoeff" type="real64" default="1" />
		<!--solidNames => Names of solid constitutive models for each region.-->
		<xsd:attribute name="solidNames" type="string_array" use="required" />
		<!--targetRegions => Allowable regions that the solver may be applied to. Note that this does not indicate that the solver will be applied to these regions, only that allocation will occur such that the solver may be applied to these regions. The decision about what regions this solver will beapplied to rests in the EventManager.-->
		<xsd:attribute name="targetRegions" type="string_array" use="required" />
		<!--name => A name is required for any non-unique nodes-->
		<xsd:attribute name="name" type="string" use="required" />
	</xsd:complexType>
	<xsd:complexType name="SinglePhaseReservoirType">
		<xsd:choice minOccurs="0" maxOccurs="unbounded">
			<xsd:element name="NonlinearSolverParameters" type="NonlinearSolverParametersType" maxOccurs="1" />
			<xsd:element name="SystemSolverParameters" type="SystemSolverParametersType" maxOccurs="1" />
		</xsd:choice>
		<!--cflFactor => Factor to apply to the `CFL condition <http://en.wikipedia.org/wiki/Courant-Friedrichs-Lewy_condition>`_ when calculating the maximum allowable time step. Values should be in the interval (0,1] -->
		<xsd:attribute name="cflFactor" type="real64" default="0.5" />
		<!--discretization => Name of discretization object (defined in the :ref:`NumericalMethodsManager`) to use for this solver. For instance, if this is a Finite Element Solver, the name of a :ref:`FiniteElement` should be specified. If this is a Finite Volume Method, the name of a :ref:`FiniteVolume` discretization should be specified.-->
		<xsd:attribute name="discretization" type="string" default="none" />
		<!--flowSolverName => Name of the flow solver to use in the reservoir-well system solver-->
		<xsd:attribute name="flowSolverName" type="string" use="required" />
		<!--initialDt => Initial time-step value required by the solver to the event manager.-->
		<xsd:attribute name="initialDt" type="real64" default="1e+99" />
		<!--logLevel => Log level-->
		<xsd:attribute name="logLevel" type="integer" default="0" />
		<!--targetRegions => Allowable regions that the solver may be applied to. Note that this does not indicate that the solver will be applied to these regions, only that allocation will occur such that the solver may be applied to these regions. The decision about what regions this solver will beapplied to rests in the EventManager.-->
		<xsd:attribute name="targetRegions" type="string_array" use="required" />
		<!--wellSolverName => Name of the well solver to use in the reservoir-well system solver-->
		<xsd:attribute name="wellSolverName" type="string" use="required" />
		<!--name => A name is required for any non-unique nodes-->
		<xsd:attribute name="name" type="string" use="required" />
	</xsd:complexType>
	<xsd:complexType name="SinglePhaseWellType">
		<xsd:choice minOccurs="0" maxOccurs="unbounded">
			<xsd:element name="WellControls" type="WellControlsType" />
		</xsd:choice>
		<!--cflFactor => Factor to apply to the `CFL condition <http://en.wikipedia.org/wiki/Courant-Friedrichs-Lewy_condition>`_ when calculating the maximum allowable time step. Values should be in the interval (0,1] -->
		<xsd:attribute name="cflFactor" type="real64" default="0.5" />
		<!--discretization => Name of discretization object (defined in the :ref:`NumericalMethodsManager`) to use for this solver. For instance, if this is a Finite Element Solver, the name of a :ref:`FiniteElement` should be specified. If this is a Finite Volume Method, the name of a :ref:`FiniteVolume` discretization should be specified.-->
		<xsd:attribute name="discretization" type="string" default="none" />
		<!--fluidNames => Name of fluid constitutive object to use for this solver.-->
		<xsd:attribute name="fluidNames" type="string_array" use="required" />
		<!--initialDt => Initial time-step value required by the solver to the event manager.-->
		<xsd:attribute name="initialDt" type="real64" default="1e+99" />
		<!--logLevel => Log level-->
		<xsd:attribute name="logLevel" type="integer" default="0" />
		<!--targetRegions => Allowable regions that the solver may be applied to. Note that this does not indicate that the solver will be applied to these regions, only that allocation will occur such that the solver may be applied to these regions. The decision about what regions this solver will beapplied to rests in the EventManager.-->
		<xsd:attribute name="targetRegions" type="string_array" use="required" />
		<!--name => A name is required for any non-unique nodes-->
		<xsd:attribute name="name" type="string" use="required" />
	</xsd:complexType>
	<xsd:complexType name="SolidMechanicsLagrangianSSLEType">
		<xsd:choice minOccurs="0" maxOccurs="unbounded">
			<xsd:element name="NonlinearSolverParameters" type="NonlinearSolverParametersType" maxOccurs="1" />
			<xsd:element name="SystemSolverParameters" type="SystemSolverParametersType" maxOccurs="1" />
		</xsd:choice>
		<!--cflFactor => Factor to apply to the `CFL condition <http://en.wikipedia.org/wiki/Courant-Friedrichs-Lewy_condition>`_ when calculating the maximum allowable time step. Values should be in the interval (0,1] -->
		<xsd:attribute name="cflFactor" type="real64" default="0.5" />
		<!--contactRelationName => Name of contact relation to enforce constraints on fracture boundary.-->
		<xsd:attribute name="contactRelationName" type="string" default="NOCONTACT" />
		<!--discretization => Name of discretization object (defined in the :ref:`NumericalMethodsManager`) to use for this solver. For instance, if this is a Finite Element Solver, the name of a :ref:`FiniteElement` should be specified. If this is a Finite Volume Method, the name of a :ref:`FiniteVolume` discretization should be specified.-->
		<xsd:attribute name="discretization" type="string" default="none" />
		<!--initialDt => Initial time-step value required by the solver to the event manager.-->
		<xsd:attribute name="initialDt" type="real64" default="1e+99" />
		<!--logLevel => Log level-->
		<xsd:attribute name="logLevel" type="integer" default="0" />
		<!--massDamping => Value of mass based damping coefficient. -->
		<xsd:attribute name="massDamping" type="real64" default="0" />
		<!--maxNumResolves => Value to indicate how many resolves may be executed after some other event is executed. For example, if a SurfaceGenerator is specified, it will be executed after the mechanics solve. However if a new surface is generated, then the mechanics solve must be executed again due to the change in topology.-->
		<xsd:attribute name="maxNumResolves" type="integer" default="10" />
		<!--newmarkBeta => Value of :math:`\beta` in the Newmark Method for Implicit Dynamic time integration option. This should be pow(newmarkGamma+0.5,2.0)/4.0 unless you know what you are doing.-->
		<xsd:attribute name="newmarkBeta" type="real64" default="0.25" />
		<!--newmarkGamma => Value of :math:`\gamma` in the Newmark Method for Implicit Dynamic time integration option-->
		<xsd:attribute name="newmarkGamma" type="real64" default="0.5" />
		<!--solidMaterialNames => The name of the material that should be used in the constitutive updates-->
		<xsd:attribute name="solidMaterialNames" type="string_array" use="required" />
		<!--stiffnessDamping => Value of stiffness based damping coefficient. -->
		<xsd:attribute name="stiffnessDamping" type="real64" default="0" />
		<!--strainTheory => Indicates whether or not to use `Infinitesimal Strain Theory <https://en.wikipedia.org/wiki/Infinitesimal_strain_theory>`_, or `Finite Strain Theory <https://en.wikipedia.org/wiki/Finite_strain_theory>`_. Valid Inputs are:
 0 - Infinitesimal Strain 
 1 - Finite Strain-->
		<xsd:attribute name="strainTheory" type="integer" default="0" />
		<!--targetRegions => Allowable regions that the solver may be applied to. Note that this does not indicate that the solver will be applied to these regions, only that allocation will occur such that the solver may be applied to these regions. The decision about what regions this solver will beapplied to rests in the EventManager.-->
		<xsd:attribute name="targetRegions" type="string_array" use="required" />
		<!--timeIntegrationOption => Time integration method. Options are: 
 QuasiStatic 
 ImplicitDynamic 
 ExplicitDynamic-->
		<xsd:attribute name="timeIntegrationOption" type="geosx_TimeIntegrationOption" default="TimeIntegrationOption::ExplicitDynamic" />
		<!--useVelocityForQS => Flag to indicate the use of the incremental displacement from the previous step as an initial estimate for the incremental displacement of the current step.-->
		<xsd:attribute name="useVelocityForQS" type="integer" default="0" />
		<!--name => A name is required for any non-unique nodes-->
		<xsd:attribute name="name" type="string" use="required" />
	</xsd:complexType>
	<xsd:complexType name="SolidMechanics_LagrangianFEMType">
		<xsd:choice minOccurs="0" maxOccurs="unbounded">
			<xsd:element name="NonlinearSolverParameters" type="NonlinearSolverParametersType" maxOccurs="1" />
			<xsd:element name="SystemSolverParameters" type="SystemSolverParametersType" maxOccurs="1" />
		</xsd:choice>
		<!--cflFactor => Factor to apply to the `CFL condition <http://en.wikipedia.org/wiki/Courant-Friedrichs-Lewy_condition>`_ when calculating the maximum allowable time step. Values should be in the interval (0,1] -->
		<xsd:attribute name="cflFactor" type="real64" default="0.5" />
		<!--contactRelationName => Name of contact relation to enforce constraints on fracture boundary.-->
		<xsd:attribute name="contactRelationName" type="string" default="NOCONTACT" />
		<!--discretization => Name of discretization object (defined in the :ref:`NumericalMethodsManager`) to use for this solver. For instance, if this is a Finite Element Solver, the name of a :ref:`FiniteElement` should be specified. If this is a Finite Volume Method, the name of a :ref:`FiniteVolume` discretization should be specified.-->
		<xsd:attribute name="discretization" type="string" default="none" />
		<!--initialDt => Initial time-step value required by the solver to the event manager.-->
		<xsd:attribute name="initialDt" type="real64" default="1e+99" />
		<!--logLevel => Log level-->
		<xsd:attribute name="logLevel" type="integer" default="0" />
		<!--massDamping => Value of mass based damping coefficient. -->
		<xsd:attribute name="massDamping" type="real64" default="0" />
		<!--maxNumResolves => Value to indicate how many resolves may be executed after some other event is executed. For example, if a SurfaceGenerator is specified, it will be executed after the mechanics solve. However if a new surface is generated, then the mechanics solve must be executed again due to the change in topology.-->
		<xsd:attribute name="maxNumResolves" type="integer" default="10" />
		<!--newmarkBeta => Value of :math:`\beta` in the Newmark Method for Implicit Dynamic time integration option. This should be pow(newmarkGamma+0.5,2.0)/4.0 unless you know what you are doing.-->
		<xsd:attribute name="newmarkBeta" type="real64" default="0.25" />
		<!--newmarkGamma => Value of :math:`\gamma` in the Newmark Method for Implicit Dynamic time integration option-->
		<xsd:attribute name="newmarkGamma" type="real64" default="0.5" />
		<!--solidMaterialNames => The name of the material that should be used in the constitutive updates-->
		<xsd:attribute name="solidMaterialNames" type="string_array" use="required" />
		<!--stiffnessDamping => Value of stiffness based damping coefficient. -->
		<xsd:attribute name="stiffnessDamping" type="real64" default="0" />
		<!--strainTheory => Indicates whether or not to use `Infinitesimal Strain Theory <https://en.wikipedia.org/wiki/Infinitesimal_strain_theory>`_, or `Finite Strain Theory <https://en.wikipedia.org/wiki/Finite_strain_theory>`_. Valid Inputs are:
 0 - Infinitesimal Strain 
 1 - Finite Strain-->
		<xsd:attribute name="strainTheory" type="integer" default="0" />
		<!--targetRegions => Allowable regions that the solver may be applied to. Note that this does not indicate that the solver will be applied to these regions, only that allocation will occur such that the solver may be applied to these regions. The decision about what regions this solver will beapplied to rests in the EventManager.-->
		<xsd:attribute name="targetRegions" type="string_array" use="required" />
		<!--timeIntegrationOption => Time integration method. Options are: 
 QuasiStatic 
 ImplicitDynamic 
 ExplicitDynamic-->
		<xsd:attribute name="timeIntegrationOption" type="geosx_TimeIntegrationOption" default="TimeIntegrationOption::ExplicitDynamic" />
		<!--useVelocityForQS => Flag to indicate the use of the incremental displacement from the previous step as an initial estimate for the incremental displacement of the current step.-->
		<xsd:attribute name="useVelocityForQS" type="integer" default="0" />
		<!--name => A name is required for any non-unique nodes-->
		<xsd:attribute name="name" type="string" use="required" />
	</xsd:complexType>
	<xsd:complexType name="SurfaceGeneratorType">
		<xsd:choice minOccurs="0" maxOccurs="unbounded">
			<xsd:element name="NonlinearSolverParameters" type="NonlinearSolverParametersType" maxOccurs="1" />
			<xsd:element name="SystemSolverParameters" type="SystemSolverParametersType" maxOccurs="1" />
		</xsd:choice>
		<!--cflFactor => Factor to apply to the `CFL condition <http://en.wikipedia.org/wiki/Courant-Friedrichs-Lewy_condition>`_ when calculating the maximum allowable time step. Values should be in the interval (0,1] -->
		<xsd:attribute name="cflFactor" type="real64" default="0.5" />
		<!--discretization => Name of discretization object (defined in the :ref:`NumericalMethodsManager`) to use for this solver. For instance, if this is a Finite Element Solver, the name of a :ref:`FiniteElement` should be specified. If this is a Finite Volume Method, the name of a :ref:`FiniteVolume` discretization should be specified.-->
		<xsd:attribute name="discretization" type="string" default="none" />
		<!--fractureRegion => (no description available)-->
		<xsd:attribute name="fractureRegion" type="string" default="FractureRegion" />
		<!--initialDt => Initial time-step value required by the solver to the event manager.-->
		<xsd:attribute name="initialDt" type="real64" default="1e+99" />
		<!--logLevel => Log level-->
		<xsd:attribute name="logLevel" type="integer" default="0" />
		<!--mpiCommOrder => Flag to enable MPI consistent communication ordering-->
		<xsd:attribute name="mpiCommOrder" type="integer" default="0" />
		<!--nodeBasedSIF => Rock toughness of the solid material-->
		<xsd:attribute name="nodeBasedSIF" type="integer" default="0" />
		<!--rockToughness => Rock toughness of the solid material-->
		<xsd:attribute name="rockToughness" type="real64" use="required" />
		<!--solidMaterialNames => Name of the solid material used in solid mechanic solver-->
		<xsd:attribute name="solidMaterialNames" type="string_array" use="required" />
		<!--targetRegions => Allowable regions that the solver may be applied to. Note that this does not indicate that the solver will be applied to these regions, only that allocation will occur such that the solver may be applied to these regions. The decision about what regions this solver will beapplied to rests in the EventManager.-->
		<xsd:attribute name="targetRegions" type="string_array" use="required" />
		<!--name => A name is required for any non-unique nodes-->
		<xsd:attribute name="name" type="string" use="required" />
	</xsd:complexType>
	<xsd:complexType name="ConstitutiveType">
		<xsd:choice minOccurs="0" maxOccurs="unbounded">
			<xsd:element name="BlackOilFluid" type="BlackOilFluidType" />
			<xsd:element name="BrooksCoreyBakerRelativePermeability" type="BrooksCoreyBakerRelativePermeabilityType" />
			<xsd:element name="BrooksCoreyCapillaryPressure" type="BrooksCoreyCapillaryPressureType" />
			<xsd:element name="BrooksCoreyRelativePermeability" type="BrooksCoreyRelativePermeabilityType" />
			<xsd:element name="CompositionalMultiphaseFluid" type="CompositionalMultiphaseFluidType" />
			<xsd:element name="CompressibleSinglePhaseFluid" type="CompressibleSinglePhaseFluidType" />
			<xsd:element name="Contact" type="ContactType" />
			<xsd:element name="LinearElasticAnisotropic" type="LinearElasticAnisotropicType" />
			<xsd:element name="LinearElasticIsotropic" type="LinearElasticIsotropicType" />
			<xsd:element name="LinearElasticTransverseIsotropic" type="LinearElasticTransverseIsotropicType" />
			<xsd:element name="MultiPhaseMultiComponentFluid" type="MultiPhaseMultiComponentFluidType" />
			<xsd:element name="ParticleFluid" type="ParticleFluidType" />
			<xsd:element name="PoreVolumeCompressibleSolid" type="PoreVolumeCompressibleSolidType" />
			<xsd:element name="PoroLinearElasticAnisotropic" type="PoroLinearElasticAnisotropicType" />
			<xsd:element name="PoroLinearElasticIsotropic" type="PoroLinearElasticIsotropicType" />
			<xsd:element name="PoroLinearElasticTransverseIsotropic" type="PoroLinearElasticTransverseIsotropicType" />
			<xsd:element name="ProppantSlurryFluid" type="ProppantSlurryFluidType" />
			<xsd:element name="VanGenuchtenBakerRelativePermeability" type="VanGenuchtenBakerRelativePermeabilityType" />
			<xsd:element name="VanGenuchtenCapillaryPressure" type="VanGenuchtenCapillaryPressureType" />
		</xsd:choice>
	</xsd:complexType>
	<xsd:complexType name="BlackOilFluidType">
		<!--componentMolarWeight => Component molar weights-->
		<xsd:attribute name="componentMolarWeight" type="real64_array" use="required" />
		<!--componentNames => List of component names-->
		<xsd:attribute name="componentNames" type="string_array" default="{}" />
		<!--fluidType => Type of black-oil fluid (LiveOil/DeadOil)-->
		<xsd:attribute name="fluidType" type="string" use="required" />
		<!--phaseNames => List of fluid phases-->
		<xsd:attribute name="phaseNames" type="string_array" use="required" />
		<!--surfaceDensities => List of surface densities for each phase-->
		<xsd:attribute name="surfaceDensities" type="real64_array" use="required" />
		<!--tableFiles => List of filenames with input PVT tables-->
		<xsd:attribute name="tableFiles" type="path_array" use="required" />
		<!--name => A name is required for any non-unique nodes-->
		<xsd:attribute name="name" type="string" use="required" />
	</xsd:complexType>
	<xsd:complexType name="BrooksCoreyBakerRelativePermeabilityType">
		<!--gasOilRelPermExponent => Rel perm power law exponent for the pair (gas phase, oil phase) at residual water saturation-->
		<xsd:attribute name="gasOilRelPermExponent" type="real64_array" default="{1}" />
		<!--gasOilRelPermMaxValue => Maximum rel perm value for the pair (gas phase, oil phase) at residual water saturation-->
		<xsd:attribute name="gasOilRelPermMaxValue" type="real64_array" default="{0}" />
		<!--phaseMinVolumeFraction => Minimum volume fraction value for each phase-->
		<xsd:attribute name="phaseMinVolumeFraction" type="real64_array" default="{0}" />
		<!--phaseNames => List of fluid phases-->
		<xsd:attribute name="phaseNames" type="string_array" use="required" />
		<!--waterOilRelPermExponent => Rel perm power law exponent for the pair (water phase, oil phase) at residual gas saturation-->
		<xsd:attribute name="waterOilRelPermExponent" type="real64_array" default="{1}" />
		<!--waterOilRelPermMaxValue => Maximum rel perm value for the pair (water phase, oil phase) at residual gas saturation-->
		<xsd:attribute name="waterOilRelPermMaxValue" type="real64_array" default="{0}" />
		<!--name => A name is required for any non-unique nodes-->
		<xsd:attribute name="name" type="string" use="required" />
	</xsd:complexType>
	<xsd:complexType name="BrooksCoreyCapillaryPressureType">
		<!--capPressureEpsilon => Wetting-phase saturation at which the max cap. pressure is attained; used to avoid infinite cap. pressure values for saturations close to zero-->
		<xsd:attribute name="capPressureEpsilon" type="real64" default="1e-06" />
		<!--phaseCapPressureExponentInv => Inverse of capillary power law exponent for each phase-->
		<xsd:attribute name="phaseCapPressureExponentInv" type="real64_array" default="{2}" />
		<!--phaseEntryPressure => Entry pressure value for each phase-->
		<xsd:attribute name="phaseEntryPressure" type="real64_array" default="{1}" />
		<!--phaseMinVolumeFraction => Minimum volume fraction value for each phase-->
		<xsd:attribute name="phaseMinVolumeFraction" type="real64_array" default="{0}" />
		<!--phaseNames => List of fluid phases-->
		<xsd:attribute name="phaseNames" type="string_array" use="required" />
		<!--name => A name is required for any non-unique nodes-->
		<xsd:attribute name="name" type="string" use="required" />
	</xsd:complexType>
	<xsd:complexType name="BrooksCoreyRelativePermeabilityType">
		<!--phaseMinVolumeFraction => Minimum volume fraction value for each phase-->
		<xsd:attribute name="phaseMinVolumeFraction" type="real64_array" default="{0}" />
		<!--phaseNames => List of fluid phases-->
		<xsd:attribute name="phaseNames" type="string_array" use="required" />
		<!--phaseRelPermExponent => MinimumRel perm power law exponent for each phase-->
		<xsd:attribute name="phaseRelPermExponent" type="real64_array" default="{1}" />
		<!--phaseRelPermMaxValue => Maximum rel perm value for each phase-->
		<xsd:attribute name="phaseRelPermMaxValue" type="real64_array" default="{0}" />
		<!--name => A name is required for any non-unique nodes-->
		<xsd:attribute name="name" type="string" use="required" />
	</xsd:complexType>
	<xsd:complexType name="CompositionalMultiphaseFluidType">
		<!--componentAcentricFactor => Component acentric factors-->
		<xsd:attribute name="componentAcentricFactor" type="real64_array" use="required" />
		<!--componentBinaryCoeff => Table of binary interaction coefficients-->
		<xsd:attribute name="componentBinaryCoeff" type="real64_array2d" default="{{0}}" />
		<!--componentCriticalPressure => Component critical pressures-->
		<xsd:attribute name="componentCriticalPressure" type="real64_array" use="required" />
		<!--componentCriticalTemperature => Component critical temperatures-->
		<xsd:attribute name="componentCriticalTemperature" type="real64_array" use="required" />
		<!--componentMolarWeight => Component molar weights-->
		<xsd:attribute name="componentMolarWeight" type="real64_array" use="required" />
		<!--componentNames => List of component names-->
		<xsd:attribute name="componentNames" type="string_array" use="required" />
		<!--componentVolumeShift => Component volume shifts-->
		<xsd:attribute name="componentVolumeShift" type="real64_array" default="{0}" />
		<!--equationsOfState => List of equation of state types for each phase-->
		<xsd:attribute name="equationsOfState" type="string_array" use="required" />
		<!--phaseNames => List of fluid phases-->
		<xsd:attribute name="phaseNames" type="string_array" use="required" />
		<!--name => A name is required for any non-unique nodes-->
		<xsd:attribute name="name" type="string" use="required" />
	</xsd:complexType>
	<xsd:complexType name="CompressibleSinglePhaseFluidType">
		<!--compressibility => Fluid compressibility-->
		<xsd:attribute name="compressibility" type="real64" default="0" />
		<!--defaultDensity => Default value for density.-->
		<xsd:attribute name="defaultDensity" type="real64" use="required" />
		<!--defaultViscosity => Default value for viscosity.-->
		<xsd:attribute name="defaultViscosity" type="real64" use="required" />
		<!--densityModel => Type of density model (linear, quadratic, exponential)-->
		<xsd:attribute name="densityModel" type="string" default="linear" />
		<!--referenceDensity => Reference fluid density-->
		<xsd:attribute name="referenceDensity" type="real64" default="1000" />
		<!--referencePressure => Reference pressure-->
		<xsd:attribute name="referencePressure" type="real64" default="0" />
		<!--referenceViscosity => Reference fluid viscosity-->
		<xsd:attribute name="referenceViscosity" type="real64" default="0.001" />
		<!--viscosibility => Fluid viscosity exponential coefficient-->
		<xsd:attribute name="viscosibility" type="real64" default="0" />
		<!--viscosityModel => Type of viscosity model (linear, quadratic, exponential)-->
		<xsd:attribute name="viscosityModel" type="string" default="linear" />
		<!--name => A name is required for any non-unique nodes-->
		<xsd:attribute name="name" type="string" use="required" />
	</xsd:complexType>
	<xsd:complexType name="ContactType">
		<xsd:choice minOccurs="0" maxOccurs="1">
			<xsd:element name="TableFunction" type="TableFunctionType" />
		</xsd:choice>
		<!--apertureTolerance => Value to be used to avoid floating point errors in expressions involving aperture. For example in the case of dividing by the actual aperture (not the effective aperture that results from the aperture function) this value may be used to avoid 1/0 errors. Note that this value may have some physical significance in its usage, as it may be used to smooth out highly nonlinear behavior associated with 1/0 in addition to avoiding the 1/0 error.-->
		<xsd:attribute name="apertureTolerance" type="real64" default="1e-09" />
		<!--penaltyStiffness => Value of the penetration penalty stiffness. Units of Pressure/length-->
		<xsd:attribute name="penaltyStiffness" type="real64" use="required" />
		<!--name => A name is required for any non-unique nodes-->
		<xsd:attribute name="name" type="string" use="required" />
	</xsd:complexType>
	<xsd:complexType name="LinearElasticAnisotropicType">
		<!--defaultDensity => Default Material Density-->
		<xsd:attribute name="defaultDensity" type="real64" use="required" />
		<!--defaultStiffness => Default Elastic Stiffness Tensor in Voigt notation (6x6 matrix)-->
		<xsd:attribute name="defaultStiffness" type="real64_array2d" use="required" />
		<!--name => A name is required for any non-unique nodes-->
		<xsd:attribute name="name" type="string" use="required" />
	</xsd:complexType>
	<xsd:complexType name="LinearElasticIsotropicType">
		<!--defaultBulkModulus => Elastic Bulk Modulus Parameter-->
		<xsd:attribute name="defaultBulkModulus" type="real64" default="-1" />
		<!--defaultDensity => Default Material Density-->
		<xsd:attribute name="defaultDensity" type="real64" use="required" />
		<!--defaultPoissonRatio => Poisson's ratio-->
		<xsd:attribute name="defaultPoissonRatio" type="real64" default="-1" />
		<!--defaultShearModulus => Elastic Shear Modulus Parameter-->
		<xsd:attribute name="defaultShearModulus" type="real64" default="-1" />
		<!--defaultYoungsModulus => Elastic Young's Modulus.-->
		<xsd:attribute name="defaultYoungsModulus" type="real64" default="-1" />
		<!--name => A name is required for any non-unique nodes-->
		<xsd:attribute name="name" type="string" use="required" />
	</xsd:complexType>
	<xsd:complexType name="LinearElasticTransverseIsotropicType">
		<!--defaultDensity => Default Material Density-->
		<xsd:attribute name="defaultDensity" type="real64" use="required" />
		<!--defaultPoissonRatioAxialTransverse => Elastic Shear Modulus Parameter-->
		<xsd:attribute name="defaultPoissonRatioAxialTransverse" type="real64" default="-1" />
		<!--defaultPoissonRatioTransverse => Elastic Shear Modulus Parameter-->
		<xsd:attribute name="defaultPoissonRatioTransverse" type="real64" default="-1" />
		<!--defaultShearModulusAxialTransverse => Elastic Shear Modulus Parameter-->
		<xsd:attribute name="defaultShearModulusAxialTransverse" type="real64" default="-1" />
		<!--defaultYoungsModulusAxial => Elastic Shear Modulus Parameter-->
		<xsd:attribute name="defaultYoungsModulusAxial" type="real64" default="-1" />
		<!--defaultYoungsModulusTransverse => Elastic Bulk Modulus Parameter-->
		<xsd:attribute name="defaultYoungsModulusTransverse" type="real64" default="-1" />
		<!--name => A name is required for any non-unique nodes-->
		<xsd:attribute name="name" type="string" use="required" />
	</xsd:complexType>
	<xsd:complexType name="MultiPhaseMultiComponentFluidType">
		<!--componentMolarWeight => Component molar weights-->
		<xsd:attribute name="componentMolarWeight" type="real64_array" default="{0}" />
		<!--componentNames => List of component names-->
		<xsd:attribute name="componentNames" type="string_array" default="{}" />
		<!--flashModelParaFile => name of the filen including flash calculation function parameters-->
		<xsd:attribute name="flashModelParaFile" type="string" use="required" />
		<!--phaseNames => List of fluid phases-->
		<xsd:attribute name="phaseNames" type="string_array" default="{}" />
		<!--phasePVTParaFiles => List of the names of the files including PVT function parameters-->
		<xsd:attribute name="phasePVTParaFiles" type="path_array" use="required" />
		<!--name => A name is required for any non-unique nodes-->
		<xsd:attribute name="name" type="string" use="required" />
	</xsd:complexType>
	<xsd:complexType name="ParticleFluidType">
		<!--collisionAlpha => Collision alpha coefficient-->
		<xsd:attribute name="collisionAlpha" type="real64" default="1.27" />
		<!--collisionBeta => Collision beta coefficient-->
		<xsd:attribute name="collisionBeta" type="real64" default="1.5" />
		<!--fluidViscosity => Fluid viscosity-->
		<xsd:attribute name="fluidViscosity" type="real64" default="0.001" />
		<!--hinderedSettlingCoefficient => Hindered settling coefficient-->
		<xsd:attribute name="hinderedSettlingCoefficient" type="real64" default="5.9" />
		<!--isCollisionalSlip => Whether the collisional component of the slip velocity is considered-->
		<xsd:attribute name="isCollisionalSlip" type="integer" default="0" />
		<!--maxProppantConcentration => Max proppant concentration-->
		<xsd:attribute name="maxProppantConcentration" type="real64" default="0.6" />
		<!--particleSettlingModel => Particle settling velocity model-->
		<xsd:attribute name="particleSettlingModel" type="string" use="required" />
		<!--proppantDensity => Proppant density-->
		<xsd:attribute name="proppantDensity" type="real64" default="1400" />
		<!--proppantDiameter => Proppant diameter-->
		<xsd:attribute name="proppantDiameter" type="real64" default="0.0002" />
		<!--slipConcentration => Slip concentration-->
		<xsd:attribute name="slipConcentration" type="real64" default="0.1" />
		<!--sphericity => Sphericity-->
		<xsd:attribute name="sphericity" type="real64" default="1" />
		<!--name => A name is required for any non-unique nodes-->
		<xsd:attribute name="name" type="string" use="required" />
	</xsd:complexType>
	<xsd:complexType name="PoreVolumeCompressibleSolidType">
		<!--compressibility => Solid compressibility-->
		<xsd:attribute name="compressibility" type="real64" use="required" />
		<!--referencePressure => Reference pressure for fluid compressibility-->
		<xsd:attribute name="referencePressure" type="real64" use="required" />
		<!--name => A name is required for any non-unique nodes-->
		<xsd:attribute name="name" type="string" use="required" />
	</xsd:complexType>
	<xsd:complexType name="PoroLinearElasticAnisotropicType">
		<!--BiotCoefficient => Biot's coefficient-->
		<xsd:attribute name="BiotCoefficient" type="real64" default="1" />
		<!--compressibility => Pore volume compressibilty-->
		<xsd:attribute name="compressibility" type="real64" default="0" />
		<!--defaultDensity => Default Material Density-->
		<xsd:attribute name="defaultDensity" type="real64" use="required" />
		<!--defaultStiffness => Default Elastic Stiffness Tensor in Voigt notation (6x6 matrix)-->
		<xsd:attribute name="defaultStiffness" type="real64_array2d" use="required" />
		<!--referencePressure => ReferencePressure-->
		<xsd:attribute name="referencePressure" type="real64" default="0" />
		<!--name => A name is required for any non-unique nodes-->
		<xsd:attribute name="name" type="string" use="required" />
	</xsd:complexType>
	<xsd:complexType name="PoroLinearElasticIsotropicType">
		<!--BiotCoefficient => Biot's coefficient-->
		<xsd:attribute name="BiotCoefficient" type="real64" default="1" />
		<!--compressibility => Pore volume compressibilty-->
		<xsd:attribute name="compressibility" type="real64" default="0" />
		<!--defaultBulkModulus => Elastic Bulk Modulus Parameter-->
		<xsd:attribute name="defaultBulkModulus" type="real64" default="-1" />
		<!--defaultDensity => Default Material Density-->
		<xsd:attribute name="defaultDensity" type="real64" use="required" />
		<!--defaultPoissonRatio => Poisson's ratio-->
		<xsd:attribute name="defaultPoissonRatio" type="real64" default="-1" />
		<!--defaultShearModulus => Elastic Shear Modulus Parameter-->
		<xsd:attribute name="defaultShearModulus" type="real64" default="-1" />
		<!--defaultYoungsModulus => Elastic Young's Modulus.-->
		<xsd:attribute name="defaultYoungsModulus" type="real64" default="-1" />
		<!--referencePressure => ReferencePressure-->
		<xsd:attribute name="referencePressure" type="real64" default="0" />
		<!--name => A name is required for any non-unique nodes-->
		<xsd:attribute name="name" type="string" use="required" />
	</xsd:complexType>
	<xsd:complexType name="PoroLinearElasticTransverseIsotropicType">
		<!--BiotCoefficient => Biot's coefficient-->
		<xsd:attribute name="BiotCoefficient" type="real64" default="1" />
		<!--compressibility => Pore volume compressibilty-->
		<xsd:attribute name="compressibility" type="real64" default="0" />
		<!--defaultDensity => Default Material Density-->
		<xsd:attribute name="defaultDensity" type="real64" use="required" />
		<!--defaultPoissonRatioAxialTransverse => Elastic Shear Modulus Parameter-->
		<xsd:attribute name="defaultPoissonRatioAxialTransverse" type="real64" default="-1" />
		<!--defaultPoissonRatioTransverse => Elastic Shear Modulus Parameter-->
		<xsd:attribute name="defaultPoissonRatioTransverse" type="real64" default="-1" />
		<!--defaultShearModulusAxialTransverse => Elastic Shear Modulus Parameter-->
		<xsd:attribute name="defaultShearModulusAxialTransverse" type="real64" default="-1" />
		<!--defaultYoungsModulusAxial => Elastic Shear Modulus Parameter-->
		<xsd:attribute name="defaultYoungsModulusAxial" type="real64" default="-1" />
		<!--defaultYoungsModulusTransverse => Elastic Bulk Modulus Parameter-->
		<xsd:attribute name="defaultYoungsModulusTransverse" type="real64" default="-1" />
		<!--referencePressure => ReferencePressure-->
		<xsd:attribute name="referencePressure" type="real64" default="0" />
		<!--name => A name is required for any non-unique nodes-->
		<xsd:attribute name="name" type="string" use="required" />
	</xsd:complexType>
	<xsd:complexType name="ProppantSlurryFluidType">
		<!--componentNames => List of fluid component names-->
		<xsd:attribute name="componentNames" type="string_array" default="{}" />
		<!--compressibility => Fluid compressibility-->
		<xsd:attribute name="compressibility" type="real64" default="0" />
		<!--defaultCompressibility => Default value for compressibility.-->
		<xsd:attribute name="defaultCompressibility" type="real64_array" default="{0}" />
		<!--defaultDensity => Default value for density.-->
		<xsd:attribute name="defaultDensity" type="real64_array" default="{0}" />
		<!--defaultViscosity => Default value for viscosity.-->
		<xsd:attribute name="defaultViscosity" type="real64_array" default="{0}" />
		<!--flowBehaviorIndex => Flow behavior index-->
		<xsd:attribute name="flowBehaviorIndex" type="real64_array" default="{0}" />
		<!--flowConsistencyIndex => Flow consistency index-->
		<xsd:attribute name="flowConsistencyIndex" type="real64_array" default="{0}" />
		<!--maxProppantConcentration => Maximum proppant concentration-->
		<xsd:attribute name="maxProppantConcentration" type="real64" default="0.6" />
		<!--referenceDensity => Reference fluid density-->
		<xsd:attribute name="referenceDensity" type="real64" default="1000" />
		<!--referencePressure => Reference pressure-->
		<xsd:attribute name="referencePressure" type="real64" default="100000" />
		<!--referenceProppantDensity => Reference proppant density-->
		<xsd:attribute name="referenceProppantDensity" type="real64" default="1400" />
		<!--referenceViscosity => Reference fluid viscosity-->
		<xsd:attribute name="referenceViscosity" type="real64" default="0.001" />
		<!--name => A name is required for any non-unique nodes-->
		<xsd:attribute name="name" type="string" use="required" />
	</xsd:complexType>
	<xsd:complexType name="VanGenuchtenBakerRelativePermeabilityType">
		<!--gasOilRelPermExponentInv => Rel perm power law exponent inverse for the pair (gas phase, oil phase) at residual water saturation-->
		<xsd:attribute name="gasOilRelPermExponentInv" type="real64_array" default="{0.5}" />
		<!--gasOilRelPermMaxValue => Maximum rel perm value for the pair (gas phase, oil phase) at residual water saturation-->
		<xsd:attribute name="gasOilRelPermMaxValue" type="real64_array" default="{0}" />
		<!--phaseMinVolumeFraction => Minimum volume fraction value for each phase-->
		<xsd:attribute name="phaseMinVolumeFraction" type="real64_array" default="{0}" />
		<!--phaseNames => List of fluid phases-->
		<xsd:attribute name="phaseNames" type="string_array" use="required" />
		<!--waterOilRelPermExponentInv => Rel perm power law exponent inverse for the pair (water phase, oil phase) at residual gas saturation-->
		<xsd:attribute name="waterOilRelPermExponentInv" type="real64_array" default="{0.5}" />
		<!--waterOilRelPermMaxValue => Maximum rel perm value for the pair (water phase, oil phase) at residual gas saturation-->
		<xsd:attribute name="waterOilRelPermMaxValue" type="real64_array" default="{0}" />
		<!--name => A name is required for any non-unique nodes-->
		<xsd:attribute name="name" type="string" use="required" />
	</xsd:complexType>
	<xsd:complexType name="VanGenuchtenCapillaryPressureType">
		<!--capPressureEpsilon => Saturation at which the extremum capillary pressure is attained; used to avoid infinite capillary pressure values for saturations close to 0 and 1-->
		<xsd:attribute name="capPressureEpsilon" type="real64" default="1e-06" />
		<!--phaseCapPressureExponentInv => Inverse of capillary power law exponent for each phase-->
		<xsd:attribute name="phaseCapPressureExponentInv" type="real64_array" default="{0.5}" />
		<!--phaseCapPressureMultiplier => Entry pressure value for each phase-->
		<xsd:attribute name="phaseCapPressureMultiplier" type="real64_array" default="{1}" />
		<!--phaseMinVolumeFraction => Minimum volume fraction value for each phase-->
		<xsd:attribute name="phaseMinVolumeFraction" type="real64_array" default="{0}" />
		<!--phaseNames => List of fluid phases-->
		<xsd:attribute name="phaseNames" type="string_array" use="required" />
		<!--name => A name is required for any non-unique nodes-->
		<xsd:attribute name="name" type="string" use="required" />
	</xsd:complexType>
	<xsd:complexType name="ElementRegionsType">
		<xsd:choice minOccurs="0" maxOccurs="unbounded">
			<xsd:element name="CellElementRegion" type="CellElementRegionType" />
			<xsd:element name="EmbeddedSurfaceElementRegion" type="EmbeddedSurfaceElementRegionType" />
			<xsd:element name="FaceElementRegion" type="FaceElementRegionType" />
			<xsd:element name="WellElementRegion" type="WellElementRegionType" />
		</xsd:choice>
	</xsd:complexType>
	<xsd:complexType name="CellElementRegionType">
		<xsd:choice minOccurs="0" maxOccurs="unbounded" />
		<!--cellBlocks => (no description available)-->
		<xsd:attribute name="cellBlocks" type="string_array" default="{}" />
		<!--coarseningRatio => (no description available)-->
		<xsd:attribute name="coarseningRatio" type="real64" default="0" />
		<!--materialList => List of materials present in this region-->
		<xsd:attribute name="materialList" type="string_array" use="required" />
		<!--name => A name is required for any non-unique nodes-->
		<xsd:attribute name="name" type="string" use="required" />
	</xsd:complexType>
	<xsd:complexType name="EmbeddedSurfaceElementRegionType">
		<xsd:choice minOccurs="0" maxOccurs="unbounded" />
		<!--materialList => List of materials present in this region-->
		<xsd:attribute name="materialList" type="string_array" use="required" />
		<!--name => A name is required for any non-unique nodes-->
		<xsd:attribute name="name" type="string" use="required" />
	</xsd:complexType>
	<xsd:complexType name="FaceElementRegionType">
		<xsd:choice minOccurs="0" maxOccurs="unbounded" />
		<!--defaultAperture => The default aperture of for new faceElements.-->
		<xsd:attribute name="defaultAperture" type="real64" use="required" />
		<!--materialList => List of materials present in this region-->
		<xsd:attribute name="materialList" type="string_array" use="required" />
		<!--name => A name is required for any non-unique nodes-->
		<xsd:attribute name="name" type="string" use="required" />
	</xsd:complexType>
	<xsd:complexType name="WellElementRegionType">
		<xsd:choice minOccurs="0" maxOccurs="unbounded" />
		<!--materialList => List of materials present in this region-->
		<xsd:attribute name="materialList" type="string_array" use="required" />
		<!--name => A name is required for any non-unique nodes-->
		<xsd:attribute name="name" type="string" use="required" />
	</xsd:complexType>
	<xsd:complexType name="IncludedType">
		<xsd:choice minOccurs="0" maxOccurs="unbounded">
			<xsd:element name="File" type="FileType" />
		</xsd:choice>
	</xsd:complexType>
	<xsd:complexType name="FileType">
		<!--name => A name is required for any non-unique nodes-->
		<xsd:attribute name="name" type="string" use="required" />
	</xsd:complexType>
	<xsd:complexType name="ParametersType">
		<xsd:choice minOccurs="0" maxOccurs="unbounded">
			<xsd:element name="Parameter" type="ParameterType" />
		</xsd:choice>
	</xsd:complexType>
	<xsd:complexType name="ParameterType">
		<!--value => Input parameter definition for the preprocessor-->
		<xsd:attribute name="value" type="string" use="required" />
		<!--name => A name is required for any non-unique nodes-->
		<xsd:attribute name="name" type="string" use="required" />
	</xsd:complexType>
	<xsd:complexType name="BenchmarksType">
		<xsd:choice minOccurs="0" maxOccurs="unbounded">
			<xsd:element name="lassen" type="lassenType" maxOccurs="1" />
			<xsd:element name="quartz" type="quartzType" maxOccurs="1" />
		</xsd:choice>
	</xsd:complexType>
	<xsd:complexType name="lassenType">
		<xsd:choice minOccurs="0" maxOccurs="unbounded">
			<xsd:element name="Run" type="RunType" maxOccurs="1" />
		</xsd:choice>
	</xsd:complexType>
	<xsd:complexType name="RunType">
		<!--args => Any extra command line arguments to pass to GEOSX.-->
		<xsd:attribute name="args" type="string" default="" />
		<!--autoPartition => May be 'Off' or 'On', if 'On' partitioning arguments are created automatically. Default is Off.-->
		<xsd:attribute name="autoPartition" type="string" default="" />
		<!--name => The name of this benchmark.-->
		<xsd:attribute name="name" type="string" use="required" />
		<!--nodes => The number of nodes needed to run the benchmark.-->
		<xsd:attribute name="nodes" type="integer" use="required" />
		<!--strongScaling => Repeat the benchmark N times, scaling the number of nodes in the benchmark by these values.-->
		<xsd:attribute name="strongScaling" type="integer_array" default="{0}" />
		<!--tasksPerNode => The number of tasks per node to run the benchmark with.-->
		<xsd:attribute name="tasksPerNode" type="integer" use="required" />
		<!--threadsPerTask => The number of threads per task to run the benchmark with.-->
		<xsd:attribute name="threadsPerTask" type="integer" default="0" />
		<!--timeLimit => The time limit of the benchmark.-->
		<xsd:attribute name="timeLimit" type="integer" default="0" />
	</xsd:complexType>
	<xsd:complexType name="quartzType">
		<xsd:choice minOccurs="0" maxOccurs="unbounded">
			<xsd:element name="Run" type="RunType" maxOccurs="1" />
		</xsd:choice>
	</xsd:complexType>
</xsd:schema><|MERGE_RESOLUTION|>--- conflicted
+++ resolved
@@ -504,11 +504,6 @@
 		<xsd:choice minOccurs="0" maxOccurs="unbounded">
 			<xsd:element name="InternalMesh" type="InternalMeshType" />
 			<xsd:element name="InternalWell" type="InternalWellType" />
-<<<<<<< HEAD
-			<xsd:element name="LASWell" type="LASWellType" />
-			<xsd:element name="MeshFile" type="MeshFileType" />
-=======
->>>>>>> 5a3bb2a6
 			<xsd:element name="PAMELAMeshGenerator" type="PAMELAMeshGeneratorType" />
 		</xsd:choice>
 	</xsd:complexType>
@@ -561,35 +556,11 @@
 		<!--name => A name is required for any non-unique nodes-->
 		<xsd:attribute name="name" type="string" use="required" />
 	</xsd:complexType>
-<<<<<<< HEAD
-	<xsd:complexType name="LASWellType">
-		<!--crossSectionArea => cross section area of the well-->
-		<xsd:attribute name="crossSectionArea" type="real64" use="required" />
-		<!--fileName => Path to the las file-->
-		<xsd:attribute name="fileName" type="string" use="required" />
-		<!--geometryLogIndexInFile => Position of the log to take if there are several log sections defined in the LAS file -->
-		<xsd:attribute name="geometryLogIndexInFile" type="integer" default="-1" />
-		<!--meshName => name of the reservoir mesh associated with this well-->
-		<xsd:attribute name="meshName" type="string" use="required" />
-		<!--numElementsPerSegment => number of well elements per polyline segment-->
-		<xsd:attribute name="numElementsPerSegment" type="integer" use="required" />
-		<!--wellControlsName => name of the set of constraints associated with this well-->
-		<xsd:attribute name="wellControlsName" type="string" use="required" />
-		<!--wellRegionName => name of the well element region-->
-		<xsd:attribute name="wellRegionName" type="string" use="required" />
-		<!--name => A name is required for any non-unique nodes-->
-		<xsd:attribute name="name" type="string" use="required" />
-	</xsd:complexType>
-	<xsd:complexType name="MeshFileType">
-		<!--file => path to the vtm file-->
-		<xsd:attribute name="file" type="string" use="required" />
-=======
 	<xsd:complexType name="PerforationType">
 		<!--distanceFromHead => Linear distance from well head to the perforation-->
 		<xsd:attribute name="distanceFromHead" type="real64" use="required" />
 		<!--transmissibility => Perforation transmissibility-->
 		<xsd:attribute name="transmissibility" type="real64" default="-1" />
->>>>>>> 5a3bb2a6
 		<!--name => A name is required for any non-unique nodes-->
 		<xsd:attribute name="name" type="string" use="required" />
 	</xsd:complexType>
