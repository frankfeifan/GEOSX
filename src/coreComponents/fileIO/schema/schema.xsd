--- conflicted
+++ resolved
@@ -1525,19 +1525,12 @@
 			<xsd:element name="CompressibleSinglePhaseFluid" type="CompressibleSinglePhaseFluidType" />
 			<xsd:element name="Contact" type="ContactType" />
 			<xsd:element name="Coulomb" type="CoulombType" />
-<<<<<<< HEAD
 			<xsd:element name="DamageElasticIsotropic" type="DamageElasticIsotropicType" />
+			<xsd:element name="DamageSpectralElasticIsotropic" type="DamageSpectralElasticIsotropicType" />
+			<xsd:element name="DamageVolDevElasticIsotropic" type="DamageVolDevElasticIsotropicType" />
 			<xsd:element name="DruckerPrager" type="DruckerPragerType" />
 			<xsd:element name="ElasticIsotropic" type="ElasticIsotropicType" />
 			<xsd:element name="ElasticTransverseIsotropic" type="ElasticTransverseIsotropicType" />
-=======
-			<xsd:element name="DamageLinearElasticIsotropic" type="DamageLinearElasticIsotropicType" />
-			<xsd:element name="DamageSpectralLinearElasticIsotropic" type="DamageSpectralLinearElasticIsotropicType" />
-			<xsd:element name="DamageVolDevLinearElasticIsotropic" type="DamageVolDevLinearElasticIsotropicType" />
-			<xsd:element name="LinearElasticAnisotropic" type="LinearElasticAnisotropicType" />
-			<xsd:element name="LinearElasticIsotropic" type="LinearElasticIsotropicType" />
-			<xsd:element name="LinearElasticTransverseIsotropic" type="LinearElasticTransverseIsotropicType" />
->>>>>>> 0a681559
 			<xsd:element name="MultiPhaseMultiComponentFluid" type="MultiPhaseMultiComponentFluidType" />
 			<xsd:element name="NullModel" type="NullModelType" />
 			<xsd:element name="ParticleFluid" type="ParticleFluidType" />
@@ -1697,34 +1690,10 @@
 		<!--name => A name is required for any non-unique nodes-->
 		<xsd:attribute name="name" type="string" use="required" />
 	</xsd:complexType>
-<<<<<<< HEAD
 	<xsd:complexType name="DamageElasticIsotropicType">
-=======
-	<xsd:complexType name="DamageLinearElasticIsotropicType">
-		<!--criticalFractureEnergy => critical fracture energy-->
+		<!--criticalFractureEnergy => Critical fracture energy-->
 		<xsd:attribute name="criticalFractureEnergy" type="real64" use="required" />
-		<!--criticalStrainEnergy => material critical stress in a 1d tension test-->
-		<xsd:attribute name="criticalStrainEnergy" type="real64" use="required" />
->>>>>>> 0a681559
-		<!--defaultBulkModulus => Elastic Bulk Modulus Parameter-->
-		<xsd:attribute name="defaultBulkModulus" type="real64" default="-1" />
-		<!--defaultDensity => Default Material Density-->
-		<xsd:attribute name="defaultDensity" type="real64" use="required" />
-		<!--defaultPoissonRatio => Poisson's ratio-->
-		<xsd:attribute name="defaultPoissonRatio" type="real64" default="-1" />
-		<!--defaultShearModulus => Elastic Shear Modulus Parameter-->
-		<xsd:attribute name="defaultShearModulus" type="real64" default="-1" />
-		<!--defaultYoungsModulus => Elastic Young's Modulus.-->
-		<xsd:attribute name="defaultYoungsModulus" type="real64" default="-1" />
-		<!--lengthScale => lenght scale l in the phase-field equation-->
-		<xsd:attribute name="lengthScale" type="real64" use="required" />
-		<!--name => A name is required for any non-unique nodes-->
-		<xsd:attribute name="name" type="string" use="required" />
-	</xsd:complexType>
-	<xsd:complexType name="DamageSpectralLinearElasticIsotropicType">
-		<!--criticalFractureEnergy => critical fracture energy-->
-		<xsd:attribute name="criticalFractureEnergy" type="real64" use="required" />
-		<!--criticalStrainEnergy => material critical stress in a 1d tension test-->
+		<!--criticalStrainEnergy => Critical stress in a 1d tension test-->
 		<xsd:attribute name="criticalStrainEnergy" type="real64" use="required" />
 		<!--defaultBulkModulus => Elastic Bulk Modulus Parameter-->
 		<xsd:attribute name="defaultBulkModulus" type="real64" default="-1" />
@@ -1736,15 +1705,15 @@
 		<xsd:attribute name="defaultShearModulus" type="real64" default="-1" />
 		<!--defaultYoungsModulus => Elastic Young's Modulus.-->
 		<xsd:attribute name="defaultYoungsModulus" type="real64" default="-1" />
-		<!--lengthScale => lenght scale l in the phase-field equation-->
+		<!--lengthScale => Length scale l in the phase-field equation-->
 		<xsd:attribute name="lengthScale" type="real64" use="required" />
 		<!--name => A name is required for any non-unique nodes-->
 		<xsd:attribute name="name" type="string" use="required" />
 	</xsd:complexType>
-	<xsd:complexType name="DamageVolDevLinearElasticIsotropicType">
-		<!--criticalFractureEnergy => critical fracture energy-->
+	<xsd:complexType name="DamageSpectralElasticIsotropicType">
+		<!--criticalFractureEnergy => Critical fracture energy-->
 		<xsd:attribute name="criticalFractureEnergy" type="real64" use="required" />
-		<!--criticalStrainEnergy => material critical stress in a 1d tension test-->
+		<!--criticalStrainEnergy => Critical stress in a 1d tension test-->
 		<xsd:attribute name="criticalStrainEnergy" type="real64" use="required" />
 		<!--defaultBulkModulus => Elastic Bulk Modulus Parameter-->
 		<xsd:attribute name="defaultBulkModulus" type="real64" default="-1" />
@@ -1756,7 +1725,27 @@
 		<xsd:attribute name="defaultShearModulus" type="real64" default="-1" />
 		<!--defaultYoungsModulus => Elastic Young's Modulus.-->
 		<xsd:attribute name="defaultYoungsModulus" type="real64" default="-1" />
-		<!--lengthScale => lenght scale l in the phase-field equation-->
+		<!--lengthScale => Length scale l in the phase-field equation-->
+		<xsd:attribute name="lengthScale" type="real64" use="required" />
+		<!--name => A name is required for any non-unique nodes-->
+		<xsd:attribute name="name" type="string" use="required" />
+	</xsd:complexType>
+	<xsd:complexType name="DamageVolDevElasticIsotropicType">
+		<!--criticalFractureEnergy => Critical fracture energy-->
+		<xsd:attribute name="criticalFractureEnergy" type="real64" use="required" />
+		<!--criticalStrainEnergy => Critical stress in a 1d tension test-->
+		<xsd:attribute name="criticalStrainEnergy" type="real64" use="required" />
+		<!--defaultBulkModulus => Elastic Bulk Modulus Parameter-->
+		<xsd:attribute name="defaultBulkModulus" type="real64" default="-1" />
+		<!--defaultDensity => Default Material Density-->
+		<xsd:attribute name="defaultDensity" type="real64" use="required" />
+		<!--defaultPoissonRatio => Poisson's ratio-->
+		<xsd:attribute name="defaultPoissonRatio" type="real64" default="-1" />
+		<!--defaultShearModulus => Elastic Shear Modulus Parameter-->
+		<xsd:attribute name="defaultShearModulus" type="real64" default="-1" />
+		<!--defaultYoungsModulus => Elastic Young's Modulus.-->
+		<xsd:attribute name="defaultYoungsModulus" type="real64" default="-1" />
+		<!--lengthScale => Length scale l in the phase-field equation-->
 		<xsd:attribute name="lengthScale" type="real64" use="required" />
 		<!--name => A name is required for any non-unique nodes-->
 		<xsd:attribute name="name" type="string" use="required" />
