/*
 * ------------------------------------------------------------------------------------------------------------
 * SPDX-License-Identifier: LGPL-2.1-only
 *
 * Copyright (c) 2018-2019 Lawrence Livermore National Security LLC
 * Copyright (c) 2018-2019 The Board of Trustees of the Leland Stanford Junior University
 * Copyright (c) 2018-2019 Total, S.A
 * Copyright (c) 2019-     GEOSX Contributors
 * All right reserved
 *
 * See top level LICENSE, COPYRIGHT, CONTRIBUTORS, NOTICE, and ACKNOWLEDGEMENTS files for details.
 * ------------------------------------------------------------------------------------------------------------
 */

/**
 * @file SurfaceGenerator.cpp
 */

#include "SurfaceGenerator.hpp"

#include "mpiCommunications/CommunicationTools.hpp"
#include "mpiCommunications/NeighborCommunicator.hpp"
#include "mpiCommunications/SpatialPartition.hpp"
#include "finiteElement/FiniteElementDiscretizationManager.hpp"
#include "finiteVolume/FiniteVolumeManager.hpp"
#include "finiteVolume/FluxApproximationBase.hpp"
#include "managers/NumericalMethodsManager.hpp"
#include "mesh/FaceElementRegion.hpp"
#include "meshUtilities/ComputationalGeometry.hpp"
#include "physicsSolvers/solidMechanics/SolidMechanicsLagrangianFEMKernels.hpp"
#include "physicsSolvers/solidMechanics/SolidMechanicsLagrangianFEM.hpp"


#ifdef USE_GEOSX_PTP
#include "physicsSolvers/GEOSX_PTP/ParallelTopologyChange.hpp"
#endif

#include <set>

namespace geosx
{
  using namespace dataRepository;
  using namespace constitutive;

  constexpr real64 SurfaceGenerator::m_nonRuptureTime;

void ModifiedObjectLists::clearNewFromModified()
{
  for( localIndex const a : newNodes )
  {
    modifiedNodes.erase(a);
  }

  for( localIndex const a : newEdges )
  {
    modifiedEdges.erase(a);
  }

  for( localIndex const a : newFaces )
  {
    modifiedFaces.erase(a);
  }
}

void ModifiedObjectLists::insert( ModifiedObjectLists const & modifiedObjects )
{
  newNodes.insert( modifiedObjects.newNodes.begin(),
                   modifiedObjects.newNodes.end() );
  modifiedNodes.insert( modifiedObjects.modifiedNodes.begin(),
                        modifiedObjects.modifiedNodes.end() );

  newEdges.insert( modifiedObjects.newEdges.begin(),
                   modifiedObjects.newEdges.end() );
  modifiedEdges.insert( modifiedObjects.modifiedEdges.begin(),
                        modifiedObjects.modifiedEdges.end() );

  newFaces.insert( modifiedObjects.newFaces.begin(),
                   modifiedObjects.newFaces.end() );
  modifiedFaces.insert( modifiedObjects.modifiedFaces.begin(),
                        modifiedObjects.modifiedFaces.end() );

  for( auto & iter : modifiedObjects.newElements )
  {
    std::pair<localIndex,localIndex> const & key = iter.first;
    std::set<localIndex> const & values = iter.second;
    newElements[key].insert( values.begin(), values.end() );
  }

  for( auto & iter : modifiedObjects.modifiedElements )
  {
    std::pair<localIndex,localIndex> const & key = iter.first;
    std::set<localIndex> const & values = iter.second;
    modifiedElements[key].insert( values.begin(), values.end() );
  }

}

static localIndex GetOtherFaceEdge( const map< localIndex, std::pair<localIndex, localIndex> >& localFacesToEdges,
                                    const localIndex thisFace, const localIndex thisEdge )
{
  localIndex nextEdge = LOCALINDEX_MAX;

  const std::pair<localIndex, localIndex>& faceToEdges = stlMapLookup( localFacesToEdges, thisFace );
  if( faceToEdges.first == thisEdge )
  {
    nextEdge = faceToEdges.second;
  }
  else if( faceToEdges.second == thisEdge )
  {
    nextEdge = faceToEdges.first;
  }
  else
  {
    GEOSX_ERROR( "SurfaceGenerator::Couldn't find thisEdge in localFacesToEdges[thisFace]" );
  }
  return nextEdge;
}

static void CheckForAndRemoveDeadEndPath( const localIndex edgeIndex,
                                          arrayView1d<integer> const & isEdgeExternal,
                                          map< localIndex, std::set<localIndex> >& edgesToRuptureReadyFaces,
                                          map< localIndex, std::pair<localIndex, localIndex> >& localVFacesToVEdges,
                                          std::set<localIndex>& nodeToRuptureReadyFaces )
{


  localIndex thisEdge = edgeIndex;

  // if the edge is internal and the edge is only attached to one ruptured face...
  while( isEdgeExternal[thisEdge]!=1 )
  {

    //    std::set<localIndex>& edgeToRuptureReadyFaces = stlMapLookup(edgesToRuptureReadyFaces,thisEdge);
    std::set<localIndex>& edgeToRuptureReadyFaces = edgesToRuptureReadyFaces[thisEdge];

    if( edgeToRuptureReadyFaces.size()!=1 )
      break;

    // then the index for the face that is a "dead end"
    localIndex deadEndFace = *(edgeToRuptureReadyFaces.begin());


    std::pair<localIndex, localIndex>& localVFaceToVEdges = stlMapLookup( localVFacesToVEdges, deadEndFace );

    // get the edge on the other side of the "dead end" face
    localIndex nextEdge = -1;
    if( localVFaceToVEdges.first == thisEdge )
      nextEdge = localVFaceToVEdges.second;
    else if( localVFaceToVEdges.second == thisEdge )
      nextEdge = localVFaceToVEdges.first;
    else
    {
      GEOSX_ERROR( "SurfaceGenerator::FindFracturePlanes: Could not find the next edge when removing dead end faces." );
    }

    // delete the face from the working arrays
    edgeToRuptureReadyFaces.erase( deadEndFace );
    edgesToRuptureReadyFaces[nextEdge].erase( deadEndFace );
    nodeToRuptureReadyFaces.erase( deadEndFace );

    // if all the faces have been deleted, then go ahead and delete the top level entry
    if( edgeToRuptureReadyFaces.empty() )
      edgesToRuptureReadyFaces.erase( thisEdge );
    if( edgesToRuptureReadyFaces[nextEdge].empty() )
      edgesToRuptureReadyFaces.erase( nextEdge );

    // now increment the "thisEdge" to point to the other edge on the face that was just deleted
    thisEdge = nextEdge;
  }

}


SurfaceGenerator::SurfaceGenerator( const std::string& name,
                                    Group * const parent ):
  SolverBase( name, parent ),
  m_failCriterion( 1 ),
//  m_maxTurnAngle(91.0),
  m_solidMaterialName(""),
  m_nodeBasedSIF(0),
  m_rockToughness(1.0e99),
  m_mpiCommOrder(0)
{
  this->registerWrapper( viewKeyStruct::failCriterionString,
                             &this->m_failCriterion,
                             0 );

  registerWrapper(viewKeyStruct::solidMaterialNameString, &m_solidMaterialName, 0)->
      setInputFlag(InputFlags::REQUIRED)->
      setDescription("Name of the solid material used in solid mechanic solver");

  registerWrapper(viewKeyStruct::rockToughnessString, &m_rockToughness, 0)->
      setInputFlag(InputFlags::REQUIRED)->
      setDescription("Rock toughness of the solid material");

  registerWrapper(viewKeyStruct::nodeBasedSIFString, &m_nodeBasedSIF, 0)->
      setInputFlag(InputFlags::OPTIONAL)->
      setDescription("Rock toughness of the solid material");

  registerWrapper(viewKeyStruct::mpiCommOrderString, &m_mpiCommOrder, 0)->
      setInputFlag(InputFlags::OPTIONAL)->
      setDescription("Flag to enable MPI consistent communication ordering");

  this->registerWrapper( viewKeyStruct::fractureRegionNameString, &m_fractureRegionName, 0 )->
      setInputFlag(dataRepository::InputFlags::OPTIONAL)->
      setApplyDefaultValue("FractureRegion");

  registerWrapper( viewKeyStruct::tipNodesString, &m_tipNodes, 0 )->
      setDescription("Set containing all the nodes at the fracture tip");

  registerWrapper( viewKeyStruct::tipEdgesString, &m_tipEdges, 0 )->
      setDescription("Set containing all the tip edges");

  registerWrapper( viewKeyStruct::tipFacesString, &m_tipFaces, 0 )->
      setDescription("Set containing all the tip faces");

  registerWrapper( viewKeyStruct::trailingFacesString, &m_trailingFaces, 0 )->
      setDescription("Set containing all the trailing faces");

  this->registerWrapper( viewKeyStruct::fractureRegionNameString, &m_fractureRegionName, 0 )->
    setInputFlag(dataRepository::InputFlags::OPTIONAL)->
    setApplyDefaultValue("FractureRegion");


}

SurfaceGenerator::~SurfaceGenerator()
{
  // TODO Auto-generated destructor stub
}

void SurfaceGenerator::RegisterDataOnMesh( Group * const MeshBodies )
{
  for( auto & mesh : MeshBodies->GetSubGroups() )
  {
    MeshLevel * const meshLevel = mesh.second->group_cast<MeshBody*>()->getMeshLevel(0);

    ElementRegionManager * const elemManager = meshLevel->getElemManager();

    elemManager->forElementSubRegions<CellElementSubRegion>( [&]( CellElementSubRegion * const subRegion )
    {
      subRegion->registerWrapper< array1d<real64> >( viewKeyStruct::K_IC_00String )->setDefaultValue(-1);
      subRegion->registerWrapper< array1d<real64> >( viewKeyStruct::K_IC_01String )->setDefaultValue(-1);
      subRegion->registerWrapper< array1d<real64> >( viewKeyStruct::K_IC_02String )->setDefaultValue(-1);
      subRegion->registerWrapper< array1d<real64> >( viewKeyStruct::K_IC_10String )->setDefaultValue(-1);
      subRegion->registerWrapper< array1d<real64> >( viewKeyStruct::K_IC_11String )->setDefaultValue(-1);
      subRegion->registerWrapper< array1d<real64> >( viewKeyStruct::K_IC_12String )->setDefaultValue(-1);
      subRegion->registerWrapper< array1d<real64> >( viewKeyStruct::K_IC_20String )->setDefaultValue(-1);
      subRegion->registerWrapper< array1d<real64> >( viewKeyStruct::K_IC_21String )->setDefaultValue(-1);
      subRegion->registerWrapper< array1d<real64> >( viewKeyStruct::K_IC_22String )->setDefaultValue(-1);
    });

    elemManager->forElementRegions<FaceElementRegion>( [&] ( FaceElementRegion * const region )
    {
      region->forElementSubRegions<FaceElementSubRegion>( [&]( FaceElementSubRegion * const subRegion )
      {
        subRegion->registerWrapper< array1d<real64> >( viewKeyStruct::K_IC_00String )->setDefaultValue(-1);
        subRegion->registerWrapper< array1d<real64> >( viewKeyStruct::K_IC_01String )->setDefaultValue(-1);
        subRegion->registerWrapper< array1d<real64> >( viewKeyStruct::K_IC_02String )->setDefaultValue(-1);
        subRegion->registerWrapper< array1d<real64> >( viewKeyStruct::K_IC_10String )->setDefaultValue(-1);
        subRegion->registerWrapper< array1d<real64> >( viewKeyStruct::K_IC_11String )->setDefaultValue(-1);
        subRegion->registerWrapper< array1d<real64> >( viewKeyStruct::K_IC_12String )->setDefaultValue(-1);
        subRegion->registerWrapper< array1d<real64> >( viewKeyStruct::K_IC_20String )->setDefaultValue(-1);
        subRegion->registerWrapper< array1d<real64> >( viewKeyStruct::K_IC_21String )->setDefaultValue(-1);
        subRegion->registerWrapper< array1d<real64> >( viewKeyStruct::K_IC_22String )->setDefaultValue(-1);

        subRegion->registerWrapper<real64_array>(viewKeyStruct::ruptureTimeString)->
          setApplyDefaultValue(m_nonRuptureTime)->
          setPlotLevel(dataRepository::PlotLevel::LEVEL_0)->
          setDescription("Time that the face was ruptured.");

        subRegion->registerWrapper<real64_array>(viewKeyStruct::ruptureRateString)->
          setApplyDefaultValue(1.0e99)->
          setPlotLevel(dataRepository::PlotLevel::LEVEL_0)->
          setDescription("Rate of rupture for a given face.");
      });
    });

    NodeManager * const nodeManager = meshLevel->getNodeManager();
    EdgeManager * const edgeManager = meshLevel->getEdgeManager();
    FaceManager * const faceManager = meshLevel->getFaceManager();

    nodeManager->registerWrapper<localIndex_array>(ObjectManagerBase::viewKeyStruct::parentIndexString)->
      setApplyDefaultValue(-1)->
      setPlotLevel(dataRepository::PlotLevel::LEVEL_1)->
      setDescription("Parent index of node.");

    nodeManager->registerWrapper<localIndex_array>(ObjectManagerBase::viewKeyStruct::childIndexString)->
      setApplyDefaultValue(-1)->
      setPlotLevel(dataRepository::PlotLevel::LEVEL_1)->
      setDescription("Child index of node.");

    nodeManager->registerWrapper<integer_array>(viewKeyStruct::degreeFromCrackString)->
      setApplyDefaultValue(-1)->
      setPlotLevel(dataRepository::PlotLevel::LEVEL_1)->
      setDescription("connectivity distance from crack.");

    nodeManager->registerWrapper<integer_array>(viewKeyStruct::degreeFromCrackTipString)->
      setApplyDefaultValue(100000)->
      setPlotLevel(dataRepository::PlotLevel::LEVEL_1)->
      setDescription("degree of connectivity separation from crack tip.");

    nodeManager->registerWrapper<real64_array>(viewKeyStruct::SIFNodeString)->
      setApplyDefaultValue(0)->
      setPlotLevel(dataRepository::PlotLevel::LEVEL_0)->
      setDescription("SIF on the node");

    nodeManager->registerWrapper<real64_array>(viewKeyStruct::ruptureTimeString)->
      setApplyDefaultValue(m_nonRuptureTime)->
      setPlotLevel(dataRepository::PlotLevel::LEVEL_0)->
      setDescription("Time that the node was ruptured.");


    edgeManager->registerWrapper<localIndex_array>(ObjectManagerBase::viewKeyStruct::parentIndexString)->
      setApplyDefaultValue(-1)->
      setPlotLevel(dataRepository::PlotLevel::LEVEL_1)->
      setDescription("Parent index of the edge.");

    edgeManager->registerWrapper<localIndex_array>(ObjectManagerBase::viewKeyStruct::childIndexString)->
      setApplyDefaultValue(-1)->
      setPlotLevel(dataRepository::PlotLevel::LEVEL_1)->
      setDescription("Child index of the edge.");

    edgeManager->registerWrapper<real64_array>(viewKeyStruct::SIF_IString)->
      setApplyDefaultValue(-1)->
      setPlotLevel(dataRepository::PlotLevel::LEVEL_1)->
      setDescription("SIF_I of the edge.");

    edgeManager->registerWrapper<real64_array>(viewKeyStruct::SIF_IIString)->
      setApplyDefaultValue(-1)->
      setPlotLevel(dataRepository::PlotLevel::LEVEL_1)->
      setDescription("SIF_II of the edge.");

    edgeManager->registerWrapper<real64_array>(viewKeyStruct::SIF_IIIString)->
      setApplyDefaultValue(-1)->
      setPlotLevel(dataRepository::PlotLevel::LEVEL_1)->
      setDescription("SIF_III of the edge.");

    faceManager->registerWrapper<localIndex_array>(ObjectManagerBase::viewKeyStruct::parentIndexString)->
      setApplyDefaultValue(-1)->
      setPlotLevel(dataRepository::PlotLevel::LEVEL_1)->
      setDescription("Parent index of the face.");

    faceManager->registerWrapper<localIndex_array>(ObjectManagerBase::viewKeyStruct::childIndexString)->
      setApplyDefaultValue(-1)->
      setPlotLevel(dataRepository::PlotLevel::LEVEL_1)->
      setDescription("child index of the face.");

    faceManager->registerWrapper<integer_array>(viewKeyStruct::ruptureStateString)->
      setApplyDefaultValue(0)->
      setPlotLevel(dataRepository::PlotLevel::LEVEL_0)->
      setDescription("Rupture state of the face.0=not ready for rupture. 1=ready for rupture. 2=ruptured");

    faceManager->registerWrapper<real64_array>(viewKeyStruct::ruptureTimeString)->
      setApplyDefaultValue(m_nonRuptureTime)->
      setPlotLevel(dataRepository::PlotLevel::LEVEL_0)->
      setDescription("Time that the face was ruptured.");

    faceManager->registerWrapper<real64_array>(viewKeyStruct::SIFonFaceString)->
      setApplyDefaultValue(1)->
      setPlotLevel(dataRepository::PlotLevel::LEVEL_0)->
      setDescription("SIF on the face");

    faceManager->registerWrapper<array1d<R1Tensor>>(viewKeyStruct::K_ICString)->
        setApplyDefaultValue({1e99, 1e99,1e99})->
      setPlotLevel(dataRepository::PlotLevel::LEVEL_0)->
      setDescription("K_IC on the face");

    faceManager->registerWrapper<localIndex_array>(viewKeyStruct::primaryCandidateFaceString)->
      setApplyDefaultValue(0)->
      setPlotLevel(dataRepository::PlotLevel::LEVEL_0)->
      setDescription("The face that has the highest score for splitability");

    faceManager->registerWrapper<integer_array>(viewKeyStruct::isFaceSeparableString)->
      setApplyDefaultValue(0)->
      setPlotLevel(dataRepository::PlotLevel::LEVEL_0)->
      setDescription("A flag to mark if the face is separable");

    faceManager->registerWrapper<integer_array>(viewKeyStruct::degreeFromCrackTipString)->
      setApplyDefaultValue(100000)->
      setPlotLevel(dataRepository::PlotLevel::LEVEL_1)->
      setDescription("degree of connectivity separation from crack tip.");
  }
}

void SurfaceGenerator::InitializePostInitialConditions_PreSubGroups( Group * const problemManager )
{
  DomainPartition * domain = problemManager->GetGroup<DomainPartition>( dataRepository::keys::domain );
  for( auto & mesh : domain->group_cast<DomainPartition *>()->getMeshBodies()->GetSubGroups() )
  {
    MeshLevel * meshLevel = Group::group_cast<MeshBody*>( mesh.second )->getMeshLevel( 0 );
    NodeManager * const nodeManager = meshLevel->getNodeManager();
    FaceManager * const faceManager = meshLevel->getFaceManager();

    arrayView1d<localIndex> & parentNodeIndex =
        nodeManager->getReference<localIndex_array>( nodeManager->viewKeys.parentIndex );

    arrayView1d<localIndex> & parentFaceIndex =
        faceManager->getReference<localIndex_array>( faceManager->viewKeys.parentIndex );

    arrayView1d<localIndex> & childFaceIndex =
        faceManager->getReference<localIndex_array>( faceManager->viewKeys.childIndex );

    parentNodeIndex = -1;
    parentFaceIndex = -1;
    childFaceIndex = -1;

    m_originalNodetoFaces = nodeManager->faceList();
    m_originalNodetoEdges = nodeManager->edgeList();
    m_originalFaceToEdges = faceManager->edgeList();

    nodeManager->registerWrapper( "usedFaces", &m_usedFacesForNode, 0 );
    m_usedFacesForNode.resize( nodeManager->size() );

    m_originalFacesToElemRegion = faceManager->elementRegionList();
    m_originalFacesToElemSubRegion = faceManager->elementSubRegionList();
    m_originalFacesToElemIndex = faceManager->elementList();
  }

  for( auto & mesh : domain->group_cast<DomainPartition *>()->getMeshBodies()->GetSubGroups() )
  {
    MeshLevel * meshLevel = Group::group_cast<MeshBody*>( mesh.second )->getMeshLevel( 0 );
    FaceManager * const faceManager = meshLevel->getFaceManager();
    ElementRegionManager * const elementManager = meshLevel->getElemManager();
    arrayView1d<R1Tensor> const & faceNormals = faceManager->faceNormal();

    //TODO: roughness to KIC should be made a material constitutive relationship.
    array1d<R1Tensor> & KIC = faceManager->getReference<r1_array>( "K_IC" );

    for (localIndex kf=0 ; kf<faceManager->size() ; ++kf)
    {
      if (m_rockToughness >= 0)
      {
        KIC[kf][0] = m_rockToughness;
        KIC[kf][1] = m_rockToughness;
        KIC[kf][2] = m_rockToughness;
      }
      else
      {
        arrayView2d<localIndex> const & faceToRegionMap = faceManager->elementRegionList();
        arrayView2d<localIndex> const & faceToSubRegionMap = faceManager->elementSubRegionList();
        arrayView2d<localIndex> const & faceToElementMap = faceManager->elementList();

        for( localIndex k=0 ; k<faceToRegionMap.size(1) ; ++k )
        {
          localIndex const er = faceToRegionMap[kf][k];
          localIndex const esr = faceToSubRegionMap[kf][k];
          localIndex const ei = faceToElementMap[kf][k];

          if( er != -1 &&  esr != -1 && ei != -1 )
          {
            CellElementSubRegion * elementSubRegion = elementManager->GetRegion( faceToRegionMap[kf][k] )->
                GetSubRegion<CellElementSubRegion>( faceToSubRegionMap[kf][k] );
            localIndex iEle = faceToElementMap[kf][k];

            ElementRegionBase * const elementRegion = elementSubRegion->getParent()->getParent()->group_cast<ElementRegionBase*>();
            string const elementRegionName = elementRegion->getName();
            //          localIndex const er = elementManager->GetRegions().getIndex( elementRegionName );
            //          localIndex const esr = elementRegion->GetSubRegions().getIndex( elementSubRegion->getName() );

            arrayView1d<real64 const> const & K_IC_00 = elementSubRegion->getReference< array1d<real64> >( viewKeyStruct::K_IC_00String );
            arrayView1d<real64 const> const & K_IC_01 = elementSubRegion->getReference< array1d<real64> >( viewKeyStruct::K_IC_01String );
            arrayView1d<real64 const> const & K_IC_02 = elementSubRegion->getReference< array1d<real64> >( viewKeyStruct::K_IC_02String );
            arrayView1d<real64 const> const & K_IC_10 = elementSubRegion->getReference< array1d<real64> >( viewKeyStruct::K_IC_10String );
            arrayView1d<real64 const> const & K_IC_11 = elementSubRegion->getReference< array1d<real64> >( viewKeyStruct::K_IC_11String );
            arrayView1d<real64 const> const & K_IC_12 = elementSubRegion->getReference< array1d<real64> >( viewKeyStruct::K_IC_12String );
            arrayView1d<real64 const> const & K_IC_20 = elementSubRegion->getReference< array1d<real64> >( viewKeyStruct::K_IC_20String );
            arrayView1d<real64 const> const & K_IC_21 = elementSubRegion->getReference< array1d<real64> >( viewKeyStruct::K_IC_21String );
            arrayView1d<real64 const> const & K_IC_22 = elementSubRegion->getReference< array1d<real64> >( viewKeyStruct::K_IC_22String );

            R1Tensor k0;
            k0[0] = K_IC_00[iEle]*faceNormals[kf][0] + K_IC_10[iEle]*faceNormals[kf][1] + K_IC_20[iEle]*faceNormals[kf][2];
            k0[1] = K_IC_01[iEle]*faceNormals[kf][0] + K_IC_11[iEle]*faceNormals[kf][1] + K_IC_21[iEle]*faceNormals[kf][2];
            k0[2] = K_IC_02[iEle]*faceNormals[kf][0] + K_IC_12[iEle]*faceNormals[kf][1] + K_IC_22[iEle]*faceNormals[kf][2];

            KIC[kf][0] = std::min( std::fabs(k0[0]), std::fabs(KIC[kf][0]) );
            KIC[kf][1] = std::min( std::fabs(k0[1]), std::fabs(KIC[kf][1]) );
            KIC[kf][2] = std::min( std::fabs(k0[2]), std::fabs(KIC[kf][2]) );
          }
        }
      }
    }
  }
}


void SurfaceGenerator::postRestartInitialization( Group * const domain0 )
{
  DomainPartition * const domain = domain0->group_cast<DomainPartition *>();

  NumericalMethodsManager * const
  numericalMethodManager = domain->getParent()->GetGroup<NumericalMethodsManager>( dataRepository::keys::numericalMethodsManager );

  FiniteVolumeManager * const
  fvManager = numericalMethodManager->GetGroup<FiniteVolumeManager>( dataRepository::keys::finiteVolumeManager );

  // repopulate the fracture stencil
  for( auto & mesh : domain->getMeshBodies()->GetSubGroups() )
  {
    MeshLevel * meshLevel = Group::group_cast<MeshBody*>( mesh.second )->getMeshLevel( 0 );

    EdgeManager * const edgeManager = meshLevel->getEdgeManager();
    ElementRegionManager * const elemManager = meshLevel->getElemManager();
    FaceElementRegion * const fractureRegion = elemManager->GetRegion<FaceElementRegion>(this->m_fractureRegionName);
    FaceElementSubRegion * const fractureSubRegion = fractureRegion->GetSubRegion<FaceElementSubRegion>(0);

    for( localIndex fce=0 ; fce<edgeManager->m_fractureConnectorEdgesToFaceElements.size() ; ++fce )
    {
      edgeManager->m_recalculateFractureConnectorEdges.insert(fce);
    }

    for( localIndex fe=0 ; fe<fractureSubRegion->size() ; ++fe )
    {
      fractureSubRegion->m_newFaceElements.insert(fe);
    }

    for( localIndex a=0 ; a<fvManager->numSubGroups() ; ++a )
    {
      FluxApproximationBase * const fluxApprox = fvManager->GetGroup<FluxApproximationBase>(a);
      if( fluxApprox!=nullptr )
      {
        fluxApprox->addToFractureStencil( *domain,
                                          this->m_fractureRegionName,
                                          false );
        edgeManager->m_recalculateFractureConnectorEdges.clear();
        fractureSubRegion->m_newFaceElements.clear();
      }
    }
  }
}


real64 SurfaceGenerator::SolverStep( real64 const & time_n,
                                     real64 const & dt,
<<<<<<< HEAD
                                     const int GEOSX_UNUSED_ARG( cycleNumber ),
=======
                                     const int GEOSX_UNUSED_PARAM( cycleNumber ),
>>>>>>> 48a51b14
                                     DomainPartition * const domain )
{
  int rval = 0;
  array1d<NeighborCommunicator> & neighbors = domain->getReference< array1d<NeighborCommunicator> >( domain->viewKeys.neighbors );

  for( auto & mesh : domain->group_cast<DomainPartition *>()->getMeshBodies()->GetSubGroups() )
  {
    MeshLevel * meshLevel = Group::group_cast<MeshBody*>( mesh.second )->getMeshLevel( 0 );

    {
      SpatialPartition & partition = domain->getReference<SpatialPartition,PartitionBase>(dataRepository::keys::partitionManager);

      rval = SeparationDriver( domain,
                               meshLevel,
                               neighbors,
                               partition.GetColor(),
                               partition.NumColor(),
                               0,
                               time_n + dt);
    }
  }

  NumericalMethodsManager * const
  numericalMethodManager = domain->getParent()->GetGroup<NumericalMethodsManager>( dataRepository::keys::numericalMethodsManager );

  FiniteVolumeManager * const
  fvManager = numericalMethodManager->GetGroup<FiniteVolumeManager>( dataRepository::keys::finiteVolumeManager );

  for( auto & mesh : domain->group_cast<DomainPartition *>()->getMeshBodies()->GetSubGroups() )
  {
    MeshLevel * meshLevel = Group::group_cast<MeshBody*>( mesh.second )->getMeshLevel( 0 );

    {
      ElementRegionManager * const elemManager = meshLevel->getElemManager();
      EdgeManager * const edgeManager = meshLevel->getEdgeManager();
      FaceElementRegion * const fractureRegion = elemManager->GetRegion<FaceElementRegion>(this->m_fractureRegionName);

      for( localIndex a=0 ; a<fvManager->numSubGroups() ; ++a )
      {
        FluxApproximationBase * const fluxApprox = fvManager->GetGroup<FluxApproximationBase>(a);
        if( fluxApprox!=nullptr )
        {
          fluxApprox->addToFractureStencil( *domain,
                                            this->m_fractureRegionName,
                                            true);
          edgeManager->m_recalculateFractureConnectorEdges.clear();
          fractureRegion->GetSubRegion<FaceElementSubRegion>(0)->m_newFaceElements.clear();
        }
      }
    }
  }


  return rval;
}



int SurfaceGenerator::SeparationDriver( DomainPartition * domain,
                                        MeshLevel * const mesh,
                                        array1d<NeighborCommunicator> & neighbors,
                                        int const tileColor,
                                        int const numTileColors,
                                        bool const prefrac,
                                        real64 const time_np1 )
{
  GEOSX_MARK_FUNCTION;

  m_faceElemsRupturedThisSolve.clear();
  NodeManager & nodeManager = *(mesh->getNodeManager());
  EdgeManager & edgeManager = *(mesh->getEdgeManager());
  FaceManager & faceManager = *(mesh->getFaceManager());
  ElementRegionManager & elementManager = *(mesh->getElemManager());

  std::vector< std::set< localIndex > > nodesToRupturedFaces;
  std::vector< std::set< localIndex > > edgesToRupturedFaces;

  ArrayOfArraysView<localIndex> const & nodeToElementMap = nodeManager.elementList();
  ArrayOfArraysView<localIndex const> const & faceToNodeMap = faceManager.nodeList();

  map<string, string_array > fieldNames;
  fieldNames["face"].push_back(viewKeyStruct::ruptureStateString);
  fieldNames["node"].push_back( SolidMechanicsLagrangianFEM::viewKeyStruct::forceExternal );

  CommunicationTools::SynchronizeFields( fieldNames, mesh,
                                         domain->getReference< array1d<NeighborCommunicator> >( domain->viewKeys.neighbors ) );


  if( !prefrac )
  {
    if( m_failCriterion >0 )  // Stress intensity factor based criterion and mixed criterion.
    {

      IdentifyRupturedFaces( domain,
                             nodeManager,
                             edgeManager,
                             faceManager,
                             elementManager,
                             prefrac);

    }
  }


  if( prefrac )
  {
    ModifiedObjectLists modifiedObjects;
    CalculateKinkAngles( faceManager, edgeManager, nodeManager, modifiedObjects, prefrac );
  }

  // We do this here to get the nodesToRupturedFaces etc.
  // The fail stress check inside has been disabled
  PostUpdateRuptureStates( nodeManager,
                           edgeManager,
                           faceManager,
                           elementManager,
                           nodesToRupturedFaces,
                           edgesToRupturedFaces );

  int rval = 0;
  //  array1d<MaterialBaseStateDataT*>&  temp = elementManager.m_ElementRegions["PM1"].m_materialStates;

  const arrayView1d<integer>& isNodeGhost = nodeManager.GhostRank();

  for( int color=0 ; color<numTileColors ; ++color )
  {
    ModifiedObjectLists modifiedObjects;
    if( color==tileColor )
    {
      for( localIndex a=0 ; a<nodeManager.size() ; ++a )
      {
        int didSplit = 0;
        if(isNodeGhost[a]<0 &&
           nodeToElementMap.sizeOfArray(a)>1 )
        {
          didSplit += ProcessNode( a,
                                   time_np1,
                                   nodeManager,
                                   edgeManager,
                                   faceManager,
                                   elementManager,
                                   nodesToRupturedFaces,
                                   edgesToRupturedFaces,
                                   elementManager,
                                   modifiedObjects, prefrac );
          if( didSplit > 0 )
          {
            rval += didSplit;
            --a;
          }
        }
      }
    }

#ifdef USE_GEOSX_PTP

    modifiedObjects.clearNewFromModified();

    // 1) Assign new global indices to the new objects
    CommunicationTools::AssignNewGlobalIndices( nodeManager, modifiedObjects.newNodes );
    CommunicationTools::AssignNewGlobalIndices( edgeManager, modifiedObjects.newEdges );
    CommunicationTools::AssignNewGlobalIndices( faceManager, modifiedObjects.newFaces );
//    CommunicationTools::AssignNewGlobalIndices( elementManager, modifiedObjects.newElements );

    ModifiedObjectLists receivedObjects;

    /// Nodes to edges in process node is not being set on rank 2. need to check that the new node->edge map is properly communicated
    ParallelTopologyChange::SynchronizeTopologyChange( mesh,
                                                       neighbors,
                                                       modifiedObjects,
                                                       receivedObjects,
                                                       m_mpiCommOrder );

    SynchronizeTipSets( faceManager,
                        edgeManager,
                        nodeManager,
                        receivedObjects);


#else
    GEOSX_UNUSED_VAR( neighbors );
    AssignNewGlobalIndicesSerial( nodeManager, modifiedObjects.newNodes );
    AssignNewGlobalIndicesSerial( edgeManager, modifiedObjects.newEdges );
    AssignNewGlobalIndicesSerial( faceManager, modifiedObjects.newFaces );

#endif

    elementManager.forElementSubRegionsComplete<FaceElementSubRegion>( [&]( localIndex const er,
                                                                            localIndex const esr,
                                                                            ElementRegionBase const * const,
                                                                            FaceElementSubRegion * const subRegion )
    {
      std::set<localIndex> & newFaceElems = modifiedObjects.newElements[{er,esr}];
      for( localIndex const newFaceElemIndex : newFaceElems )
      {
        subRegion->m_newFaceElements.insert(newFaceElemIndex);
      }
    });


    elementManager.forElementSubRegions<FaceElementSubRegion>( [&]( auto * const subRegion )
    {
      FaceElementSubRegion::NodeMapType & nodeMap = subRegion->nodeList();
      FaceElementSubRegion::FaceMapType & faceMap = subRegion->faceList();

      for( localIndex kfe=0 ; kfe<subRegion->size() ; ++kfe )
      {
        nodeMap[kfe].resize( 8 );

        localIndex const numNodesInFace = faceToNodeMap.sizeOfArray( faceMap[ kfe ][ 0 ] );
        for( localIndex a = 0 ; a < numNodesInFace ; ++a )
        {
          localIndex const aa = a < 2 ? a : numNodesInFace - a + 1;
          localIndex const bb = aa == 0 ? aa : numNodesInFace - aa;

          // TODO HACK need to generalize to something other than quads
          //wu40: I temporarily make it work for tet mesh. Need further check with Randy.
          nodeMap[ kfe ][ a ]   = faceToNodeMap( faceMap[ kfe ][ 0 ], aa );
          nodeMap[ kfe ][ a + numNodesInFace ] = faceToNodeMap( faceMap[ kfe ][ 1 ], bb );
        }

        if( numNodesInFace == 3 )
        {
          nodeMap[kfe][6] = faceToNodeMap( faceMap[ kfe ][ 0 ], 2 );
          nodeMap[kfe][7] = faceToNodeMap( faceMap[ kfe ][ 1 ], 2 );
        }
      }
    });
  }


  real64 ruptureRate = calculateRuptureRate( *(elementManager.GetRegion<FaceElementRegion>(this->m_fractureRegionName)), edgeManager);

  GEOSX_LOG_LEVEL_RANK_0( 3, "rupture rate is " << ruptureRate);
  if ( ruptureRate > 0 )
    m_nextDt = ruptureRate < 1e99 ? m_cflFactor / ruptureRate : 1e99;

  return rval;
}

void SurfaceGenerator::SynchronizeTipSets (FaceManager & faceManager,
                                           EdgeManager & edgeManager,
                                           NodeManager & nodeManager,
                                           ModifiedObjectLists& receivedObjects)
{
  arrayView1d<localIndex const> const &
  parentNodeIndices = nodeManager.getReference<localIndex_array>( ObjectManagerBase::viewKeyStruct::parentIndexString );

  for( localIndex const nodeIndex : receivedObjects.newNodes )
  {
    localIndex const parentNodeIndex = parentNodeIndices[nodeIndex];

    GEOSX_ERROR_IF( parentNodeIndex == -1, "parentNodeIndex should not be -1" );

    m_tipNodes.erase(parentNodeIndex);
  }


  arrayView1d<localIndex const> const &
  parentEdgeIndices = edgeManager.getReference<localIndex_array>( ObjectManagerBase::viewKeyStruct::parentIndexString );

  arrayView1d<localIndex const> const &
  childEdgeIndices = edgeManager.getReference<localIndex_array>( ObjectManagerBase::viewKeyStruct::childIndexString );

  ArrayOfSetsView< localIndex const > const & edgeToFaceMap = edgeManager.faceList();

  ArrayOfArraysView< localIndex const > const & faceToEdgeMap = faceManager.edgeList();

  for( localIndex const edgeIndex : receivedObjects.newEdges )
  {
    localIndex const parentEdgeIndex = parentEdgeIndices[edgeIndex];

    GEOSX_ERROR_IF( parentEdgeIndex == -1, "parentEdgeIndex should not be -1" );

    m_tipEdges.erase(parentEdgeIndex);
    for( localIndex const faceIndex : edgeToFaceMap.getIterableSet( parentEdgeIndex ) )
    {
      bool trailingFace = false;
      if (m_trailingFaces.contains(faceIndex))
      {
        for ( localIndex const faceLocalEdgeIndex : faceToEdgeMap.getIterableArray( faceIndex ) )
        {
          if (m_tipEdges.contains(faceLocalEdgeIndex))
          {
            trailingFace = true;
          }
        }

        if (trailingFace == false)
        {
          m_trailingFaces.erase(faceIndex);
        }
      }
    }
  }

  integer_array& isFaceSeparable = faceManager.getReference<integer_array>( "isFaceSeparable" );
  arrayView2d<localIndex> & faceToElementMap = faceManager.elementList();

  arrayView1d<localIndex const> const &
  childNodeIndices = nodeManager.getReference<localIndex_array>( ObjectManagerBase::viewKeyStruct::childIndexString );

  arrayView1d<localIndex> const &
  parentFaceIndices = faceManager.getReference<localIndex_array>( faceManager.viewKeys.parentIndex );

  for( localIndex const faceIndex : receivedObjects.newFaces )
  {
    localIndex const parentFaceIndex = parentFaceIndices[faceIndex];
    GEOSX_ERROR_IF( parentFaceIndex == -1, "parentFaceIndex should not be -1" );

    m_trailingFaces.insert(parentFaceIndex);
    m_tipFaces.erase(parentFaceIndex);

    for( localIndex const edgeIndex : faceManager.edgeList().getIterableArray( parentFaceIndex ) )
    {
      if( parentEdgeIndices[edgeIndex]==-1 && childEdgeIndices[edgeIndex]==-1 )
      {
        m_tipEdges.insert( edgeIndex );

        for ( localIndex const iface: edgeManager.faceList().getIterableSet( edgeIndex ) )
        {
          if( faceToElementMap.size(1) == 2  &&
              faceManager.m_isExternal[iface] < 1 &&
              isFaceSeparable[iface] == 1 )
          {
            m_tipFaces.insert(iface);
          }
        }
      }
      if( edgeManager.m_isExternal[edgeIndex]==0 )
      {
        edgeManager.m_isExternal[edgeIndex] = 2;
      }
    }
    for( localIndex const nodeIndex : faceManager.nodeList().getIterableArray( parentFaceIndex ) )
    {
      if( parentNodeIndices[nodeIndex]==-1 && childNodeIndices[nodeIndex]==-1)

      {
        m_tipNodes.insert( nodeIndex );
      }
      if( nodeManager.m_isExternal[nodeIndex] )
      {
        nodeManager.m_isExternal[nodeIndex] = 2;
      }
    }
  }
}


//void SurfaceGenerator::setDegreeFromCrackTip( NodeManager & nodeManager,
//                                              FaceManager & faceManager )
//{
//
//  arrayView1d<integer> &
//  nodeDegreeFromCrackTip = nodeManager.getReference<integer_array>( viewKeyStruct::degreeFromCrackTipString );
//
//  arrayView1d<integer> &
//  faceDegreeFromCrackTip = faceManager.getReference<integer_array>( viewKeyStruct::degreeFromCrackTipString );
//
//  ArrayOfArraysView< localIndex const > const & facesToNodes = faceManager.nodeList();
//
//  arrayView1d<integer const > const & ruptureState = faceManager.getReference<integer_array>( "ruptureState" );
//
//  faceDegreeFromCrackTip = 100000;
//
//  for( localIndex kf=0 ; kf<faceManager.size() ; ++kf )
//  {
//    if( ruptureState(kf) >=2 )
//    {
//      for( localIndex a=0 ; a<facesToNodes.sizeOfArray(kf) ; ++a )
//      {
//        localIndex const nodeIndex = facesToNodes(kf,a);
//        if( )
//      }
//    }
//  }
//}

//**********************************************************************************************************************
//**********************************************************************************************************************
//**********************************************************************************************************************
bool SurfaceGenerator::ProcessNode( const localIndex nodeID,
                                    real64 const time_np1,
                                    NodeManager & nodeManager,
                                    EdgeManager & edgeManager,
                                    FaceManager & faceManager,
                                    ElementRegionManager & elemManager,
                                    std::vector<std::set<localIndex> >& nodesToRupturedFaces,
                                    std::vector<std::set<localIndex> >& edgesToRupturedFaces,
                                    ElementRegionManager & elementManager,
                                    ModifiedObjectLists& modifiedObjects,
                                    const bool GEOSX_UNUSED_PARAM( prefrac ) )
{
  bool didSplit = false;
  bool fracturePlaneFlag = true;

  {
    std::set<localIndex> facialRupturePath;
    map<localIndex, int> edgeLocations;
    map<localIndex, int> faceLocations;
    map< std::pair<CellElementSubRegion*, localIndex >, int> elemLocations;


    fracturePlaneFlag = FindFracturePlanes( nodeID,
                                            nodeManager,
                                            edgeManager,
                                            faceManager,
                                            elemManager,
                                            nodesToRupturedFaces,
                                            edgesToRupturedFaces,
                                            facialRupturePath,
                                            edgeLocations,
                                            faceLocations,
                                            elemLocations );
    if( fracturePlaneFlag )
    {
      MapConsistencyCheck( nodeID, nodeManager, edgeManager, faceManager, elementManager, elemLocations );

      didSplit = true;
      PerformFracture( nodeID,
                       time_np1,
                       nodeManager,
                       edgeManager,
                       faceManager,
                       elementManager,
                       modifiedObjects,
                       nodesToRupturedFaces,
                       edgesToRupturedFaces,
                       facialRupturePath,
                       edgeLocations,
                       faceLocations,
                       elemLocations );
      MapConsistencyCheck( nodeID, nodeManager, edgeManager, faceManager, elementManager, elemLocations );

    }
  }

  return didSplit;
}

//**********************************************************************************************************************
//**********************************************************************************************************************
//**********************************************************************************************************************
bool SurfaceGenerator::FindFracturePlanes( const localIndex nodeID,
                                           const NodeManager & nodeManager,
                                           const EdgeManager & edgeManager,
                                           const FaceManager & faceManager,
                                           ElementRegionManager & elemManager,
                                           const std::vector<std::set<localIndex> >& nodesToRupturedFaces,
                                           const std::vector<std::set<localIndex> >& edgesToRupturedFaces,
                                           std::set<localIndex>& separationPathFaces,
                                           map<localIndex, int>& edgeLocations,
                                           map<localIndex, int>& faceLocations,
                                           map< std::pair< CellElementSubRegion*, localIndex >, int>& elemLocations )
{

  arrayView1d<localIndex> const &
  parentNodeIndices = nodeManager.getReference<array1d<localIndex>>( nodeManager.viewKeys.parentIndex );

  localIndex const parentNodeIndex = ObjectManagerBase::GetParentRecusive( parentNodeIndices, nodeID );

  arrayView1d<localIndex> const &
  parentFaceIndices = faceManager.getReference<array1d<localIndex>>( faceManager.viewKeys.parentIndex );

  arrayView1d<localIndex> const &
  childFaceIndices = faceManager.getReference<array1d<localIndex>>( faceManager.viewKeys.childIndex );

  std::set<localIndex> const & vNodeToRupturedFaces = nodesToRupturedFaces[parentNodeIndex];

  ArrayOfSetsView< localIndex const > const & nodeToEdgeMap = nodeManager.edgeList();
  ArrayOfSetsView< localIndex const > const & nodeToFaceMap = nodeManager.faceList();

  ArrayOfArraysView< localIndex const > const & faceToEdgeMap = faceManager.edgeList();

//  array1d< ReferenceWrapper<localIndex_array> > nodeToElements
//  const std::set< std::pair<CellBlockSubRegion*,localIndex> >&
//  nodeToElementMaps = nodeManager.m_toElementsRelation[nodeID] ;

  arraySlice1d<localIndex const> const & nodeToRegionMap = nodeManager.elementRegionList()[nodeID];
  arraySlice1d<localIndex const> const & nodeToSubRegionMap = nodeManager.elementSubRegionList()[nodeID];
  arraySlice1d<localIndex const> const & nodeToElementMap = nodeManager.elementList()[nodeID];

  // ***** BACKWARDS COMPATIBLITY HACK
  std::set< std::pair<CellElementSubRegion*, localIndex> > nodeToElementMaps;


  for( localIndex k=0 ; k<nodeManager.elementRegionList().sizeOfArray(nodeID) ; ++k )
  {
    nodeToElementMaps.insert( std::make_pair( elemManager.GetRegion( nodeToRegionMap[k] )->
                                            GetSubRegion<CellElementSubRegion>( nodeToSubRegionMap[k] ),
                                            nodeToElementMap[k] ) );
  }


  // ***** END BACKWARDS COMPATIBLITY HACK


  arrayView1d<integer> const & isEdgeExternal = edgeManager.isExternal();

//  const std::set<localIndex>& usedFaces = nodeManager.GetUnorderedVariableOneToManyMap("usedFaces")[nodeID];

  // **** local working arrays *****************************************************************************************

  // array to hold the faces ready for rupture. It is filled with the intersection of the virtual parent faces
  // associated
  // with all faces attached to the node, and all ruptured virtual faces attached to the virtual parent node.
  std::set<localIndex> nodeToRuptureReadyFaces;
  for( localIndex const i : nodeToFaceMap.getIterableSet( nodeID ) )
  {
    const localIndex parentFaceIndex = ( parentFaceIndices[i] == -1 ) ? i : parentFaceIndices[i];

    if( vNodeToRupturedFaces.count( parentFaceIndex ) > 0 )
    {
      nodeToRuptureReadyFaces.insert( parentFaceIndex );
    }
  }


  // local map to hold the edgesToRuptureReadyFaces
  map< localIndex, std::set<localIndex> > edgesToRuptureReadyFaces;
  for( localIndex const edgeIndex : m_originalNodetoEdges.getIterableSet( parentNodeIndex ) )
  {
    if( !(edgesToRupturedFaces[edgeIndex].empty()) )
      edgesToRuptureReadyFaces[edgeIndex].insert( edgesToRupturedFaces[edgeIndex].begin(), edgesToRupturedFaces[edgeIndex].end() );
  }


  // need a map from faces to edges that are attached to the node
  map< localIndex, std::pair<localIndex, localIndex> > nodeLocalFacesToEdges;
  for( localIndex const kf : m_originalNodetoFaces.getIterableSet( parentNodeIndex ) )
  {
    localIndex edge[2] = { INT_MAX, INT_MAX };
    int count = 0;
    for( localIndex const ke : m_originalFaceToEdges.getIterableArray( kf ) )
    {
      if( m_originalNodetoEdges.contains( parentNodeIndex, ke ) )
      {
        edge[count++] = ke;
      }
    }

    if( edge[0] == INT_MAX || edge[1] == INT_MAX )
    {
      GEOSX_ERROR( "SurfaceGenerator::FindFracturePlanes: invalid edge." );
    }


    nodeLocalFacesToEdges[kf] = std::make_pair( edge[0], edge[1] );

  }


  // ***** remove dead end paths ***************************************************************************************
  // if the edge is not external, and the size of edgesToRupturedFaces is less than 2, then the edge is a dead-end
  // as far as a rupture plane is concerned. The face associated with the edge should be removed from the working
  // list of ruptured faces.

  // loop over all the edges
  for( localIndex const edgeIndex : m_originalNodetoEdges.getIterableSet( parentNodeIndex ) )
  {

    CheckForAndRemoveDeadEndPath( edgeIndex,
                                  isEdgeExternal,
                                  edgesToRuptureReadyFaces,
                                  nodeLocalFacesToEdges,
                                  nodeToRuptureReadyFaces );

  }

  // if there are no ruptured faces attached to the node, then we are done.
  // or if there are no faces that have not been used in a rupture path for this node...we are done.
  if( nodeToRuptureReadyFaces.empty() )//|| nodeToRuptureReadyFaces.size() == usedFaces.size() )
  {
    return false;
  }

  // ***** find separation path ****************************************************************************************

  // ***** find starting face *****
  // We need to find a starting point for the path. The path must have a face that does has not been used in a previous
  // path for this node...otherwise it is the same path as used previously.
  localIndex startingEdge = INT_MAX;
  localIndex startingFace = INT_MAX;
  bool startingEdgeExternal = false;

  for( std::set<localIndex>::const_iterator i=nodeToRuptureReadyFaces.begin() ; i!=nodeToRuptureReadyFaces.end() ; ++i )
  {
    // check to see if this face has been used to split this node as part of a previously used path
    if( m_usedFacesForNode[nodeID].count( *i )==0 )
    {
      // great! It hasn't. It's on like Donkey Kong.
      startingFace = *i;

      if( isEdgeExternal[nodeLocalFacesToEdges[startingFace].first]==1 )
      {
        startingEdge = nodeLocalFacesToEdges[startingFace].first;
        startingEdgeExternal = true;
        break;
      }
      else if( isEdgeExternal[nodeLocalFacesToEdges[startingFace].second]==1 )
      {
        startingEdge = nodeLocalFacesToEdges[startingFace].second;
        startingEdgeExternal = true;
        break;
      }
      else
      {
        startingEdge = nodeLocalFacesToEdges[startingFace].first;
      }
    }
  }

  // if the starting face was not set, then we don't have a rupture surface....so just quit.
  if( startingFace==INT_MAX || startingEdge==INT_MAX )
  {
    return false;
    //    GEOSX_ERROR("Fracturantor3::FindFracturePlanes: couldn't set starting face/edge");
  }



  // so now the working arrays have been purged of any faces that are on a dead-end path. All remaining faces
  // are part of a separation plane...of course, there can be more than one...which is bad. We will just take the first
  // path we find, and call this function again after the selected path is processed. Since the ruptureState of a face
  // is set to 2 after it is ruptured, if we enforce that candidate paths must have a face with a ruptureState of 1,
  // then
  // everything will work out. Also since the new nodes that are created will have higher node indices than the
  // current node, they will be checked for separation prior to completion of the separation driver.



  // We now have to define the separation plane over which a node/face/edge will be split, and all elements on one side
  // of the plane get one set of objects, and all elements on the other side get the other set.



  {
    // now we start the process of setting the separation path. Begin by
    localIndex thisEdge = startingEdge;
    localIndex thisFace = startingFace;

    localIndex nextEdge = INT_MAX;
    localIndex nextFace = INT_MAX;

    //localIndex lastEdge = INT_MAX;
    //localIndex lastFace = INT_MAX;

    // the seprationPath is used to hold combinations of edge and face
    map<localIndex, int> facesInPath;
    map<localIndex, int> edgesInPath;

    int numFacesInPath = 0;
    edgesInPath[thisEdge] = numFacesInPath;
    facesInPath[thisFace] = numFacesInPath++;

    localIndex_array facePath;
    localIndex_array edgePath;

    facePath.push_back( thisFace );
    edgePath.push_back( thisEdge );

    // now walk from face->edge->face->edge etc. until we get to an external edge, or back to the startingEdge.
    // the breakFlag indicates that we have found a complete separation path
    bool breakFlag = false;
    while( !breakFlag )
    {

      // get the next edge in the path...it is on the other side of "thisFace", so assign the other edge on the face as
      // the next edge

      nextEdge = GetOtherFaceEdge( nodeLocalFacesToEdges, thisFace, thisEdge );


      // if the nextEdge has already been used in the path, and the nextEdge is not the starting edge, then we have
      // to take a step back and try a different path
      if( edgesInPath.count( nextEdge )==1 && nextEdge!=startingEdge )
      {
        // first check to see if we can use the path without the preceding
        return false;
      }

      // if we have reached an external face, or the edge is already in the path, then we are done
      if( (isEdgeExternal[nextEdge]==1 && startingEdgeExternal ) || edgesInPath.count( nextEdge )==1 )
      {
        // check to see if nextEdge is the startingEdge. If not, then all faces must that are before the nextEdge must
        // NOT be included in the path!!!
        if( nextEdge!=startingEdge && !(isEdgeExternal[nextEdge]==1 && startingEdgeExternal ) )
        {
          std::cout<<std::endl;


          std::cout<<"  NodeID, ParentID = "<<nodeID<<", "<<parentNodeIndex<<std::endl;
          std::cout<<"  Starting Edge/Face = "<<startingEdge<<", "<<startingFace<<std::endl;
          std::cout<<"  Face Separation Path = ";
          for( localIndex_array::const_iterator kf=facePath.begin() ; kf!=facePath.end() ; ++kf )
          {
            std::cout<<*kf<<", ";
          }
          std::cout<<std::endl;

          std::cout<<"  Edge Separation Path = ";
          for( localIndex_array::const_iterator kf=edgePath.begin() ; kf!=edgePath.end() ; ++kf )
          {
            std::cout<<*kf<<", ";
          }
          std::cout<<std::endl;


          GEOSX_ERROR( "crap" );
        }

        // add faces in the path to separationPathFaces
        for( map<localIndex, int>::const_iterator kf=facesInPath.begin() ; kf!=facesInPath.end() ; ++kf )
        {
          separationPathFaces.insert( kf->first );
        }

        // break out of the while loop
        breakFlag = true;
      }
      else
      {
        // if the previous if statement is false, then what if we have reached an external edge, but the starting edge
        // was not external?? This means that we must continue the process from the edge opposite the startingEdge on
        // the
        // startingFace....which is hard-coded as the second entry in localFacesToEdges.
        if( isEdgeExternal[nextEdge]==1 )
        {
          nextEdge = nodeLocalFacesToEdges[startingFace].second;
        }

        // I sure hope that this is true!!
        if( edgesToRuptureReadyFaces[nextEdge].size() > 1 )
        {
          // we need to pick another face attached to the "next edge"
          // increment the face and edge, and add to the separationPathFaces


          {
            // OK...so we have an iterator that points to a candidate face. We prefer to move towards a face that is
            // ruptureState 1, so that we can get as much splitting done in this event. So we will loop over all the
            // faces attached to the edge, and pick one with ruptureState==1, otherwise just pick any one.
            bool pathFound = false;

            std::pair<CellElementSubRegion*, localIndex>
            thisElem0 = std::make_pair( elemManager.GetRegion( m_originalFacesToElemRegion[thisFace][0] )->
                                        GetSubRegion<CellElementSubRegion>( m_originalFacesToElemSubRegion[thisFace][0] ),
                                        m_originalFacesToElemIndex[thisFace][0] );

            std::pair<CellElementSubRegion*, localIndex>
            thisElem1 = std::make_pair( elemManager.GetRegion( m_originalFacesToElemRegion[thisFace][1] )->
                                        GetSubRegion<CellElementSubRegion>( m_originalFacesToElemSubRegion[thisFace][1] ),
                                        m_originalFacesToElemIndex[thisFace][1] );

            // nextFaceQuality is intended to keep how desirable a face is for the rupture path.
            // A value of:
            //    0 -> the face is kind of creppy
            //    1 -> the face is does not turn a corner around the elements surrounding thisFace
            //    2 -> the face has not been used in a separation path
            //    3 -> a combination of 1 and 2.
            //    4 -> other edge on the face is the startingEdge.
            //
            int nextFaceQuality = -1;

            for( std::set<localIndex>::const_iterator iter_edgeToFace = edgesToRuptureReadyFaces[nextEdge].begin() ;
                 iter_edgeToFace!=edgesToRuptureReadyFaces[nextEdge].end() ; ++iter_edgeToFace )
            {
              if( *iter_edgeToFace != thisFace )
              {
                pathFound = true;



                const localIndex candidateFaceIndex = *iter_edgeToFace;
                int candidateFaceQuality = 0;


                localIndex candidateEdgeIndex = GetOtherFaceEdge( nodeLocalFacesToEdges, candidateFaceIndex, nextEdge );
                if( candidateEdgeIndex == startingEdge )
                {
                  nextFace = candidateFaceIndex;
                  break;
                }

                std::pair<CellElementSubRegion*, localIndex>
                nextElem0 = std::make_pair( elemManager.GetRegion( m_originalFacesToElemRegion[candidateFaceIndex][0] )->
                                            GetSubRegion<CellElementSubRegion>( m_originalFacesToElemSubRegion[candidateFaceIndex][0] ),
                                            m_originalFacesToElemIndex[candidateFaceIndex][0] );

                std::pair<CellElementSubRegion*, localIndex>
                nextElem1 = std::make_pair( elemManager.GetRegion( m_originalFacesToElemRegion[candidateFaceIndex][1] )->
                                            GetSubRegion<CellElementSubRegion>( m_originalFacesToElemSubRegion[candidateFaceIndex][1] ),
                                            m_originalFacesToElemIndex[candidateFaceIndex][1] );

                if( thisElem0 != nextElem0 && thisElem0 != nextElem1 &&
                    thisElem1 != nextElem0 && thisElem1 != nextElem1 )
                {
                  candidateFaceQuality += 1;
                }

                if( m_usedFacesForNode[nodeID].count( candidateFaceIndex ) == 0 )
                {
                  candidateFaceQuality += 2;
                }


                if( candidateFaceQuality > nextFaceQuality )
                {
                  nextFace = candidateFaceIndex;
                  nextFaceQuality = candidateFaceQuality;
                }

                if( candidateFaceQuality == 3 )
                {
                  break;
                }
              }
            }
            if( pathFound == false )
            {
              GEOSX_ERROR( "SurfaceGenerator::FindFracturePlanes: couldn't find the next face in the rupture path" );
            }
          }

          //        lastEdge = thisEdge;
          //        lastFace = thisFace;

          thisEdge = nextEdge;
          thisFace = nextFace;
          //      separationPathFaces.insert( thisFace );
          edgesInPath[thisEdge] = numFacesInPath;
          facesInPath[thisFace] = numFacesInPath++;

          facePath.push_back( thisFace );
          edgePath.push_back( thisEdge );

        }
        else
        {
          GEOSX_ERROR( "SurfaceGenerator::next edge in separation path is apparently  connected to less than 2 ruptured face" );
        }

      }
    }
  }


  //***** SET LOCATIONS ************************************************************************************************



  // need a map from faces to edges that are attached to the node
  map< localIndex, std::pair<localIndex, localIndex> > localFacesToEdges;
  for( localIndex const kf : nodeToFaceMap.getIterableSet( nodeID ) )
  {
    localIndex edge[2] = { INT_MAX, INT_MAX };
    int count = 0;
    for( auto ke : faceToEdgeMap.getIterableArray( kf ) )
    {
      if( edgeManager.hasNode( ke, nodeID ) )
      {
        edge[count++] = ke;
      }
    }

    if( edge[0] == INT_MAX || edge[1] == INT_MAX )
    {
      GEOSX_ERROR( "SurfaceGenerator::FindFracturePlanes: invalid edge." );
    }


    localFacesToEdges[kf] = std::make_pair( edge[0], edge[1] );

  }


  // now we want to identify the objects on either side of the separation plane. First we assign an array to indicate
  // whether a face/edge is on the fracture plane.

  for( localIndex const kf : nodeToFaceMap.getIterableSet( nodeID ) )
  {
    // iff the face is being split NOW, the set the faceLocation = -1.
    const localIndex virtualFaceIndex = ( parentFaceIndices[kf] == -1 ) ? kf : parentFaceIndices[kf];
    if( kf == virtualFaceIndex && childFaceIndices[kf] == -1 && separationPathFaces.count( kf ) )
    {
      faceLocations[kf] = -1;
    }
    else
    {
      faceLocations[kf] = INT_MIN;
    }

  }
  for ( localIndex const edgeID : nodeToEdgeMap.getIterableSet( nodeID ) )
  {
    edgeLocations[edgeID] = INT_MIN;
  }

  for( std::set< std::pair<CellElementSubRegion*, localIndex> >::const_iterator k=nodeToElementMaps.begin() ; k!=nodeToElementMaps.end() ; ++k )
  {
    elemLocations[*k] = INT_MIN;
  }



  /*
     SetLocations( 0, separationPathFaces, faceManager, nodeToElementMaps, localFacesToEdges, //nodeToEdges,
                edgeLocations, faceLocations, elemLocations );

     if( !(SetLocations( 1, separationPathFaces, faceManager, nodeToElementMaps, localFacesToEdges, //nodeToEdges,
                      edgeLocations, faceLocations, elemLocations )) )
     {
     return false;
     }*/

  SetLocations( separationPathFaces,
                elemManager,
                faceManager,
                nodeToElementMaps,
                localFacesToEdges,
                edgeLocations,
                faceLocations,
                elemLocations );



  bool fail = false;

  for(localIndex const edgeID : nodeToEdgeMap.getIterableSet( nodeID ) )
  {
    if( edgeLocations[edgeID] == INT_MIN )
    {
      fail = true;
    }
  }
  for( localIndex const kf : nodeToFaceMap.getIterableSet( nodeID ) )
  {
    if( faceLocations[kf] == INT_MIN )
    {
      fail = true;
    }
  }
  /*
     std::cout<<"  NodeID, ParentID = "<<nodeID<<", "<<nodeID<<std::endl;
     std::cout<<"  separation path = ";
     for( std::set<localIndex>::const_iterator kf=separationPathFaces.begin() ; kf!=separationPathFaces.end() ; ++kf )
     {
      std::cout<<*kf<<", ";
     }
     std::cout<<std::endl;

     std::cout<<"  Starting Edge/Face = "<<startingEdge<<", "<<startingFace<<std::endl;
     for( std::set< std::pair<CellBlockSubRegion*,localIndex> >::const_iterator k=nodeToElementMaps.begin() ;
        k!=nodeToElementMaps.end() ; ++k )
     {
      std::cout<<"  elemLocations["<<k->second<<"] = "<<elemLocations[*k]<<std::endl;
     }

     for( std::set<localIndex>::const_iterator ke=nodeToFaces.begin() ; ke!=nodeToFaces.end() ; ++ke )
     {
      std::cout<<"  faceLocations["<<*ke<<"] = "<<faceLocations[*ke]<<std::endl;
     }

     for( std::set<localIndex>::const_iterator ke=nodeToEdges.begin() ; ke!=nodeToEdges.end() ; ++ke )
     {
      std::cout<<"  edgeLocations["<<*ke<<"] = "<<edgeLocations[*ke]<<std::endl;
     }
   */
  if( fail )
  {

    //    GEOSX_ERROR("SurfaceGenerator::FindFracturePlanes: unset element,face, or edge");
    return false;
  }
  return true;
}

//**********************************************************************************************************************
//**********************************************************************************************************************
//**********************************************************************************************************************
bool SurfaceGenerator::SetLocations( const std::set<localIndex>& separationPathFaces,
                                     ElementRegionManager & elemManager,
                                     const FaceManager& faceManager,
                                     const std::set< std::pair<CellElementSubRegion*, localIndex> >& nodeToElementMaps,
                                     const map< localIndex, std::pair<localIndex, localIndex> >& localFacesToEdges,
                                     map<localIndex, int>& edgeLocations,
                                     map<localIndex, int>& faceLocations,
                                     map< std::pair< CellElementSubRegion*, localIndex >, int>& elemLocations )
{
  bool rval = true;
  //  const localIndex separationFace = *(separationPathFaces.begin());

  // insert an element attached to the separation face
  //  std::pair<CellBlockSubRegion*,localIndex> elem0 = m_virtualFaces.m_FaceToElementMap[separationFace][0] ;

  std::pair<CellElementSubRegion*, localIndex> elem0 = *(nodeToElementMaps.begin());


  SetElemLocations( 0,
                    elem0,
                    separationPathFaces,
                    elemManager,
                    faceManager,
                    nodeToElementMaps,
                    localFacesToEdges,
                    edgeLocations,
                    faceLocations,
                    elemLocations );

  return rval;
}


//**********************************************************************************************************************
//**********************************************************************************************************************
//**********************************************************************************************************************
bool SurfaceGenerator::SetElemLocations( const int location,
                                         const std::pair<CellElementSubRegion*, localIndex >& k,
                                         const std::set<localIndex>& separationPathFaces,
                                         ElementRegionManager & elemManager,
                                         const FaceManager & faceManager,
                                         const std::set< std::pair<CellElementSubRegion*, localIndex> >& nodeToElementMaps,
                                         const map< localIndex, std::pair<localIndex, localIndex> >& localFacesToEdges,
                                         map<localIndex, int>& edgeLocations,
                                         map<localIndex, int>& faceLocations,
                                         map< std::pair<CellElementSubRegion*, localIndex >, int>& elemLocations )
{

  arrayView1d<localIndex> const & parentFaceIndices =
    faceManager.getReference<localIndex_array>( faceManager.viewKeys.parentIndex );

  const int otherlocation = (location==0) ? 1 : 0;

  elemLocations[k] = location;


  // loop over all faces on the element
  for( localIndex kf=0 ; kf<k.first->faceList().size( 1 ) ; ++kf )
  {

    // define the actual face index, and the virtual face index
    const localIndex faceIndex = k.first->faceList()( k.second, kf );
    const localIndex virtualFaceIndex = ( parentFaceIndices[faceIndex] == -1 ) ?
                                        faceIndex : parentFaceIndices[faceIndex];

    // see if we can find the face in the faceLocations array.
    map<localIndex, int>::iterator iterFace = faceLocations.find( faceIndex );
    // if we can find the face in the faceLocations array, then we must process the face, otherwise it is not
    // connected to the node, so we do nothing.
    if( iterFace != faceLocations.end() )
    {

      if( faceLocations[faceIndex]==otherlocation )
        faceLocations[faceIndex] = -1;
      else if( faceLocations[faceIndex] == INT_MIN )
        faceLocations[faceIndex] = location;

      map< localIndex, std::pair<localIndex, localIndex> >::const_iterator iterF2E = localFacesToEdges.find( faceIndex );

      if( iterF2E != localFacesToEdges.end() )
      {
        const localIndex edge0 = (iterF2E->second).first;
        const localIndex edge1 = (iterF2E->second).second;

        if( edgeLocations[edge0]==otherlocation )
          edgeLocations[edge0] = -1;
        else if( edgeLocations[edge0] == INT_MIN )
          edgeLocations[edge0] = location;

        if( edgeLocations[edge1]==otherlocation )
          edgeLocations[edge1] = -1;
        else if( edgeLocations[edge1] == INT_MIN )
          edgeLocations[edge1] = location;

      }



      // now we add the element that is a neighbor to the face
      // of course, this only happens if there are more than one element
      // attached to the face.
      if( m_originalFacesToElemIndex[virtualFaceIndex][1] != -1 )
      {
        localIndex const er0 = m_originalFacesToElemRegion[virtualFaceIndex][0];
        localIndex const er1 = m_originalFacesToElemRegion[virtualFaceIndex][1];

        localIndex const esr0 = m_originalFacesToElemSubRegion[virtualFaceIndex][0];
        localIndex const esr1 = m_originalFacesToElemSubRegion[virtualFaceIndex][1];


        const std::pair<CellElementSubRegion*, localIndex>
        elemIndex0 = { elemManager.GetRegion( er0 )->GetSubRegion<CellElementSubRegion>( esr0 ),
                       m_originalFacesToElemIndex[virtualFaceIndex][0] };

        const std::pair<CellElementSubRegion*, localIndex>
        elemIndex1 = { elemManager.GetRegion( er1 )->GetSubRegion<CellElementSubRegion>( esr1 ),
                       m_originalFacesToElemIndex[virtualFaceIndex][1] };

        const std::pair<CellElementSubRegion*, localIndex>& nextElem = ( elemIndex0 == k ) ? elemIndex1 : elemIndex0;
        const int nextLocation = (separationPathFaces.count( virtualFaceIndex )==0) ? location : otherlocation;

        // if the first element is the one we are on, and the element is attached
        // to the splitting node, then add the second element to the list.
        if( nodeToElementMaps.find( nextElem )!=nodeToElementMaps.end() )
        {
          if( elemLocations[nextElem]==INT_MIN )
          {
            SetElemLocations( nextLocation,
                              nextElem,
                              separationPathFaces,
                              elemManager,
                              faceManager,
                              nodeToElementMaps,
                              localFacesToEdges,
                              edgeLocations,
                              faceLocations,
                              elemLocations );
          }
        }
      }
    }
  }

  return true;
}


//**********************************************************************************************************************
//**********************************************************************************************************************
//**********************************************************************************************************************
void SurfaceGenerator::PerformFracture( const localIndex nodeID,
                                        real64 const time_np1,
                                        NodeManager & nodeManager,
                                        EdgeManager & edgeManager,
                                        FaceManager & faceManager,
                                        ElementRegionManager & elementManager,
                                        ModifiedObjectLists& modifiedObjects,
                                        std::vector<std::set<localIndex> >& GEOSX_UNUSED_PARAM( nodesToRupturedFaces ),
                                        std::vector<std::set<localIndex> >& GEOSX_UNUSED_PARAM( edgesToRupturedFaces ),
                                        const std::set<localIndex>& separationPathFaces,
                                        const map<localIndex, int>& edgeLocations,
                                        const map<localIndex, int>& faceLocations,
                                        const map< std::pair<CellElementSubRegion*, localIndex >, int>& elemLocations )
{
  int const rank = MpiWrapper::Comm_rank( MPI_COMM_WORLD );

  arrayView2d< real64 const, nodes::REFERENCE_POSITION_USD > const & X = nodeManager.referencePosition();
  ArrayOfSets< localIndex > & nodeToEdgeMap = nodeManager.edgeList();
  ArrayOfSets< localIndex > & nodeToFaceMap = nodeManager.faceList();
  ArrayOfArrays< localIndex > & nodeToRegionMap = nodeManager.elementRegionList();
  ArrayOfArrays< localIndex > & nodeToSubRegionMap = nodeManager.elementSubRegionList();
  ArrayOfArrays< localIndex > & nodeToElementMap = nodeManager.elementList();

  arrayView2d<localIndex> & edgeToNodeMap = edgeManager.nodeList();
  ArrayOfSets< localIndex > & edgeToFaceMap = edgeManager.faceList();

  ArrayOfArrays< localIndex > & faceToNodeMap = faceManager.nodeList();
  ArrayOfArrays< localIndex > & faceToEdgeMap = faceManager.edgeList();
  arrayView2d<localIndex> & faceToRegionMap = faceManager.elementRegionList();
  arrayView2d<localIndex> & faceToSubRegionMap = faceManager.elementSubRegionList();
  arrayView2d<localIndex> & faceToElementMap = faceManager.elementList();

  FaceElementRegion * const fractureElementRegion = elementManager.GetRegion<FaceElementRegion>("Fracture");
  integer_array& isFaceSeparable = faceManager.getReference<integer_array>( "isFaceSeparable" );

  arrayView1d<R1Tensor> const & faceNormals = faceManager.faceNormal();

  arrayView1d<localIndex const> const &
  parentEdgeIndices = edgeManager.getReference<localIndex_array>( ObjectManagerBase::viewKeyStruct::parentIndexString );

  arrayView1d<localIndex const> const &
  childEdgeIndices = edgeManager.getReference<localIndex_array>( ObjectManagerBase::viewKeyStruct::childIndexString );

  arrayView1d<localIndex const> const &
  parentNodeIndices = nodeManager.getReference<localIndex_array>( ObjectManagerBase::viewKeyStruct::parentIndexString );

  arrayView1d<localIndex const> const &
  childNodeIndices = nodeManager.getReference<localIndex_array>( ObjectManagerBase::viewKeyStruct::childIndexString );

  arrayView1d<integer> &
  degreeFromCrack = nodeManager.getReference<integer_array>( viewKeyStruct::degreeFromCrackString );

  arrayView1d<integer> &
  nodeDegreeFromCrackTip = nodeManager.getReference<integer_array>( viewKeyStruct::degreeFromCrackTipString );
<<<<<<< HEAD
=======

  arrayView1d<integer> &
  faceDegreeFromCrackTip = faceManager.getReference<integer_array>( viewKeyStruct::degreeFromCrackTipString );
>>>>>>> 48a51b14

  arrayView1d<integer> &
  faceDegreeFromCrackTip = faceManager.getReference<integer_array>( viewKeyStruct::degreeFromCrackTipString );


  arrayView1d<real64> &
  nodeRuptureTime = nodeManager.getReference<real64_array>( viewKeyStruct::ruptureTimeString );

  arrayView1d<real64> &
  faceRuptureTime = faceManager.getReference<real64_array>( viewKeyStruct::ruptureTimeString );

  arrayView1d<real64> &
  nodeRuptureTime = nodeManager.getReference<real64_array>( viewKeyStruct::ruptureTimeString );

  arrayView1d<real64> &
  faceRuptureTime = faceManager.getReference<real64_array>( viewKeyStruct::ruptureTimeString );

  // ***** split all the objects first *****

  // Split the node into two, using the original index, and a new one.
  localIndex newNodeIndex;
  if( getLogLevel() )
  {
    GEOSX_LOG_RANK("");
    std::cout<<"Splitting node "<<nodeID<<" along separation plane faces: ";
    for( std::set<localIndex>::const_iterator i=separationPathFaces.begin() ; i!=separationPathFaces.end() ; ++i )
    {
      std::cout<<*i<<", ";
    }
    std::cout<<std::endl;
  }


  nodeManager.SplitObject( nodeID, rank, newNodeIndex );

  modifiedObjects.newNodes.insert( newNodeIndex );
  modifiedObjects.modifiedNodes.insert( nodeID );

  nodeToRegionMap.clearArray(newNodeIndex);
  nodeToSubRegionMap.clearArray(newNodeIndex);
  nodeToElementMap.clearArray(newNodeIndex);

  nodeToEdgeMap.clearSet( newNodeIndex );
  nodeToFaceMap.clearSet( newNodeIndex );

  degreeFromCrack[nodeID] = 0;
  degreeFromCrack[newNodeIndex] = 0;
  m_tipNodes.erase( nodeID );
  nodeDegreeFromCrackTip( nodeID ) = 1;
  nodeRuptureTime(nodeID) = time_np1;
  nodeRuptureTime(newNodeIndex) = time_np1;

  //TODO HACK...should recalculate mass
//  const real64 newMass = 0.5 * (*nodeManager.m_mass)[nodeID];
//  (*nodeManager.m_mass)[nodeID] = newMass;
//  (*nodeManager.m_mass)[newNodeIndex] = newMass;

  //TODO Either change m_usedFacesForNode to array<std::set> or add insert with iterator to SortedArray
  for (auto const val : separationPathFaces)
  {
    m_usedFacesForNode[nodeID].insert( val );
    m_usedFacesForNode[newNodeIndex].insert( val );
  }

//  SortedArray<localIndex>& usedFacesNew = nodeManager.getReference< array1d<SortedArray<localIndex>> >("usedFaces")[newNodeIndex];
//  usedFacesNew = usedFaces[nodeID];


  if( getLogLevel() )
    std::cout<<"Done splitting node "<<nodeID<<" into nodes "<<nodeID<<" and "<<newNodeIndex<<std::endl;

  // split edges
  map<localIndex, localIndex> splitEdges;
  // loop over all edges connected to the node
  for( map<localIndex, int>::const_iterator iter_edge=edgeLocations.begin() ; iter_edge!=edgeLocations.end() ; ++iter_edge )
  {
    const localIndex& parentEdgeIndex = iter_edge->first;
    const int& location = iter_edge->second;

    // if the edge is on the separation plane, then split it
    if( location == -1 )
    {
      localIndex newEdgeIndex;

      edgeManager.SplitObject( parentEdgeIndex, rank, newEdgeIndex );

      m_tipEdges.erase(parentEdgeIndex);

      edgeToFaceMap.clearSet( newEdgeIndex );

      if( getLogLevel() )
      {
        GEOSX_LOG_RANK("");
        std::cout<<"  Split edge "<<parentEdgeIndex<<" into edges "<<parentEdgeIndex<<" and "<<newEdgeIndex<<std::endl;
      }

      splitEdges[parentEdgeIndex] = newEdgeIndex;
      modifiedObjects.newEdges.insert( newEdgeIndex );
      modifiedObjects.modifiedEdges.insert( parentEdgeIndex );

      for( localIndex const faceIndex : edgeToFaceMap.getIterableSet( parentEdgeIndex ) )
      {
        bool trailingFace = false;
        if (m_trailingFaces.contains(faceIndex))
        {
          for ( localIndex const edgeIndex : faceToEdgeMap.getIterableArray( faceIndex ) )
          {
            if (m_tipEdges.contains(edgeIndex))
            {
              trailingFace = true;
            }
          }

          if (trailingFace == false)
          {
            m_trailingFaces.erase(faceIndex);
          }
        }
      }

      for( int a=0 ; a<2 ; ++a )
      {
        edgeManager.nodeList( newEdgeIndex, a ) = edgeManager.nodeList( parentEdgeIndex, a );
      }

    } //    if( location == -1  )
  } // for( map<localIndex,int>::const_iterator iter_edge...


  // split the faces
  arrayView1d<integer> & ruptureState = faceManager.getReference<integer_array>( "ruptureState" );
  map<localIndex, localIndex> splitFaces;


  SortedArray<localIndex> & externalFaces = faceManager.externalSet();

  // loop over all faces attached to the nodeID
  for( map<localIndex, int>::const_iterator iter_face=faceLocations.begin() ; iter_face!=faceLocations.end() ; ++iter_face )
  {
    const localIndex faceIndex = iter_face->first;
//    localIndex const parentFaceIndex = parentFaceIndices[faceIndex]==faceIndex ? faceIndex :
// parentFaceIndices[faceIndex];
    const int location = iter_face->second;
    // if the face is on the separation plane, then split it
    if( location == -1 )
    {
      localIndex newFaceIndex;

      if( faceManager.SplitObject( faceIndex, rank, newFaceIndex ) )
      {

        if( getLogLevel() )
        {
          GEOSX_LOG_RANK("");
          std::cout<<"  Split face "<<faceIndex<<" into faces "<<faceIndex<<" and "<<newFaceIndex<<std::endl;
        }

        splitFaces[faceIndex] = newFaceIndex;
        modifiedObjects.newFaces.insert( newFaceIndex );
        modifiedObjects.modifiedFaces.insert( faceIndex );

        ruptureState[faceIndex] = 2;
        ruptureState[newFaceIndex] = 2;

        faceRuptureTime(faceIndex) = time_np1;
        faceRuptureTime(newFaceIndex) = time_np1;


        m_trailingFaces.insert( faceIndex );
        m_tipFaces.erase( faceIndex );
        faceDegreeFromCrackTip(faceIndex) = 0;
        faceDegreeFromCrackTip(newFaceIndex) = 0;

        localIndex const numFaceEdges = faceToEdgeMap.sizeOfArray( faceIndex );
        faceToEdgeMap.resizeArray( newFaceIndex, numFaceEdges );
        for ( localIndex a = 0; a < numFaceEdges; ++a )
        {
          faceToEdgeMap( newFaceIndex, a ) = faceToEdgeMap( faceIndex, a );
        }

        localIndex const numFaceNodes = faceToNodeMap.sizeOfArray(faceIndex);
        faceToNodeMap.resizeArray( newFaceIndex, numFaceNodes );
        for( localIndex a=0 ; a<numFaceNodes ; ++a )
        {
          localIndex const aa = a == 0 ? a : numFaceNodes - a;
          faceToNodeMap(newFaceIndex, aa) = faceToNodeMap(faceIndex, a);
        }
        faceNormals[newFaceIndex] *= -1;

        externalFaces.insert( newFaceIndex );
        externalFaces.insert( faceIndex );


        // Fu: All edges of the parent face should be external now.
        // We have to do the following because isExternal attribute of the tip edge is not handled by the splitter.
        for( localIndex const edgeIndex : faceManager.edgeList().getIterableArray(faceIndex) )
        {
          if( parentEdgeIndices[edgeIndex]==-1 && childEdgeIndices[edgeIndex]==-1 )
          {
            m_tipEdges.insert( edgeIndex );

            for ( localIndex const iface: edgeManager.faceList().getIterableSet( edgeIndex ))
            {
              if( faceToElementMap.size(1) == 2  &&
                  faceManager.m_isExternal[iface] < 1 &&
                  CheckOrphanElement(elementManager, faceManager, iface ) == 0 &&
                  isFaceSeparable[iface] == 1
//                  && fabs(Dot(faceNormals[faceIndex], faceNormals[iface])) > cos( m_maxTurnAngle )
                  )
              {
                m_tipFaces.insert(iface);
              }
            }
          }
          if( edgeManager.m_isExternal[edgeIndex]==0 )
          {
            edgeManager.m_isExternal[edgeIndex] = 2;
          }
        }
        for( localIndex const nodeIndex : faceToNodeMap.getIterableArray(faceIndex) )
        {
          if( parentNodeIndices[nodeIndex]==-1 && childNodeIndices[nodeIndex]==-1)

          {
            m_tipNodes.insert( nodeIndex );
            nodeDegreeFromCrackTip( nodeIndex ) = 0;
          }
          if( nodeManager.m_isExternal[nodeIndex] )
          {
            nodeManager.m_isExternal[nodeIndex] = 2;
          }
        }

        {
          localIndex faceIndices[2] = {faceIndex,newFaceIndex};
          localIndex const
          newFaceElement = fractureElementRegion->AddToFractureMesh( time_np1,
                                                                     &edgeManager,
                                                                     &faceManager,
                                                                     this->m_originalFaceToEdges,
                                                                     "default",
                                                                     faceIndices );
          m_faceElemsRupturedThisSolve.insert( newFaceElement );
          modifiedObjects.newElements[ {fractureElementRegion->getIndexInParent(),0} ].insert( newFaceElement );
        }
//        externalFaceManager.SplitFace(parentFaceIndex, newFaceIndex, nodeManager);

      } // if( faceManager.SplitObject( faceIndex, newFaceIndex ) )
    } // if( location == -1 )
  } // for( map<localIndex,int>::const_iterator iter_face


  // ***** now correct all the relations between the objects *****

  /* To accomplish this annoying yet exceedingly important task, we will take a "top down"
   * approach. Note that this is a two way correction, i.e. if we are correcting
   * elementToNodes, we also correct nodeToElementMaps. This is summarized as:
   * 1) Loop over elements attached to the split node.
   *     2a) correct all relations between the single  element and the nodes.
   *     2b) Loop over all faces on the element
   *         3a) For each face, correct the face relations with the element
   *         3b) For each face, correct the face relations with the nodes
   *         3c) Loop over all edges on the face
   *             4a) For each edge, correct the face relations
   *             4b) for each edge, correct the node relations
   *
   *  The element location will define which side of the rupture everything
   *  is on.
   *  - location 0 gets the original node,edge,face.
   *  - location 1 gets the new node,edge,face.
   */

  arrayView1d<localIndex> const & parentFaceIndex =
    faceManager.getReference<localIndex_array>( faceManager.viewKeys.parentIndex );

  arrayView1d<localIndex> const & childFaceIndex =
    faceManager.getReference<localIndex_array>( faceManager.viewKeys.childIndex );



  // 1) loop over all elements attached to the nodeID
  for( map<std::pair<CellElementSubRegion*, localIndex>, int>::const_iterator iter_elem =
         elemLocations.begin() ; iter_elem != elemLocations.end() ; ++iter_elem )
  {
    const int& location = iter_elem->second;

    if( location==1 )
    {
      const std::pair<CellElementSubRegion*, localIndex >& elem = iter_elem->first;

      CellElementSubRegion& elemSubRegion = *(elem.first);
      ElementRegionBase * const elemRegion = elemSubRegion.getParent()->getParent()->group_cast<ElementRegionBase*>();
      string const elemRegionName = elemRegion->getName();

      localIndex const regionIndex = elementManager.GetRegions().getIndex( elemRegionName );
      localIndex const subRegionIndex = elemRegion->GetSubRegions().getIndex( elemSubRegion.getName() );
      const localIndex elemIndex = elem.second;

      modifiedObjects.modifiedElements[{regionIndex,subRegionIndex}].insert( elemIndex );


      arrayView2d<localIndex, cells::NODE_MAP_USD> const & elemsToNodes = elemSubRegion.nodeList();
      arrayView2d<localIndex> & elemsToFaces = elemSubRegion.faceList();

      if( getLogLevel() > 1 )
        std::cout<<"Element "<<elemIndex<<std::endl;

      // 2a) correct elementToNode and nodeToElement
      if( getLogLevel() > 1 )
        std::cout<<"  Looping over all nodes on element, and correcting node<->element maps:"<<std::endl;


      R1Tensor elemCenter = {0.0, 0.0, 0.0};
      {
        // loop over all nodes on element
        if( getLogLevel() > 1 )
          std::cout<<"    m_ElementToNodeMap = ( ";
        for( localIndex a=0 ; a<elemsToNodes.size( 1 ) ; ++a )
        {
          elemCenter += X[ elemsToNodes[elemIndex][a] ];
          // if the node was just split
          if( elemsToNodes[elemIndex][a] == nodeID )
          {

            if( getLogLevel() > 1 )
              std::cout<<elemsToNodes[elemIndex][a]<<"->"<<newNodeIndex<<", ";

            elemsToNodes[elemIndex][a] = newNodeIndex;

            insert( nodeManager.toElementRelation(), newNodeIndex, regionIndex, subRegionIndex, elemIndex );
            erase( nodeManager.toElementRelation(), nodeID, regionIndex, subRegionIndex, elemIndex );
          }
          else if( getLogLevel() > 1 )
            std::cout<<elemsToNodes[elemIndex][a]<<", ";
        }
        elemCenter /= elemsToNodes.size( 1 );
        if( getLogLevel() > 1 )
          std::cout<<")"<<std::endl;

        if( getLogLevel() > 1 )
        {
          for( localIndex a=0 ; a<elemsToNodes.size( 1 ) ; ++a )
          {
            if( getLogLevel() > 1 )
            {
              std::cout<<"    nodeToElemMaps["<<elemsToNodes[elemIndex][a]<<"] = ( ";
              for( localIndex k=0 ; k<nodeToRegionMap.sizeOfArray(elemsToNodes[elemIndex][a]) ; ++k )
              {
                std::cout<<"["<<nodeToRegionMap[elemsToNodes[elemIndex][a]][k]<<","
                         <<nodeToSubRegionMap[elemsToNodes[elemIndex][a]][k]<<","
                         <<nodeToElementMap[elemsToNodes[elemIndex][a]][k]<<"] , ";
              }
              std::cout<<" )"<<std::endl;
            }
          }

          if( getLogLevel() > 1 )
          {
            std::cout<<"    nodeToElemMaps["<<nodeID<<"] = ( ";
            for( localIndex k=0 ; k<nodeToRegionMap.sizeOfArray(nodeID) ; ++k )
            {
              std::cout<<"["<<nodeToRegionMap[nodeID][k]<<","
                       <<nodeToSubRegionMap[nodeID][k]<<","
                       <<nodeToElementMap[nodeID][k]<<"] , ";
            }
            std::cout<<" )"<<std::endl;
          }
        }
      }



      // 2b) loop over all faces on element.
      if( getLogLevel() > 1 )
      {
        std::cout<<"  Looping over all faces on element (parent and child):"<<std::endl;
      }

      // we need to build a list of faces that is elemToFaces FOLLOWED by any
      // parent face of those indicated in elemToFaces

      // Now we do a loop over the facelist and process all the faces
      for( int kf=0 ; kf<elemSubRegion.numFacesPerElement() ; ++kf )
      {

        // set both faceID and newFaceID to the parent face.
        localIndex const faceIndex = elemsToFaces[elemIndex][kf];
        //        map<localIndex,localIndex>::iterator iterSplitFace = splitFaces.find(faceIndex);
        bool const isNewFace = (splitFaces.count( faceIndex )>0) ? true : false;
        localIndex const newFaceIndex = isNewFace ? childFaceIndex[faceIndex] : faceIndex;


        // 3a) check to see if the face was split. If so, then we will need
        // to alter the face relation with the elements in both directions.
        if( isNewFace )
        {
          // replace the parent face with the child face in elementToFace. Now
          // faceID is the parent face, and newFaceID is the child face.
          elemsToFaces[elemIndex][kf] = childFaceIndex[faceIndex];



          // add the element to the child faceToElem
//          faceManager.m_toElements[newFaceIndex].push_back( elem );

          faceToRegionMap[newFaceIndex][0] = regionIndex;
          faceToSubRegionMap[newFaceIndex][0] = subRegionIndex;
          faceToElementMap[newFaceIndex][0] = elemIndex;
          faceToRegionMap[newFaceIndex][1] = -1;
          faceToSubRegionMap[newFaceIndex][1] = -1;
          faceToElementMap[newFaceIndex][1] = -1;

          // remove the element from the parent face
          if( faceToRegionMap[faceIndex][0] == regionIndex &&
              faceToSubRegionMap[faceIndex][0] == subRegionIndex &&
              faceToElementMap[faceIndex][0] == elemIndex )
          {
            faceToRegionMap[faceIndex][0] = faceToRegionMap[faceIndex][1];
            faceToSubRegionMap[faceIndex][0] = faceToSubRegionMap[faceIndex][1];
            faceToElementMap[faceIndex][0] = faceToElementMap[faceIndex][1];
            faceToRegionMap[faceIndex][1] = -1;
            faceToSubRegionMap[faceIndex][1] = -1;
            faceToElementMap[faceIndex][1] = -1;
          }
          else if( faceToRegionMap[faceIndex][1] == regionIndex &&
                   faceToSubRegionMap[faceIndex][1] == subRegionIndex &&
                   faceToElementMap[faceIndex][1] == elemIndex )
          {
            faceToRegionMap[faceIndex][1] = -1;
            faceToSubRegionMap[faceIndex][1] = -1;
            faceToElementMap[faceIndex][1] = -1;
          }

          if( getLogLevel() > 1 )
          {
            std::cout<<"    faceToRegionMap["<<newFaceIndex<<"][0]    = "<<faceToRegionMap[newFaceIndex][0]<<std::endl;
            std::cout<<"    faceToSubRegionMap["<<newFaceIndex<<"][0] = "<<faceToSubRegionMap[newFaceIndex][0]<<std::endl;
            std::cout<<"    faceToElementMap["<<newFaceIndex<<"][0]      = "<<faceToElementMap[newFaceIndex][0]<<std::endl;
            std::cout<<"    faceToRegionMap["<<newFaceIndex<<"][1]    = "<<faceToRegionMap[newFaceIndex][1]<<std::endl;
            std::cout<<"    faceToSubRegionMap["<<newFaceIndex<<"][1] = "<<faceToSubRegionMap[newFaceIndex][1]<<std::endl;
            std::cout<<"    faceToElementMap["<<newFaceIndex<<"][1]      = "<<faceToElementMap[newFaceIndex][1]<<std::endl;

            std::cout<<"    faceToRegionMap["<<faceIndex<<"][0]    = "<<faceToRegionMap[faceIndex][0]<<std::endl;
            std::cout<<"    faceToSubRegionMap["<<faceIndex<<"][0] = "<<faceToSubRegionMap[faceIndex][0]<<std::endl;
            std::cout<<"    faceToElementMap["<<faceIndex<<"][0]      = "<<faceToElementMap[faceIndex][0]<<std::endl;
            std::cout<<"    faceToRegionMap["<<faceIndex<<"][1]    = "<<faceToRegionMap[faceIndex][1]<<std::endl;
            std::cout<<"    faceToSubRegionMap["<<faceIndex<<"][1] = "<<faceToSubRegionMap[faceIndex][1]<<std::endl;
            std::cout<<"    faceToElementMap["<<faceIndex<<"][1]      = "<<faceToElementMap[faceIndex][1]<<std::endl;

          }

          for (int i = 0; i < 2; i++)
          {
            localIndex iFace = i == 0 ? faceIndex : newFaceIndex;

            localIndex elementIndex = faceToElementMap[iFace][0];
            CellElementSubRegion * elementSubRegion = elementManager.GetRegion( faceToRegionMap[iFace][0] )->
                GetSubRegion<CellElementSubRegion>( faceToSubRegionMap[iFace][0] );

            R1Tensor elementCenter = elementSubRegion->getElementCenter()[elementIndex];

            faceManager.SortFaceNodes( X, elementCenter, faceToNodeMap[iFace], faceToNodeMap.sizeOfArray( iFace ) );

            //Face normal need to be updated here
            R1Tensor fCenter;
            computationalGeometry::Centroid_3DPolygon(faceToNodeMap[iFace],
                                                      faceToNodeMap.sizeOfArray( iFace ),
                                                      X,
                                                      fCenter,
                                                      faceNormals[iFace]);
          }

        } // if( splitFaces.count( faceID ) > 0 )

        modifiedObjects.modifiedFaces.insert( faceIndex );



        // 3b) correct faceToNodes and nodeToFaces

        if( getLogLevel() > 1 )
        {
          localIndex const parentFace = parentFaceIndex[newFaceIndex];
          if( parentFace!=-1 )
          {
            std::cout<<"    m_FaceToNodeMap["<<parentFace<<"->"<<newFaceIndex<<"] = ( ";
          }
          else
          {
            std::cout<<"    m_FaceToNodeMap["<<newFaceIndex<<"] = ( ";
          }
        }

        // loop over all nodes on the face.
        for( localIndex & nodeIndex : faceToNodeMap.getIterableArray(newFaceIndex) )
        {
          if( getLogLevel() > 1 )
            std::cout<<nodeIndex;

          // if the facenode is the one that is being split
          if( nodeIndex == nodeID )
          {
            nodeIndex = newNodeIndex;

            // if it is not a new face.
            if( !isNewFace )
            {
              // remove the face from the nodeToFaceMap of the parent node.
              nodeToFaceMap.removeFromSet( nodeID, faceIndex );

              // add the face to the nodeToFaceMap of the new node.
              nodeToFaceMap.insertIntoSet( nodeIndex, faceIndex );
            }
            else
            {
              // it is a new face

              // insert the newFace into the nodeToFaceMap of the newNode
              nodeToFaceMap.insertIntoSet( nodeIndex,  newFaceIndex );
            }
            if( getLogLevel() > 1 ) std::cout<<"->"<<nodeIndex<<", ";
          }
          else // the node is not being split
          {
            nodeToFaceMap.insertIntoSet( nodeIndex, newFaceIndex );

            if( getLogLevel() > 1 ) std::cout<<", ";
          }

        }
        if( getLogLevel() > 1 ) std::cout<<")"<<std::endl;



        // faceToEdges
        if( getLogLevel() > 1 )
        {
          const localIndex parentFace = parentFaceIndex[newFaceIndex];
          if( parentFace!=-1 )
          {
            std::cout<<"    m_FaceToEdgeMap["<<parentFace<<"->"<<newFaceIndex<<"] = ( ";
          }
          else
          {
            std::cout<<"    m_FaceToEdgeMap["<<newFaceIndex<<"] = ( ";
          }
        }
        // loop over all edges on face
        for( localIndex & edgeIndex : faceToEdgeMap.getIterableArray(newFaceIndex) )
        {

          // if the edge was just split
          if( splitEdges.count( edgeIndex ) > 0 )
          {
            if( faceIndex == newFaceIndex )
            {
              edgeToFaceMap.removeFromSet( edgeIndex, faceIndex );
            }

            edgeIndex = splitEdges[edgeIndex];
          }
          edgeToFaceMap.insertIntoSet( edgeIndex, newFaceIndex );

          modifiedObjects.modifiedEdges.insert( edgeIndex );

          if( getLogLevel() > 1 )
            std::cout<<edgeIndex;



          //edgeToNodeMap
          if( getLogLevel() > 1 )
          {
            std::cout<<"(";
          }

          {
            for( localIndex a=0 ; a<edgeToNodeMap.size( 1 ) ; ++a )
            {
              if( edgeToNodeMap[edgeIndex][a] == nodeID )
              {

                if( getLogLevel() > 1 )
                  std::cout<<edgeToNodeMap[edgeIndex][a];

                edgeToNodeMap[edgeIndex][a] = newNodeIndex;
                nodeToEdgeMap.removeFromSet( nodeID, edgeIndex );

                if( getLogLevel() > 1 )
                  std::cout<<"->"<<edgeToNodeMap[edgeIndex][a]<<", ";

              }
              else if( getLogLevel() > 1 )
                std::cout<<edgeToNodeMap[edgeIndex][a]<<", ";

              nodeToEdgeMap.insertIntoSet( edgeToNodeMap[edgeIndex][a], edgeIndex );
              modifiedObjects.modifiedNodes.insert(edgeToNodeMap[edgeIndex][a]);
            }
            if( getLogLevel() > 1 )
              std::cout<<")";
          }
          if( getLogLevel() > 1 )
            std::cout<<", ";
        }
        if( getLogLevel() > 1 )
          std::cout<<")"<<std::endl;
      } // for( int kf=0 ; kf<elemRegion.m_numFacesPerElement ; ++kf )
    } // if( location==1 )
  } // for( map<std::pair<CellBlockSubRegion*, localIndex>, int>::const_iterator iter_elem = elemLocations.begin()
}


void SurfaceGenerator::MapConsistencyCheck( localIndex const GEOSX_UNUSED_PARAM( nodeID ),
                                            NodeManager const & nodeManager,
                                            EdgeManager const & edgeManager,
                                            FaceManager const & faceManager,
                                            ElementRegionManager const & elementManager,
                                            map< std::pair<CellElementSubRegion*, localIndex >, int> const & elemLocations )
{
  //**************************************************************************
  // THIS IS ALL JUST CONSISTENCY CHECKING
  //**************************************************************************


  ArrayOfSetsView< localIndex const > const & nodeToEdgeMap = nodeManager.edgeList();
  ArrayOfSetsView< localIndex const > const & nodeToFaceMap = nodeManager.faceList();
  ArrayOfArraysView< localIndex const > const & nodeToRegionMap = nodeManager.elementRegionList();
  ArrayOfArraysView< localIndex const > const & nodeToSubRegionMap = nodeManager.elementSubRegionList();
  ArrayOfArraysView< localIndex const > const & nodeToElementMap = nodeManager.elementList();


  arrayView2d<localIndex> const & edgeToNodeMap = edgeManager.nodeList();

  ArrayOfArraysView< localIndex const > const & faceToNodeMap = faceManager.nodeList();
  ArrayOfArraysView< localIndex const > const & faceToEdgeMap = faceManager.edgeList();
  arrayView2d<localIndex> const & faceToRegionMap = faceManager.elementRegionList();
  arrayView2d<localIndex> const & faceToSubRegionMap = faceManager.elementSubRegionList();
  arrayView2d<localIndex> const & faceToElementMap = faceManager.elementList();


#if 1
  if( getLogLevel() > 2 )
  {
    std::cout<<"CONSISTENCY CHECKING OF THE MAPS"<<std::endl;

    for( map< std::pair<CellElementSubRegion*, localIndex >, int>::const_iterator iter_elem=elemLocations.begin() ;
         iter_elem!=elemLocations.end() ; ++iter_elem )
    {
      const std::pair<CellElementSubRegion*, localIndex >& elem = iter_elem->first;

      CellElementSubRegion& elemSubRegion = *(elem.first);
      const localIndex elemIndex = elem.second;

      arrayView2d<localIndex const, cells::NODE_MAP_USD> const & elemsToNodes = elemSubRegion.nodeList();
      arrayView2d<localIndex> & elemsToFaces = elemSubRegion.faceList();


      std::set<localIndex> elemNodes;


      GEOSX_LOG("Element " << elemIndex);
      std::cout << " elementToNodes = ";
      for( int a=0 ; a<8 ; ++a )
      {
        elemNodes.insert( elemsToNodes( elemIndex, a ));
        std::cout << elemsToNodes( elemIndex, a )<<", ";
      }
      std::cout << std::endl;

      std::cout << " elementToFaces->edges->nodes = ";


      // Now we do a loop over the facelist and process all the faces
      for( int kf=0 ; kf<elemSubRegion.numFacesPerElement() ; ++kf )
      {
        std::set<localIndex> faceNodes;

        localIndex faceIndex  = elemsToFaces( elemIndex, kf );

        std::cout << "                              = ";
        std::cout << faceIndex << "( ";
        for( int b=0 ; b<4 ; ++b )
        {
          localIndex faceNodeID = faceToNodeMap(faceIndex, b);
          faceNodes.insert( faceNodeID );
          if( elemNodes.count( faceNodeID ) == 0 )
          {
            std::cout << "*";
          }
          std::cout << faceNodeID << ",";
        }
        std::cout << " )      ";



        std::cout << faceIndex << "[ ";
        for( int b=0 ; b<4 ; ++b )
        {
          localIndex edgeIndex = faceToEdgeMap(faceIndex, b);
          std::cout << edgeIndex << "( ";
          for( int c=0 ; c<2 ; ++c )
          {
            localIndex edgeNodeID = edgeToNodeMap( edgeIndex, c );
            if( elemNodes.count( edgeNodeID ) == 0  && kf<elemSubRegion.numFacesPerElement() )
            {
              std::cout << "*";
            }
            if( faceNodes.count( edgeNodeID ) == 0 )
            {
              std::cout << "#";
            }
            std::cout << edgeNodeID << ",";
          }
          std::cout << " ), ";
        }
        std::cout << " ] \n";

      }
      std::cout << std::endl;

    }

  }

  if( getLogLevel() > 2 )
  {
    // nodeToEdge
    std::vector<std::set<localIndex> > inverseEdgesToNodes( nodeManager.size() );

    for( localIndex ke=0 ; ke<edgeManager.size() ; ++ke )
    {
      for( localIndex b= 0 ; b<edgeToNodeMap.size( 1 ) ; ++b )
      {
        localIndex nodeIndex = edgeToNodeMap( ke, b );
        inverseEdgesToNodes[nodeIndex].insert( ke );
      }
    }
    std::cout << "Check NodeToEdge:  nodeToEdgeMap  inverseEdgesToNodes" << std::endl;
    for( localIndex a=0 ; a<nodeManager.size() ; ++a )
    {
      std::cout << "nodeToEdgeMap[" << a << "] = ( ";

      for ( localIndex const edgeID : nodeToEdgeMap.getIterableSet( a ) )
      {
        if( inverseEdgesToNodes[a].count( edgeID ) == 0 )
        {
          std::cout << "*";
        }
        std::cout << edgeID << ", ";
      }

      std::cout<<")    (";

      for ( localIndex const edgeID : inverseEdgesToNodes[a] )
      {
        if( !nodeToEdgeMap.contains( a, edgeID ) ) std::cout << "*";
        std::cout << edgeID <<", ";
      }
      std::cout<< ")" <<std::endl;
    }
  }

  if( getLogLevel() > 2 )
  {
    // nodeToFace
    std::vector<std::set<localIndex> > inverseFacesToNodes( nodeManager.size() );
    for( localIndex kf=0 ; kf<faceManager.size() ; ++kf )
    {
      for( localIndex const b : faceToNodeMap.getIterableArray(kf) )
      {
        inverseFacesToNodes[b].insert( kf );
      }
    }
    std::cout << "Check NodeToFace:  nodeToFaceMap  inverseFacesToNodes" << std::endl;
    for( localIndex a=0 ; a<nodeManager.size() ; ++a )
    {
      std::cout << "m_nodeToFaceMap[ "<< a << "] = ( ";
      for( localIndex const & faceID : nodeToFaceMap.getIterableSet( a ) )
      {
        if( inverseFacesToNodes[a].count( faceID ) == 0 ) std::cout << "*";
        std::cout << faceID << ", ";
      }
      std::cout<<")    (";

      for( localIndex const edgeID : inverseFacesToNodes[a] )
      {
        if( !nodeToFaceMap.contains( a, edgeID ) ) std::cout << "*";
        std::cout << edgeID << ", ";
      }
      std::cout<<")"<<std::endl;
    }
  }



  if( getLogLevel() > 2 )
  {


    // nodeToElement
    std::vector<std::set<std::pair<CellElementSubRegion const *, localIndex > > > inverseElemsToNodes( nodeManager.size() );
    for( localIndex er=0 ; er<elementManager.numRegions() ; ++er )
    {
      ElementRegionBase const & elemRegion = *(elementManager.GetRegion( er ));
      for( localIndex esr=0 ; esr<elemRegion.numSubRegions() ; ++esr )
      {
        CellElementSubRegion const * const subRegion = elemRegion.GetSubRegion<CellElementSubRegion>( esr );
        if( subRegion != nullptr )
        {
          arrayView2d<localIndex const, cells::NODE_MAP_USD> const & elemsToNodes = subRegion->nodeList();
          for( localIndex k=0 ; k<subRegion->size() ; ++k )
          {
            std::pair<CellElementSubRegion const *, localIndex > elem = std::make_pair( subRegion, k );

            for( localIndex a=0 ; a<elemsToNodes.size( 1 ) ; ++a )
            {
              inverseElemsToNodes[elemsToNodes( k, a )].insert( elem );
            }
          }
        }
      }
    }



    std::cout<<"Check NodeToElem: nodesToElems  inverseElemsToNodes "<<std::endl;


    for( localIndex a=0 ; a<nodeManager.size() ; ++a )
    {

      std::set< std::pair<CellElementSubRegion const *, localIndex> > nodeToElements;
      for( localIndex k=0 ; k<nodeToRegionMap.sizeOfArray(a) ; ++k )
      {
        if( nodeToRegionMap[a][k]!=-1 && nodeToSubRegionMap[a][k]!=-1 && nodeToElementMap[a][k]!=-1 )
        {
          nodeToElements.insert( std::make_pair( elementManager.GetRegion( nodeToRegionMap[a][k] )->
                                                 GetSubRegion<CellElementSubRegion>( nodeToSubRegionMap[a][k] ),
                                                 nodeToElementMap[a][k] ) );
        }
      }


      std::cout<<"m_NodeToElementMap["<<a<<"] = ( ";
      for( std::set<std::pair< CellElementSubRegion const *, localIndex > >::iterator
           ielem=nodeToElements.begin() ; ielem!=nodeToElements.end() ; ++ielem )
      {
        if( inverseElemsToNodes[a].count( *ielem ) == 0 )
          std::cout<<"*";

        std::cout<<ielem->second<<", ";
      }
      std::cout<<")    (";

      for( std::set<std::pair<CellElementSubRegion const *, localIndex > >::const_iterator
           ielem=inverseElemsToNodes[a].begin() ;
           ielem!=inverseElemsToNodes[a].end() ; ++ielem )
      {
        if( nodeToElements.count( *ielem ) == 0 )
          std::cout<<"*";

        std::cout<<ielem->second<<", ";
      }
      std::cout<<")"<<std::endl;
    }


    // edgeToFace
    std::vector<std::set<localIndex> > inverseFacesToEdges( edgeManager.size() );
    for( localIndex kf=0 ; kf<faceManager.size() ; ++kf )
    {
      for( localIndex const b : faceToEdgeMap.getIterableArray( kf ) )
      {
        inverseFacesToEdges[ b ].insert( kf );
      }
    }
    std::cout<<"Check EdgeToFace: edgeToFaceMap  inverseFacesToEdges "<<std::endl;
    for( localIndex ke=0 ; ke<edgeManager.size() ; ++ke )
    {
      std::cout<<"m_edgeToFaceMap["<<ke<<"] = ( ";
      for ( localIndex const faceID : edgeManager.faceList().getIterableSet( ke) )
      {
        if( inverseFacesToEdges[ke].count( faceID ) == 0 ) std::cout << "*";
        std::cout<<faceID<<", ";
      }
      std::cout<<")    (";

      for( std::set<localIndex>::const_iterator iface=inverseFacesToEdges[ke].begin() ;
           iface!=inverseFacesToEdges[ke].end() ; ++iface )
      {
        if( !edgeManager.faceList().contains( ke, *iface ) ) std::cout<<"*";
        std::cout<< *iface <<", ";
      }
      std::cout<<")"<<std::endl;
    }

    // faceToElement
    std::vector< std::set< std::pair< CellElementSubRegion const *, localIndex > > > inverseElemsToFaces( faceManager.size() );
    for( localIndex er=0 ; er<elementManager.numRegions() ; ++er )
    {
      ElementRegionBase const & elemRegion = *(elementManager.GetRegion( er ));
      for( localIndex esr=0 ; esr<elemRegion.numSubRegions() ; ++esr )
      {
        CellElementSubRegion const * const subRegion = elemRegion.GetSubRegion<CellElementSubRegion>( esr );
        if( subRegion != nullptr )
        {
          arrayView2d<localIndex> const & elemsToFaces = subRegion->faceList();

          for( localIndex k=0 ; k<subRegion->size() ; ++k )
          {
            std::pair<CellElementSubRegion const *, localIndex > elem = std::make_pair( subRegion, k );

            for( localIndex a=0 ; a<elemsToFaces.size( 1 ) ; ++a )
            {
              const localIndex faceID = elemsToFaces( k, a );
              inverseElemsToFaces[ faceID ].insert( elem );

  //            if( parentFaceIndex[faceID] != -1 )
  //            {
  //              inverseElemsToFaces[parentFaceIndex[faceID]].insert(elem);
  //            }
            }
          }
        }
      }
    }
    std::cout<<"Check FacesToElem: facesToElems  inverseElemsToFaces "<<std::endl;
    for( localIndex a=0 ; a<faceManager.size() ; ++a )
    {

      std::vector< std::pair<CellElementSubRegion const *, localIndex> > faceToElements;
      for( localIndex k=0 ; k<faceToRegionMap.size( 1 ) ; ++k )
      {
        // TODO This only works for a single region
        if( faceToRegionMap[a][k] != -1 )
        {
          faceToElements.push_back( std::make_pair( elementManager.GetRegion( faceToRegionMap[a][k] )->
                                                    GetSubRegion<CellElementSubRegion>( faceToSubRegionMap[a][k] ),
                                                    faceToElementMap[a][k] ) );
        }
      }


      std::cout<<"m_FaceToElementMap["<<a<<"] = ( ";

      for( std::vector<std::pair<CellElementSubRegion const *, localIndex > >::const_iterator
           ielem=faceToElements.begin() ;
           ielem!=faceToElements.end() ; ++ielem )
      {
        if( inverseElemsToFaces[a].count( *ielem ) == 0 )
          std::cout<<"*";

        std::cout<<ielem->second<<", ";
      }
      std::cout<<")    (";

      for( std::set<std::pair<CellElementSubRegion const *, localIndex > >::const_iterator ielem=inverseElemsToFaces[a].begin() ;
           ielem!=inverseElemsToFaces[a].end() ; ++ielem )
      {

        if( faceToElements.size() == 2 )
        {
          if( (faceToElements[0] != *ielem) && (faceToElements[1] != *ielem) )
            std::cout<<"*";
        }
        else if( faceToElements.size() )
        {
          if( (faceToElements[0] != *ielem)  )
            std::cout<<"*";
        }
        else
        {
          std::cout<<"****";
        }


        std::cout<<ielem->second<<", ";
      }
      std::cout<<")"<<std::endl;
    }
  }
//  CorrectSplitNodalMass(nodeManager, nodeID, nodeManager.m_childIndices[nodeID][0]);
#endif
}



realT SurfaceGenerator::CalculateKinkAngle ( const localIndex edgeID,
                                             const NodeManager & GEOSX_UNUSED_PARAM( nodeManager ),
                                             EdgeManager & edgeManager,
                                             FaceManager & faceManager )
{
  localIndex_array faces;
  // realT kinkAngle;

  for( localIndex const iface : edgeManager.faceList().getIterableSet( edgeID ) )
  {
    if( faceManager.m_isExternal[iface] == 1 ) faces.push_back( iface );
  }

  if( faces.size() != 2 )
  {
    return(-1.0);
  }
  else
//  {
////    // First check if the two faces are parent-child pairs
////    if (faceManager.m_parentIndex[faces[0]]==faces[1] || faceManager.m_parentIndex[faces[1]]==faces[0] )
////    {
////      return(0.0);
////    }
//
//    R1Tensor vecFace[3];
//    faceManager.InFaceVectorNormalToEdge(nodeManager, edgeManager, faces[0], edgeID, vecFace[0]);
//    faceManager.InFaceVectorNormalToEdge(nodeManager, edgeManager, faces[1], edgeID, vecFace[1]);
//    vecFace[2] = vecFace[0];
//    vecFace[2] += vecFace[1];
//    vecFace[2] /= 2.0;
//
//    kinkAngle = acos(Dot(vecFace[0],vecFace[1])*0.999999) / 3.141592653589793238462 * 180.0;
//
//    R1Tensor vecFaceNorm;
//    vecFaceNorm = faceManager.FaceNormal(nodeManager, faces[0]);
//    vecFaceNorm  += faceManager.FaceNormal(nodeManager, faces[1]);
//    vecFaceNorm /= 2.0;
//
//    if (Dot(vecFace[2], vecFaceNorm) < 0.0)
//      kinkAngle = 360.0 - kinkAngle;
//
//    return(kinkAngle);
//
//  }
    return 1e100;
}

void SurfaceGenerator::CalculateKinkAngles ( FaceManager & faceManager,
                                             EdgeManager & edgeManager,
                                             NodeManager & nodeManager,
                                             ModifiedObjectLists& modifiedObjects,
                                             const bool prefrac )
{
  arrayView1d<real64> & kinkAngle = edgeManager.getReference<real64_array>( "kinkAngle" );

  if( prefrac )
  {
    for( localIndex edgeID = 0 ; edgeID < edgeManager.size() ; ++edgeID )
    {
      kinkAngle[edgeID] = CalculateKinkAngle( edgeID, nodeManager, edgeManager, faceManager );
    }
  }
  else
  {
    for( std::set<localIndex>::const_iterator i=modifiedObjects.newEdges.begin() ; i!=modifiedObjects.newEdges.end() ; ++i )
    {
      kinkAngle[*i] = CalculateKinkAngle( *i, nodeManager, edgeManager, faceManager );
    }
    for( std::set<localIndex>::const_iterator i=modifiedObjects.modifiedEdges.begin() ; i!=modifiedObjects.modifiedEdges.end() ; ++i )
    {
      kinkAngle[*i] = CalculateKinkAngle( *i, nodeManager, edgeManager, faceManager );
    }
  }
}



void SurfaceGenerator::IdentifyRupturedFaces( DomainPartition * domain,
                                              NodeManager & nodeManager,
                                              EdgeManager & edgeManager,
                                              FaceManager & faceManager,
                                              ElementRegionManager & elementManager,
                                              const bool prefrac)
{
  arrayView1d<integer> const & isEdgeGhost = edgeManager.GhostRank();
  real64_array& SIFNode = nodeManager.getReference<real64_array>( "SIFNode" );

  // We use the color map scheme because we can mark a face to be rupture ready from a partition where the face is a
  // ghost.

  if (!m_nodeBasedSIF)
  {
    {
//      for( int color=0 ; color<partition.NumColor() ; ++color )
      {
        ModifiedObjectLists modifiedObjects;
//        if( partition.Color() == color )
        {
          for( localIndex iEdge = 0 ; iEdge != edgeManager.size() ; ++iEdge )
          {

            if( isEdgeGhost[iEdge] < 0 )
            {
              int edgeMode = CheckEdgeSplitability( iEdge,
                                                    nodeManager,
                                                    faceManager,
                                                    edgeManager,
                                                    prefrac );
              if( edgeMode == 0 || edgeMode == 1 ) // We need to calculate SIF
              {
                R1Tensor vecTipNorm, vecTip, vecEdge, direction;
                localIndex trailFaceID = 0;
                realT SIF = CalculateEdgeSIF( domain, iEdge, trailFaceID,
                                              nodeManager,
                                              edgeManager,
                                              faceManager,
                                              elementManager,
                                              vecTipNorm,
                                              vecTip );

                if( SIF >  MinimumToughnessOnEdge( iEdge, nodeManager, edgeManager, faceManager ) * 0.5 ) // && edgeMode
                                                                                                          // == 1)
                {
                  MarkRuptureFaceFromEdge( iEdge, trailFaceID,
                                           nodeManager,
                                           edgeManager,
                                           faceManager,
                                           elementManager,
                                           vecTipNorm,
                                           vecTip,
                                           modifiedObjects,
                                           edgeMode );
                }
              }
            }
          }
        }
      }
    }
  }
  else
  {
    ModifiedObjectLists modifiedObjects;

    CalculateNodeAndFaceSIF( domain, nodeManager, edgeManager, faceManager, elementManager);

    for (auto nodeIndex: m_tipNodes)
    {
      if (SIFNode[nodeIndex] > MinimumToughnessOnNode( nodeIndex, nodeManager, edgeManager, faceManager ))
      {
        MarkRuptureFaceFromNode( nodeIndex,
                                 nodeManager,
                                 edgeManager,
                                 faceManager,
                                 elementManager,
                                 modifiedObjects);
      }
    }
  }



}

void SurfaceGenerator::CalculateNodeAndFaceSIF( DomainPartition * domain,
                                                NodeManager & nodeManager,
                                                EdgeManager & edgeManager,
                                                FaceManager & faceManager,
                                                ElementRegionManager & elementManager)
{
  real64_array& SIFNode = nodeManager.getReference<real64_array>( "SIFNode" );
  real64_array& SIFonFace = faceManager.getReference<real64_array>( "SIFonFace" );

  for (localIndex i = 0; i < SIFNode.size(); i++)
  {
    SIFNode[i] = 0.0;
  }

  for (localIndex i = 0; i < SIFonFace.size(); i++)
  {
    SIFonFace[i] = 0.0;
  }

  arrayView1d<R1Tensor> const &
    fext = nodeManager.getReference< array1d<R1Tensor> >( SolidMechanicsLagrangianFEM::viewKeyStruct::forceExternal );
  arrayView2d<real64 const, nodes::TOTAL_DISPLACEMENT_USD> const & displacement = nodeManager.totalDisplacement();
  ArrayOfArraysView< localIndex const > const & nodeToRegionMap = nodeManager.elementRegionList();
  ArrayOfArraysView< localIndex const > const & nodeToSubRegionMap = nodeManager.elementSubRegionList();
  ArrayOfArraysView< localIndex const > const & nodeToElementMap = nodeManager.elementList();
  arrayView2d< real64 const, nodes::REFERENCE_POSITION_USD > const & X = nodeManager.referencePosition();
  ArrayOfSetsView< localIndex const > const & nodeToEdgeMap = nodeManager.edgeList();
   const arrayView1d<integer>& isNodeGhost = nodeManager.GhostRank();

  arrayView2d<localIndex> const & edgeToNodeMap = edgeManager.nodeList();
  ArrayOfSetsView< localIndex const > const & edgeToFaceMap = edgeManager.faceList();

  ArrayOfArraysView< localIndex const > const & faceToNodeMap = faceManager.nodeList();
  ArrayOfArraysView< localIndex const > const & faceToEdgeMap = faceManager.edgeList();
  arrayView1d<R1Tensor> const & faceNormal = faceManager.faceNormal();
  array1d<real64> const & faceArea = faceManager.faceArea();
  arrayView1d<R1Tensor> const & faceCenter = faceManager.faceCenter();

  arrayView1d<localIndex const> const &
  childFaceIndices = faceManager.getReference<localIndex_array>( faceManager.viewKeys.childIndex );

  arrayView1d<localIndex const> const &
  childNodeIndices = nodeManager.getReference<localIndex_array>( ObjectManagerBase::viewKeyStruct::childIndexString );

  arrayView1d<localIndex> const &
  parentNodeIndices = nodeManager.getReference<array1d<localIndex>>( nodeManager.viewKeys.parentIndex );

  ConstitutiveManager const * const cm = domain->getConstitutiveManager();
  ConstitutiveBase const * const solid  = cm->GetConstitutiveRelation<ConstitutiveBase>( m_solidMaterialName );
  GEOSX_ERROR_IF( solid == nullptr, "constitutive model " + m_solidMaterialName + " not found" );
  m_solidMaterialFullIndex = solid->getIndexInParent();

  ConstitutiveManager * const constitutiveManager =
      domain->GetGroup<ConstitutiveManager >(keys::ConstitutiveManager);

  ElementRegionManager::MaterialViewAccessor< arrayView1d<real64> > const shearModulus =
      elementManager.ConstructFullMaterialViewAccessor< array1d<real64>, arrayView1d<real64> >( "ShearModulus", constitutiveManager);

  ElementRegionManager::MaterialViewAccessor< arrayView1d<real64> > const bulkModulus =
      elementManager.ConstructFullMaterialViewAccessor< array1d<real64>, arrayView1d<real64> >( "BulkModulus", constitutiveManager);

  ElementRegionManager::MaterialViewAccessor< arrayView3d<real64, solid::STRESS_USD> > const
  stress = elementManager.ConstructFullMaterialViewAccessor< array3d<real64, solid::STRESS_PERMUTATION>,
                                                             arrayView3d<real64, solid::STRESS_USD> >( SolidBase::viewKeyStruct::stressString,
                                                                                         constitutiveManager);

  NumericalMethodsManager const * numericalMethodManager = domain->getParent()->GetGroup<NumericalMethodsManager>(keys::numericalMethodsManager);

  FiniteElementDiscretizationManager const *
  feDiscretizationManager = numericalMethodManager->GetGroup<FiniteElementDiscretizationManager>(keys::finiteElementDiscretizations);

  FiniteElementDiscretization const *
  feDiscretization = feDiscretizationManager->GetGroup<FiniteElementDiscretization>(m_discretizationName);

  localIndex const numQuadraturePoints = feDiscretization->m_finiteElement->n_quadrature_points();

  ElementRegionManager::ElementViewAccessor<array3d<R1Tensor> > const
  dNdX = elementManager.ConstructViewAccessor<array3d< R1Tensor > >(keys::dNdX);

  ElementRegionManager::ElementViewAccessor< array2d<real64> > const
  detJ = elementManager.ConstructViewAccessor< array2d<real64> >(keys::detJ);



  nodeManager.totalDisplacement().move( chai::CPU, false );
  elementManager.forElementSubRegions<CellElementSubRegion>( [&]( CellElementSubRegion * const subRegion )
  {
    subRegion->GetConstitutiveModels()->GetGroup(m_solidMaterialName)->
    getReference<array3d<real64, solid::STRESS_PERMUTATION> >( SolidBase::viewKeyStruct::stressString ).move( chai::CPU,
                                                                                                              false );
  });



  for (localIndex const trailingFaceIndex : m_trailingFaces)
//  RAJA::forall< parallelHostPolicy >( RAJA::TypedRangeSegment< localIndex >( 0, m_trailingFaces.size() ),
//                                      GEOSX_HOST_DEVICE_LAMBDA ( localIndex const trailingFacesCounter )
  {
//    localIndex const trailingFaceIndex = m_trailingFaces[ trailingFacesCounter ];
    R1Tensor faceNormalVector = faceNormal[trailingFaceIndex];//TODO: check if a ghost face still has the correct attributes such as normal vector, face center, face index.
    localIndex_array unpinchedNodeID;
    localIndex_array pinchedNodeID;
    localIndex_array tipEdgesID;

    for (localIndex const nodeIndex : faceToNodeMap.getIterableArray( trailingFaceIndex ) )
    {
      if (m_tipNodes.contains(nodeIndex))
      {
        pinchedNodeID.push_back(nodeIndex);
      }
      else
      {
        unpinchedNodeID.push_back(nodeIndex);
      }
    }

    for (localIndex const edgeIndex : faceToEdgeMap.getIterableArray( trailingFaceIndex ) )
    {
      if (m_tipEdges.contains(edgeIndex))
      {
        tipEdgesID.push_back(edgeIndex);
      }
    }

    if (tipEdgesID.size() >= 1 )
    {
      for (localIndex const nodeIndex : pinchedNodeID)
      {
        if (isNodeGhost[nodeIndex] < 0)
        {
          R1Tensor nodeDisconnectForce;
          R1Tensor nodePosition = X[nodeIndex];
          localIndex tralingNodeID = std::numeric_limits<localIndex>::max();
          localIndex nElemEachSide[2];
          nElemEachSide[0] = 0;
          nElemEachSide[1] = 0;

          for( localIndex k=0 ; k<nodeToRegionMap.sizeOfArray(nodeIndex) ; ++k )
          {
            R1Tensor xEle;
            CellElementSubRegion * elementSubRegion = elementManager.GetRegion( nodeToRegionMap[nodeIndex][k] )->
                GetSubRegion<CellElementSubRegion>( nodeToSubRegionMap[nodeIndex][k] );
            localIndex iEle = nodeToElementMap[nodeIndex][k];

            ElementRegionBase * const
            elementRegion = elementSubRegion->getParent()->getParent()->group_cast<ElementRegionBase*>();
            string const elementRegionName = elementRegion->getName();
            localIndex const er = elementManager.GetRegions().getIndex( elementRegionName );
            localIndex const esr = elementRegion->GetSubRegions().getIndex( elementSubRegion->getName() );
            arrayView2d<localIndex const, cells::NODE_MAP_USD> const & elementsToNodes = elementSubRegion->nodeList();

            xEle = elementSubRegion->getElementCenter()[iEle];

            realT K = bulkModulus[er][esr][m_solidMaterialFullIndex][iEle];
            realT G = shearModulus[er][esr][m_solidMaterialFullIndex][iEle];
            realT youngsModulus = 9 * K * G / ( 3 * K + G );
            realT poissonRatio = ( 3 * K - 2 * G ) / ( 2 * ( 3 * K + G ) );

            for (localIndex n=0 ; n<elementsToNodes.size( 1 ) ; ++n)
            {
              if (elementsToNodes(iEle, n) == nodeIndex)
              {
                R1Tensor temp;
                xEle = elementSubRegion->getElementCenter()[iEle];

                SolidMechanicsLagrangianFEMKernels::ExplicitKernel::
                CalculateSingleNodalForce( iEle,
                                           n,
                                           numQuadraturePoints,
                                           dNdX[er][esr],
                                           detJ[er][esr],
                                           stress[er][esr][m_solidMaterialFullIndex],
                                           temp );

                //wu40: the nodal force need to be weighted by Young's modulus and possion's ratio.
                temp *= youngsModulus;
                temp /= (1 - poissonRatio * poissonRatio);

                xEle -= nodePosition;
                if( Dot( xEle, faceNormalVector ) > 0 ) //TODO: check the sign.
                {
                  nElemEachSide[0] += 1;
                  nodeDisconnectForce += temp;
                }
                else
                {
                  nElemEachSide[1] +=1;
                  nodeDisconnectForce -= temp;
                }
              }
            }
          }

          if( nElemEachSide[0]>=1 && nElemEachSide[1]>=1 )
          {
            nodeDisconnectForce /= 2.0;
          }

          //Find the trailing node according to the node index and face index
          if (unpinchedNodeID.size() == 0) //Tet mesh under three nodes pinched scenario. Need to find the other trailing face that containing the trailing node.
          {
            for ( localIndex const edgeIndex: faceToEdgeMap.getIterableArray( trailingFaceIndex ) )
            {
              for (localIndex const faceIndex: edgeToFaceMap.getIterableSet( edgeIndex ) )
              {
                if (faceIndex != trailingFaceIndex && m_tipFaces.contains(faceIndex))
                {
                  for (localIndex const iNode: faceToNodeMap.getIterableArray( faceIndex ) )
                  {
                    if (!m_tipNodes.contains(iNode))
                    {
                      tralingNodeID = iNode;
                    }
                  }
                }
              }
            }

            if (tralingNodeID == std::numeric_limits<localIndex>::max())
            {
              GEOSX_ERROR( "Error. The triangular trailing face has three tip nodes but cannot find the other trailing face containing the trailing node." );
            }
          }
          else if (unpinchedNodeID.size() == 1)
          {
            tralingNodeID = unpinchedNodeID[0];
          }
          else if (unpinchedNodeID.size() == 2)
          {
            for( localIndex const edgeIndex : nodeToEdgeMap.getIterableSet( nodeIndex ) )
            {
              auto const faceToEdgeMapIterator = faceToEdgeMap.getIterableArray( trailingFaceIndex );
              if (std::find( faceToEdgeMapIterator.begin(), faceToEdgeMapIterator.end(), edgeIndex ) != faceToEdgeMapIterator.end() &&
                  !m_tipEdges.contains(edgeIndex) )
              {
                tralingNodeID = edgeToNodeMap[edgeIndex][0] == nodeIndex ? edgeToNodeMap[edgeIndex][1] : edgeToNodeMap[edgeIndex][0];
              }
            }
          }

          //Calculate SIF for the node.
          realT tipNodeSIF;
          R1Tensor tipNodeForce;
          R1Tensor trailingNodeDisp;
          localIndex theOtherTrailingNodeID;

          if (childNodeIndices[tralingNodeID] == -1)
          {
            theOtherTrailingNodeID = parentNodeIndices[tralingNodeID];
          }
          else
          {
            theOtherTrailingNodeID = childNodeIndices[tralingNodeID];
          }

          trailingNodeDisp = displacement[theOtherTrailingNodeID];
          trailingNodeDisp -= displacement[tralingNodeID];

          //Calculate average young's modulus and poisson ratio for fext.
          R1Tensor fExternal[2];
          for  (localIndex i=0 ; i<2 ; ++i )
          {
            realT averageYoungsModulus(0), averagePoissonRatio(0);
            localIndex nodeID = i == 0 ? tralingNodeID : theOtherTrailingNodeID;
            for( localIndex k=0 ; k<nodeToRegionMap.sizeOfArray(nodeID) ; ++k )
            {
              CellElementSubRegion * elementSubRegion = elementManager.GetRegion( nodeToRegionMap[nodeID][k] )->
                  GetSubRegion<CellElementSubRegion>( nodeToSubRegionMap[nodeID][k] );
              localIndex iEle = nodeToElementMap[nodeID][k];

              ElementRegionBase * const
              elementRegion = elementSubRegion->getParent()->getParent()->group_cast<ElementRegionBase*>();
              string const elementRegionName = elementRegion->getName();
              localIndex const er = elementManager.GetRegions().getIndex( elementRegionName );
              localIndex const esr = elementRegion->GetSubRegions().getIndex( elementSubRegion->getName() );

              realT K = bulkModulus[er][esr][m_solidMaterialFullIndex][iEle];
              realT G = shearModulus[er][esr][m_solidMaterialFullIndex][iEle];
              averageYoungsModulus += 9 * K * G / ( 3 * K + G );
              averagePoissonRatio += ( 3 * K - 2 * G ) / ( 2 * ( 3 * K + G ) );
            }

            averageYoungsModulus /= nodeToRegionMap.sizeOfArray(nodeID);
            averagePoissonRatio /= nodeToRegionMap.sizeOfArray(nodeID);

            fExternal[i] = fext[nodeID];
            fExternal[i] *= averageYoungsModulus / (1 - averagePoissonRatio * averagePoissonRatio);
          }

          //TODO: The sign of fext here is opposite to the sign of fFaceA in function "CalculateEdgeSIF".
          tipNodeForce[0] = nodeDisconnectForce[0] - ( fExternal[0][0] - fExternal[1][0] ) / 2.0;
          tipNodeForce[1] = nodeDisconnectForce[1] - ( fExternal[0][1] - fExternal[1][1] ) / 2.0;
          tipNodeForce[2] = nodeDisconnectForce[2] - ( fExternal[0][2] - fExternal[1][2] ) / 2.0;

//          tipNodeForce[0] = nodeDisconnectForce[0];
//          tipNodeForce[1] = nodeDisconnectForce[1];
//          tipNodeForce[2] = nodeDisconnectForce[2];

          realT tipArea;
          tipArea = faceArea(trailingFaceIndex);
          if( faceToNodeMap.sizeOfArray( trailingFaceIndex ) == 3 )
          {
            tipArea *= 2.0;
          }

          tipNodeSIF = pow( (fabs(tipNodeForce[0] * trailingNodeDisp[0] / 2.0 / tipArea) + fabs(tipNodeForce[1] * trailingNodeDisp[1] / 2.0 / tipArea)
              + fabs(tipNodeForce[2] * trailingNodeDisp[2] / 2.0 / tipArea)), 0.5 );

          //wu40: the tip node may be included in two trailing faces and SIF of the node will be calculated twice. We chose the smaller one.
//          if (SIFNode[nodeIndex] < tipNodeSIF)
//          {
//            SIFNode[nodeIndex] = tipNodeSIF;
//          }

          if (SIFNode[nodeIndex] > 0)
          {
            if (SIFNode[nodeIndex] > tipNodeSIF)
            {
              SIFNode[nodeIndex] = tipNodeSIF;
            }
          }
          else
          {
            SIFNode[nodeIndex] = tipNodeSIF;
          }


          //Calculate SIF on tip faces connected to this trailing face and the tip node.
          for (localIndex const edgeIndex: tipEdgesID)
          {
            if (edgeToNodeMap[edgeIndex][0] == nodeIndex || edgeToNodeMap[edgeIndex][1] == nodeIndex)
            {
              realT SIF_I = 0, SIF_II = 0, /*SIF_III,*/ SIF_Face;
<<<<<<< HEAD
              R1Tensor vecTipNorm, vecTip, vecEdge, tipForce, tipOpening;
=======
              R1Tensor vecTipNorm, vecTip, tipForce, tipOpening;
>>>>>>> 48a51b14
              vecTipNorm = faceNormal[trailingFaceIndex];
              vecTipNorm -= faceNormal[childFaceIndices[trailingFaceIndex]];
              vecTipNorm.Normalize();

              R1Tensor vecEdge = edgeManager.calculateLength( edgeIndex, X );
              vecEdge.Normalize();

              vecTip.Cross( vecTipNorm, vecEdge );
              vecTip.Normalize();
              R1Tensor v0 = edgeManager.calculateCenter( edgeIndex, X );
              v0 -= faceCenter[ trailingFaceIndex ];

              if( Dot( v0, vecTip ) < 0 )
                vecTip *= -1.0;

              tipForce[0] = Dot( nodeDisconnectForce, vecTipNorm ) - (Dot( fExternal[0], vecTipNorm ) - Dot( fExternal[1], vecTipNorm ))/2.0;
              tipForce[1] = Dot( nodeDisconnectForce, vecTip ) - (Dot( fExternal[0], vecTip ) - Dot( fExternal[1], vecTip ))/2.0;
              tipForce[2] = Dot( nodeDisconnectForce, vecEdge ) - (Dot( fExternal[0], vecEdge ) - Dot( fExternal[1], vecEdge )) /2.0;

//              tipForce[0] = Dot( nodeDisconnectForce, vecTipNorm );
//              tipForce[1] = Dot( nodeDisconnectForce, vecTip );
//              tipForce[2] = Dot( nodeDisconnectForce, vecEdge );

              tipOpening[0] = Dot( trailingNodeDisp, vecTipNorm );
              tipOpening[1] = Dot( trailingNodeDisp, vecTip );
              tipOpening[2] = Dot( trailingNodeDisp, vecEdge );

//              if( tipForce[0] > 0.0 )
              {
                SIF_I = pow( fabs( tipForce[0] * tipOpening[0] / 2.0 / tipArea ), 0.5 );
                SIF_II = pow( fabs( tipForce[1] * tipOpening[1] / 2.0 / tipArea ), 0.5 );
//              SIF_III = pow( fabs( tipForce[2] * tipOpening[2] / 2.0 / tipArea ), 0.5 );
              }

              if( tipOpening[0] < 0 )
              {
                SIF_I *= -1.0;
              }

              if( tipForce[1] < 0.0 )
              {
                SIF_II *= -1.0;
              }

              for (localIndex const faceIndex: edgeToFaceMap.getIterableSet( edgeIndex ) )
              {
                if (m_tipFaces.contains(faceIndex))
                {
                  R1Tensor fc, vecFace;
                  fc = faceCenter[faceIndex];

                  //Get the vector in the face and normal to the edge.
                  realT udist;
                  R1Tensor x0_x1(X[edgeToNodeMap[edgeIndex][0]]), x0_fc(fc), ptPrj;
                  x0_x1 -= X[edgeToNodeMap[edgeIndex][1]];
                  x0_x1.Normalize();
                  x0_fc -= X[edgeToNodeMap[edgeIndex][1]];
                  udist = Dot(x0_x1, x0_fc);

                  ptPrj = x0_x1;
                  ptPrj *= udist;
                  ptPrj += X[edgeToNodeMap[edgeIndex][1]];
                  vecFace = fc;
                  vecFace -= ptPrj;
                  vecFace.Normalize();

//                  if( Dot( vecTip, vecFace ) > cos( m_maxTurnAngle ))
                  {
                    // We multiply this by 0.9999999 to avoid an exception caused by acos a number slightly larger than 1.
                    realT thetaFace = acos( Dot( vecTip, vecFace )*0.999999 );

                    if( Dot( Cross( vecTip, vecFace ), vecEdge ) < 0.0 )
                    {
                      thetaFace *= -1.0;
                    }

                    SIF_Face = cos( thetaFace / 2.0 ) *
                        ( SIF_I * cos( thetaFace / 2.0 ) * cos( thetaFace / 2.0 ) - 1.5 * SIF_II * sin( thetaFace ) );
                    if ( SIFonFace[faceIndex] < SIF_Face )
                    {
                      SIFonFace[faceIndex] = SIF_Face;
                    }
                  }
                }
              }
            }
          }
        }
      }
    }
  } //);
}

realT SurfaceGenerator::CalculateEdgeSIF( DomainPartition * domain,
                                          const localIndex edgeID,
                                          localIndex& trailFaceID,
                                          NodeManager & nodeManager,
                                          EdgeManager & edgeManager,
                                          FaceManager & faceManager,
                                          ElementRegionManager & elementManager,
                                          R1Tensor& vecTipNorm,
                                          R1Tensor& vecTip)
{
  realT rval;
  localIndex_array faceInvolved;
  real64_array& SIF_I = edgeManager.getReference<real64_array>( "SIF_I" );
  real64_array& SIF_II = edgeManager.getReference<real64_array>( "SIF_II" );
  real64_array& SIF_III = edgeManager.getReference<real64_array>( "SIF_III" );

  ArrayOfSetsView< localIndex const > const & nodeToEdgeMap = nodeManager.edgeList();
  arrayView2d< real64 const, nodes::REFERENCE_POSITION_USD > const & X = nodeManager.referencePosition();
  arrayView2d< real64 const, nodes::TOTAL_DISPLACEMENT_USD > const & displacement = nodeManager.totalDisplacement();

  arrayView2d< localIndex > const & edgeToNodeMap = edgeManager.nodeList();
  ArrayOfSetsView< localIndex const > const & edgeToFaceMap = edgeManager.faceList();

  localIndex_array const & faceParentIndex = faceManager.getReference<localIndex_array>( ObjectManagerBase::viewKeyStruct::parentIndexString );
  ArrayOfArraysView< localIndex const > const & faceToNodeMap = faceManager.nodeList();
  ArrayOfArraysView< localIndex const > const & faceToEdgeMap = faceManager.edgeList();

  arrayView1d<R1Tensor> const & faceNormal = faceManager.faceNormal();
  arrayView1d<R1Tensor> const & faceCenter = faceManager.faceCenter();
  array1d<real64> const & faceArea = faceManager.faceArea();


  SIF_I[edgeID] = 0.0;
  SIF_II[edgeID] = 0.0;
  SIF_III[edgeID] = 0.0;

  for( localIndex const iface : edgeToFaceMap.getIterableSet( edgeID ) )
  {
    if( faceManager.m_isExternal[iface] >= 1 )
    {
      faceInvolved.push_back( iface );
    }
  }

  // Figure out the two fracture faces connected to this edge
  localIndex faceA(0), faceAp(0);
  if( (faceParentIndex[faceInvolved[0]] == -1 && faceParentIndex[faceInvolved[1]] == faceInvolved[0]) ||
      (faceParentIndex[faceInvolved[1]] == -1 && faceParentIndex[faceInvolved[0]] == faceInvolved[1]) )
  {
    faceA = faceInvolved[0];
    faceAp = faceInvolved[1];
  }
  else
  {
    char msg[200];
    sprintf( msg, "Error! Edge %d has two external faces, but the parent-child relationship is wrong.", int(edgeID));
    GEOSX_ERROR( msg );
  }

  trailFaceID = faceParentIndex[faceInvolved[0]]==-1 ? faceInvolved[0] : faceParentIndex[faceInvolved[0]];


  // We define three unit vectors
  // vecEdge: pointing from node 0 to node 1 along the tip edge
  // vecTip: pointing from the opening into the solid
  // vecTipNorm: normal of the one of the fracture faces;  vecTip X vecTipNorm should point to the direction of vecEdge

  vecTipNorm = faceNormal[faceA];
  vecTipNorm -= faceNormal[faceAp];
  vecTipNorm.Normalize();

  //TODO: wu40: There is a function for EdgeVector in EdgeManager.cpp but has been commented.
  R1Tensor vecEdge = edgeManager.calculateLength( edgeID, X );
  realT const edgeLength = vecEdge.Normalize();

  vecTip.Cross( vecTipNorm, vecEdge );
  vecTip.Normalize();
  R1Tensor v0 = edgeManager.calculateCenter( edgeID, X );
  v0 -= faceCenter[faceA];

  if( Dot( v0, vecTip ) < 0 )
    vecTip *= -1.0;
  if( Dot( Cross( vecTip, vecTipNorm ), vecEdge ) < 0 )
  {
    vecTipNorm *= -1;
    faceA = faceInvolved[1];
    faceAp = faceInvolved[0];
  }


  //Now we need to figure out if a special situation applies to this edge
  // where the fracture face is a quad and three of the nodes are still pinched
  // We use a different algorithm for this special situation.

  bool threeNodesPinched( false );
  localIndex_array openNodeID;

  if( faceToNodeMap.sizeOfArray( faceA ) == 4 )  // Only quads have this problem
  {
    int numSharedNodes = 2;
    localIndex_array lNodeFaceA, lNodeFaceAp;

    lNodeFaceA.insert( 0, faceToNodeMap[ faceA ], faceToNodeMap.sizeOfArray( faceA ) );
    lNodeFaceAp.insert( 0, faceToNodeMap[ faceAp ], faceToNodeMap.sizeOfArray( faceAp ) );

    //We remove all the shared nodes and the one remains should be the open one.
    lNodeFaceAp.erase( std::distance(lNodeFaceAp.begin(), (std::find( lNodeFaceAp.begin(), lNodeFaceAp.end(), edgeToNodeMap[edgeID][0] ))));
    lNodeFaceAp.erase( std::distance(lNodeFaceAp.begin(), (std::find( lNodeFaceAp.begin(), lNodeFaceAp.end(), edgeToNodeMap[edgeID][1] ))));
    lNodeFaceA.erase( std::distance(lNodeFaceA.begin(), (std::find( lNodeFaceA.begin(), lNodeFaceA.end(), edgeToNodeMap[edgeID][0] ))));
    lNodeFaceA.erase( std::distance(lNodeFaceA.begin(), (std::find( lNodeFaceA.begin(), lNodeFaceA.end(), edgeToNodeMap[edgeID][1] ))));

    for( localIndex const j : faceToNodeMap.getIterableArray( faceA ) )
    {
      localIndex iNd = j;
      if( iNd != edgeToNodeMap[edgeID][0] && iNd != edgeToNodeMap[edgeID][1] )
      {
        auto faceToNodeMapIterator = faceToNodeMap.getIterableArray( faceAp );
        if( std::find( faceToNodeMapIterator.begin(), faceToNodeMapIterator.end(), iNd ) != faceToNodeMapIterator.end())
        {
          numSharedNodes++;
          lNodeFaceA.erase( std::distance(lNodeFaceA.begin(), (std::find( lNodeFaceA.begin(), lNodeFaceA.end(), iNd ))));
          lNodeFaceAp.erase( std::distance(lNodeFaceAp.begin(), (std::find( lNodeFaceAp.begin(), lNodeFaceAp.end(), iNd ))));
        }
      }
    }

    if( numSharedNodes == 4 )
    {
      GEOSX_ERROR( "Error.  The fracture face has four shared nodes with its child.  This should not happen." );
    }
    else if( numSharedNodes == 3 )
    {
      threeNodesPinched = true;

      //wu40: I think the following check is not necessary.
      if( lNodeFaceA.size() != 1 || lNodeFaceAp.size() != 1 )
      {
        GEOSX_ERROR( "Error. These two faces share three nodes but the number of remaining nodes is not one.  Something is wrong" );
      }
      else
      {
        openNodeID.push_back( lNodeFaceA[0] );
        openNodeID.push_back( lNodeFaceAp[0] );
      }
    }
  }


  // Now we need to identify which node on the edge is the convex point and which one is the concave corner.  The convex
  // node must share an edge with the open node.
  localIndex convexCorner( std::numeric_limits<localIndex>::max());
  if( threeNodesPinched )
  {
    localIndex iNd, jNd;
    iNd = edgeToNodeMap[edgeID][0];
    jNd = edgeToNodeMap[edgeID][1];
    for( localIndex const j : faceToEdgeMap.getIterableArray( faceA ) )
    {
      localIndex edge = j;
      if((openNodeID[0] == edgeToNodeMap[edge][0] && iNd == edgeToNodeMap[edge][1]) ||
         (openNodeID[0] == edgeToNodeMap[edge][1] && iNd == edgeToNodeMap[edge][0])
         )
      {
        convexCorner = iNd;
        break;
      }
      if((openNodeID[0] == edgeToNodeMap[edge][0] && jNd == edgeToNodeMap[edge][1]) ||
         (openNodeID[0] == edgeToNodeMap[edge][1] && jNd == edgeToNodeMap[edge][0])
         )
      {
        convexCorner = jNd;
        break;
      }
    }

    if( convexCorner == std::numeric_limits<localIndex>::max())
      GEOSX_ERROR( "Error.  This is a three-node-pinched edge but I cannot find the convex corner" );

  }


  // Calculate element forces acting on this edge, i.e., f_disconnect.  Need to add nodal forces from two nodes up.
  //An element has to be within the range of this edge to be included.
  //For the threeNodesPinched case, we only use the force on the node at the convex point, not the concave point.  The
  // force at the former is usually greater, so we just pick the great one instead of doing a geometrical check.
  R1Tensor fNodeO = static_cast<R1Tensor>(0.0);
  realT GdivBeta = 0.0;  // Need this for opening-based SIF

  localIndex_array nodeIndices;

  if( !threeNodesPinched )
  {
    for( localIndex a=0 ; a<edgeToNodeMap.size( 1 ) ; ++a )
    {
      nodeIndices.push_back( edgeToNodeMap( edgeID, a ) );
    }
  }
  else
  {
    nodeIndices.push_back(convexCorner);
  }

  CalculateElementForcesOnEdge (domain, edgeID, edgeLength, nodeIndices,
                                nodeManager, edgeManager, elementManager, vecTipNorm, fNodeO, GdivBeta, threeNodesPinched, false);


  localIndex tipFaces[2];
  tipFaces[0] = faceA;
  tipFaces[1] = faceAp;

  // Now calculate f_u. We have to subtract the nodal force at other nodes (trailing nodes) on these two open faces to take into account
  // the effects of surface traction along the fracture.
  // Finding the two trailing nodes on a hex mesh is pretty straightforward, while it is cumbersome to do in tet mesh
  // For the threeNodesPinched case, this should be the open node.
  R1Tensor fFaceA[2];

  // If the two external faces connected to a trailing edge are not coplanar, then we have the risk of incomplete topology.
  // In that case, we use a displacement/opening based method, not VCCT.
  bool incompleteTrailingEdgeTopology = 0;

  for( localIndex i=0 ; i<2 ; ++i )
  {
    localIndex_array trailingNodes;
    trailingNodes.clear();
    if( threeNodesPinched )
    {
      trailingNodes.push_back( openNodeID[i] );
    }
    else
    {
      localIndex faceID = tipFaces[i];
      fFaceA[i] = 0.0;

      for( localIndex const j : faceToNodeMap.getIterableArray( faceID ) )
      {
        if( j != edgeToNodeMap( edgeID, 0 ) && j != edgeToNodeMap( edgeID, 1 ) ) // This is not a node along the tip edge
        {
          trailingNodes.push_back( j );
        }
      }

      if( trailingNodes.size() > 2 || trailingNodes.size() == 0 )
      {
        GEOSX_ERROR( "Fatal error in finding nodes behind tip edge." );
      }
      else if( trailingNodes.size() == 1 )  // Need some work to find the other node
      {
        // First find an edge that is connected to this node and parallel to the tip edge
        realT maxCosAngle = 0.0;
        localIndex pickedTrailingEdge = std::numeric_limits<localIndex>::max();
        for( localIndex const iedge : nodeToEdgeMap.getIterableSet( trailingNodes[0] ) )
        {
          R1Tensor const xTrailingEdge = edgeManager.calculateCenter( iedge, X );

          realT udist;
          R1Tensor x0_x1(X[edgeToNodeMap[edgeID][0]]), x0_xTrailingEdge(xTrailingEdge);
          x0_x1 -= X[edgeToNodeMap(edgeID, 1)];
          x0_x1.Normalize();
          x0_xTrailingEdge -= X[edgeToNodeMap(edgeID, 1)];
          udist = Dot(x0_x1, x0_xTrailingEdge);

          if( udist <= edgeLength && udist > 0.0 )
          {
            R1Tensor vEdge = edgeManager.calculateLength( iedge, X );
            vEdge.Normalize();

            realT cosEdge = std::fabs( Dot( vEdge, vecEdge ));
            if( cosEdge > maxCosAngle )
            {
              maxCosAngle = cosEdge;
              pickedTrailingEdge = iedge;
            }
          }
        }
        if( maxCosAngle > 0.75 )
          trailingNodes.push_back( edgeToNodeMap[pickedTrailingEdge][0] + edgeToNodeMap[pickedTrailingEdge][1] - trailingNodes[0] );
      }
    }

    localIndex trailingEdge;
    trailingEdge = std::numeric_limits<localIndex>::max();

    if( trailingNodes.size() == 2 )
    {
      //wu40: TODO: This check is from GEOS. I think this may not be necessary. Check with Randy and PC.
      if (trailingNodes[0] != trailingNodes[1])
      {
        for( localIndex const iedge : nodeToEdgeMap.getIterableSet( trailingNodes[0] ) )
        {
          if (edgeToNodeMap[iedge][0] == trailingNodes[1] || edgeToNodeMap[iedge][1] == trailingNodes[1])
          {
            trailingEdge = iedge;
          }
        }
      }

      if( trailingEdge > edgeManager.size())
      {
        int const rank = MpiWrapper::Comm_rank( MPI_COMM_WORLD );
        std::cout << "Cannot find trailing edge (edge=" << edgeID << ", rank=" << rank <<   "  )" << std::endl;
        return 0.0;
      }

      localIndex_array extFacesOnTrailingEdge;
      for( localIndex const iface : edgeToFaceMap.getIterableSet( trailingEdge ) )
      {
        if( faceManager.m_isExternal[iface] >= 1 )
          extFacesOnTrailingEdge.push_back( iface );
      }

      if( extFacesOnTrailingEdge.size() != 2 )
      {
        incompleteTrailingEdgeTopology = 1;
      }
      else
      {
        R1Tensor extFaceNormal[2];
        for( localIndex j = 0 ; j < 2 ; ++j )
        {
          extFaceNormal[j] = faceNormal[extFacesOnTrailingEdge[j]];
        }

        if( std::fabs( Dot( extFaceNormal[0], extFaceNormal[1] )) < 0.9 ) //The two faces are not coplanar.
        {
          incompleteTrailingEdgeTopology = 1;
        }
      }
    }

    CalculateElementForcesOnEdge (domain, edgeID, edgeLength, trailingNodes,
                                  nodeManager, edgeManager, elementManager, vecTipNorm, fFaceA[i], GdivBeta, threeNodesPinched, true);

  }


  R1Tensor tipForce;
  tipForce[0] = Dot( fNodeO, vecTipNorm ) + Dot( fFaceA[0], vecTipNorm ) / 2.0 - Dot( fFaceA[1], vecTipNorm ) /2.0;
  tipForce[1] = Dot( fNodeO, vecTip ) + Dot( fFaceA[0], vecTip ) / 2.0 - Dot( fFaceA[1], vecTip ) /2.0;
  tipForce[2] = Dot( fNodeO, vecEdge ) + Dot( fFaceA[0], vecEdge ) / 2.0 - Dot( fFaceA[1], vecEdge ) /2.0;

  R1Tensor tipDisplacement, tipOpening, tipFaceDisplacement[2];

  if( !threeNodesPinched )
  {
    for( localIndex i=0 ; i<2 ; ++i )
    {
      localIndex faceID = tipFaces[i];
      tipFaceDisplacement[i] = 0.0;

      for( localIndex const j : faceToNodeMap.getIterableArray( faceID ) )
      {
        if (j != edgeToNodeMap( edgeID, 0 ) && j != edgeToNodeMap( edgeID, 1 ))
        {
          tipFaceDisplacement[i] += displacement[j];
        }
      }

      tipFaceDisplacement[i] /= (faceToNodeMap.sizeOfArray( faceID ) - 2);
    }
    tipDisplacement = tipFaceDisplacement[1];
    tipDisplacement -= tipFaceDisplacement[0];
  }
  else
  {
    tipDisplacement = displacement[openNodeID[1]];
    tipDisplacement -= displacement[openNodeID[0]];
  }

  tipOpening[0] = Dot( tipDisplacement, vecTipNorm );
  tipOpening[1] = Dot( tipDisplacement, vecTip );
  tipOpening[2] = Dot( tipDisplacement, vecEdge );

  realT tipArea;
  tipArea = faceArea(faceA);
  if( faceToNodeMap.sizeOfArray( faceA ) == 3 )
  {
    tipArea *= 2.0;
  }

  if( !incompleteTrailingEdgeTopology && tipOpening[0] * tipForce[0] > 0.0 )
  {
    SIF_I[edgeID] = pow( fabs( tipForce[0] * tipOpening[0] / 2.0 / tipArea ), 0.5 );
    SIF_II[edgeID] = pow( fabs( tipForce[1] * tipOpening[1] / 2.0 / tipArea ), 0.5 );
    SIF_III[edgeID] = pow( fabs( tipForce[2] * tipOpening[2] / 2.0 / tipArea ), 0.5 );

    if( tipOpening[0] < 0 )
    {
      // We don't need this for the case of incomplete trailing edge topology.  Sign in that case should be taken care
      // of automatically because there is no sqrt involved.
      SIF_I( edgeID ) *= -1.0;
    }

  }
  else
  {
    // Opening-based SIF, based on
    // Equation 1 in Fu et al. 2012, DOI::10.1016/j.engfracmech.2012.04.010
    realT r = tipArea / edgeLength;
    SIF_I[edgeID] = tipOpening[0] / 2.0 * GdivBeta / pow( r/6.28, 0.5 );
    SIF_II[edgeID] = 0.0;  // SIF is not accurate in this scenario anyway.  Let's not worry about turning.
    SIF_III[edgeID] = 0.0;
  }

  if( tipForce[1] < 0.0 )
  {
    SIF_II[edgeID] *= -1.0;
  }

  if( SIF_I[edgeID] > 0.0 )
  {
    rval = pow( SIF_I[edgeID]*SIF_I[edgeID]+SIF_II[edgeID]*SIF_II[edgeID]+SIF_III[edgeID]*SIF_III[edgeID], 0.5 );
  }
  else
  {
    rval = -1.0;
  }

//  std::cout << "EdgeID: " << edgeID << " SIF: " << rval << std::endl;

  return rval;
}


int SurfaceGenerator::CalculateElementForcesOnEdge( DomainPartition * domain,
                                          const localIndex edgeID,
                                          realT edgeLength,
                                          localIndex_array & nodeIndices,
                                          NodeManager & nodeManager,
                                          EdgeManager & edgeManager,
                                          ElementRegionManager & elementManager,
                                          R1Tensor& vecTipNorm,
                                          R1Tensor& fNode,
                                          realT& GdivBeta,
                                          bool threeNodesPinched,
                                          bool calculatef_u)
{
  ArrayOfArraysView< localIndex const > const & nodeToRegionMap = nodeManager.elementRegionList();
  ArrayOfArraysView< localIndex const > const & nodeToSubRegionMap = nodeManager.elementSubRegionList();
  ArrayOfArraysView< localIndex const > const & nodeToElementMap = nodeManager.elementList();

  arrayView2d<localIndex> const & edgeToNodeMap = edgeManager.nodeList();

  arrayView2d< real64 const, nodes::REFERENCE_POSITION_USD > const & X = nodeManager.referencePosition();

  ConstitutiveManager const * const cm = domain->getConstitutiveManager();
  ConstitutiveBase const * const solid  = cm->GetConstitutiveRelation<ConstitutiveBase>( m_solidMaterialName );
  GEOSX_ERROR_IF( solid == nullptr, "constitutive model " + m_solidMaterialName + " not found" );
  m_solidMaterialFullIndex = solid->getIndexInParent();

  ConstitutiveManager * const constitutiveManager =
      domain->GetGroup<ConstitutiveManager >(keys::ConstitutiveManager);

  ElementRegionManager::MaterialViewAccessor< arrayView1d<real64> > const shearModulus =
      elementManager.ConstructFullMaterialViewAccessor< array1d<real64>, arrayView1d<real64> >( "ShearModulus", constitutiveManager);

  ElementRegionManager::MaterialViewAccessor< arrayView1d<real64> > const bulkModulus =
      elementManager.ConstructFullMaterialViewAccessor< array1d<real64>, arrayView1d<real64> >( "BulkModulus", constitutiveManager);

  ElementRegionManager::MaterialViewAccessor< arrayView2d<real64> >
  meanStress = elementManager.ConstructFullMaterialViewAccessor< array2d<real64>,
                                                               arrayView2d<real64> >("MeanStress",
                                                                                     constitutiveManager);

  ElementRegionManager::MaterialViewAccessor< arrayView3d<real64, solid::STRESS_USD> > const
  stress = elementManager.ConstructFullMaterialViewAccessor< array3d<real64, solid::STRESS_PERMUTATION>,
                                                             arrayView3d<real64, solid::STRESS_USD> >( SolidBase::viewKeyStruct::stressString,
                                                                                         constitutiveManager);


  NumericalMethodsManager const * numericalMethodManager = domain->getParent()->GetGroup<NumericalMethodsManager>(keys::numericalMethodsManager);

  FiniteElementDiscretizationManager const *
  feDiscretizationManager = numericalMethodManager->GetGroup<FiniteElementDiscretizationManager>(keys::finiteElementDiscretizations);

  FiniteElementDiscretization const *
  feDiscretization = feDiscretizationManager->GetGroup<FiniteElementDiscretization>(m_discretizationName);

  localIndex const numQuadraturePoints = feDiscretization->m_finiteElement->n_quadrature_points();


  ElementRegionManager::ElementViewAccessor<array3d<R1Tensor> > const
  dNdX = elementManager.ConstructViewAccessor<array3d< R1Tensor > >(keys::dNdX);

  ElementRegionManager::ElementViewAccessor< array2d<real64> > const
  detJ = elementManager.ConstructViewAccessor< array2d<real64> >(keys::detJ);


  localIndex nElemEachSide[2];
  nElemEachSide[0] = 0;
  nElemEachSide[1] = 0;

  R1Tensor xEdge;

  if (!calculatef_u)
  {
    xEdge = edgeManager.calculateCenter( edgeID, X );
  }

  for (localIndex i=0; i < nodeIndices.size() ; ++i)
  {
    localIndex nodeID = nodeIndices(i);
//    localIndex_array temp11;
//    for (int ii = 0; ii < nodeToElementMap.sizeOfArray(nodeID); ii++)
//    {
//      temp11.push_back(nodeToElementMap[nodeID][ii]);
//    }

    for( localIndex k=0 ; k<nodeToRegionMap.sizeOfArray(nodeID) ; ++k )
    {
      R1Tensor xEle;
      CellElementSubRegion * elementSubRegion = elementManager.GetRegion( nodeToRegionMap[nodeID][k] )->
          GetSubRegion<CellElementSubRegion>( nodeToSubRegionMap[nodeID][k] );
      localIndex iEle = nodeToElementMap[nodeID][k];

      ElementRegionBase * const elementRegion = elementSubRegion->getParent()->getParent()->group_cast<ElementRegionBase*>();
      string const elementRegionName = elementRegion->getName();
      localIndex const er = elementManager.GetRegions().getIndex( elementRegionName );
      localIndex const esr = elementRegion->GetSubRegions().getIndex( elementSubRegion->getName() );

      xEle = elementSubRegion->getElementCenter()[iEle];

      realT udist;
      R1Tensor x0_x1(X[edgeToNodeMap[edgeID][0]]), x0_xEle(xEle);
      x0_x1 -= X[edgeToNodeMap[edgeID][1]];
      x0_x1.Normalize();
      x0_xEle -= X[edgeToNodeMap[edgeID][1]];
      udist = Dot(x0_x1, x0_xEle);


      if(( udist <= edgeLength && udist > 0.0 ) || threeNodesPinched )
      {
        realT K = bulkModulus[er][esr][m_solidMaterialFullIndex][iEle];
        realT G = shearModulus[er][esr][m_solidMaterialFullIndex][iEle];
        realT youngsModulus = 9 * K * G / ( 3 * K + G );
        realT poissonRatio = ( 3 * K - 2 * G ) / ( 2 * ( 3 * K + G ) );

        arrayView2d<localIndex const, cells::NODE_MAP_USD> const & elementsToNodes = elementSubRegion->nodeList();
        for (localIndex n=0 ; n<elementsToNodes.size( 1 ) ; ++n)
        {
          if (elementsToNodes(iEle, n) == nodeID)
          {
            R1Tensor temp;
            xEle = elementSubRegion->getElementCenter()[iEle]; //For C3D6 element type, elementsToNodes map may include repeated indices and the following may run multiple times for the same element.

            //wu40: the nodal force need to be weighted by Young's modulus and possion's ratio.
            SolidMechanicsLagrangianFEMKernels::ExplicitKernel::
            CalculateSingleNodalForce( iEle,
                                       n,
                                       numQuadraturePoints,
                                       dNdX[er][esr],
                                       detJ[er][esr],
                                       stress[er][esr][m_solidMaterialFullIndex],
                                       temp );

            temp *= youngsModulus;
            temp /= (1 - poissonRatio * poissonRatio);

            if (!calculatef_u)
            {
              xEle -= xEdge;
              if( Dot( xEle, vecTipNorm ) > 0 )
              {
                nElemEachSide[0] += 1;
                fNode += temp;

                //wu40: for debug purpose
//                std::cout << "ElementID: " << iEle << ", NodeID: " << nodeID << std::endl;
//                std::cout << "Nodal force: " << temp[0] << ", " << temp[1] << ", " << temp[2] << std::endl;
//                std::cout << "Add to total nodal force (fdisc): " << fNode[0] << ", " << fNode[1] << ", " << fNode[2] << std::endl;
              }
              else
              {
                nElemEachSide[1] +=1;
                fNode -= temp;

                //wu40: for debug purpose
//                std::cout << "ElementID: " << iEle << ", NodeID: " << nodeID << std::endl;
//                std::cout << "Nodal force: " << temp[0] << ", " << temp[1] << ", " << temp[2] << std::endl;
//                std::cout << "Minus from total nodal force (fdisc): " << fNode[0] << ", " << fNode[1] << ", " << fNode[2] << std::endl;
              }
            }
            else
            {
              fNode += temp;

              //wu40: for debug purpose
//              std::cout << "ElementID: " << iEle << ", NodeID: " << nodeID << std::endl;
//              std::cout << "Nodal force: " << temp[0] << ", " << temp[1] << ", " << temp[2] << std::endl;
//              std::cout << "Add to total nodal force (fext): " << fNode[0] << ", " << fNode[1] << ", " << fNode[2] << std::endl;
            }
          }
        }

        if (!calculatef_u)
        {
          GdivBeta += G /2/(1-poissonRatio);
        }
      }

    }

    //If we only find one node behind the tip for the non-threeNodesPinched scenario, we do the following as a rough compensation for f_u.
    if (calculatef_u && nodeIndices.size() == 1 && !threeNodesPinched)
    {
      fNode *= 2.0;
    }
  }

  if (!calculatef_u)
  {
    if( nElemEachSide[0]>=1 && nElemEachSide[1]>=1 )
      fNode /= 2.0;
    //We have contributions from both sides. The two sizes are the two sides of the fracture plane.  If the fracture face
    // is on domain boundary, it's possible to have just one side.
    if( nElemEachSide[0] + nElemEachSide[1] >= 1 )
      GdivBeta /= (nElemEachSide[0] + nElemEachSide[1]);
  }

  return 0;
}

int SurfaceGenerator::CheckOrphanElement ( ElementRegionManager & elementManager,
                                            FaceManager & faceManager,
                                            localIndex iFace)
{
  arrayView2d<localIndex> const & faceToRegionMap = faceManager.elementRegionList();
  arrayView2d<localIndex> const & faceToSubRegionMap = faceManager.elementSubRegionList();
  arrayView2d<localIndex> const & faceToElementMap = faceManager.elementList();

  integer_array& ruptureStateString = faceManager.getReference<integer_array>( "ruptureState" );

  int flagOrphan = 0;
  for (localIndex k=0 ; k<faceToRegionMap.size( 1 ) ; ++k )
  {
    localIndex const er = faceToRegionMap[iFace][k];
    localIndex const esr = faceToSubRegionMap[iFace][k];
    localIndex const ei = faceToElementMap[iFace][k];
    if( er != -1 &&  esr != -1 && ei != -1 )
    {
      CellElementSubRegion *
      elementSubRegion = elementManager.GetRegion( faceToRegionMap[iFace][k] )->
                         GetSubRegion<CellElementSubRegion>( faceToSubRegionMap[iFace][k] );


      unsigned int nRuptureFace = 0;
      arrayView2d<localIndex> & elementsToFaces = elementSubRegion->faceList();
      for (localIndex a=0; a < elementsToFaces.size(1); ++a)
      {
        localIndex jFace = elementsToFaces[ei][a];
        if ( (ruptureStateString[jFace] == 1 || faceManager.m_isExternal[jFace] >= 1) && jFace != iFace)
        {
          nRuptureFace +=1;
        }
      }

      if (nRuptureFace == elementsToFaces.size(1) - 1 )
      {
        flagOrphan = 1;
      }
    }
  }
  return flagOrphan;

}

void SurfaceGenerator::MarkRuptureFaceFromNode ( const localIndex nodeIndex,
                                                 NodeManager & nodeManager,
                                                 EdgeManager & edgeManager,
                                                 FaceManager & faceManager,
                                                 ElementRegionManager & GEOSX_UNUSED_PARAM( elementManager ),
                                                 ModifiedObjectLists& modifiedObjects)
{
  arrayView1d<integer> & ruptureState = faceManager.getReference<integer_array>( "ruptureState" );
  real64_array& SIFonFace = faceManager.getReference<real64_array>( "SIFonFace" );
  array1d<R1Tensor> & KIC = faceManager.getReference<array1d<R1Tensor>>( "K_IC" );
  ArrayOfArraysView< localIndex const > const & faceToEdgeMap = faceManager.edgeList();
  arrayView1d<R1Tensor> const & faceCenter = faceManager.faceCenter();

  ArrayOfSetsView< localIndex const > const & nodeToFaceMap = nodeManager.faceList();
  arrayView2d< real64 const, nodes::REFERENCE_POSITION_USD > const & X = nodeManager.referencePosition();

  localIndex_array eligibleFaces;
  real64_array faceSIFToToughnessRatio;
  realT lowestSIF = std::numeric_limits<realT>::max();
  realT highestSIF = std::numeric_limits<realT>::min();

  for (localIndex const faceIndex : nodeToFaceMap.getIterableSet( nodeIndex ) )
  {
    if (m_tipFaces.contains(faceIndex))
    {
      realT faceToughness;
      R1Tensor fc;
      fc = faceCenter[faceIndex];

      eligibleFaces.push_back(faceIndex);

      for (localIndex const edgeIndex : faceToEdgeMap.getIterableArray( faceIndex ) )
      {
        if (m_tipEdges.contains(edgeIndex))
        {
          R1Tensor direction( fc );
          R1Tensor const edgeCenter = edgeManager.calculateCenter( edgeIndex, X );
          direction -= edgeCenter;
          direction.Normalize();
          faceToughness = std::fabs( Dot( direction, KIC[faceIndex] ));

          faceSIFToToughnessRatio.push_back(SIFonFace[faceIndex]/faceToughness);
          highestSIF = std::max( highestSIF, SIFonFace[faceIndex]/faceToughness );
          lowestSIF = std::min( lowestSIF, SIFonFace[faceIndex]/faceToughness );
        }
      }
    }
  }

  for( localIndex i = 0 ; i < eligibleFaces.size() ; ++i )
  {
    localIndex pickedFace = eligibleFaces[i];

    if (highestSIF > 1.0 && ((eligibleFaces.size() < 3) || (eligibleFaces.size() >= 3 && (highestSIF - faceSIFToToughnessRatio[i]) <= 0.2 * (highestSIF - lowestSIF))))
    {
      ruptureState[pickedFace] = 1;
      modifiedObjects.modifiedFaces.insert( pickedFace );

      // Next we mark the faces that are 1) connected to this face, and 2) attached to one node of the edge (implicitly
      // satisfied), and 3) almost co-plane with this face
//      if( m_markExtendedLayer == 1)
//      {
//        for( auto iedge : faceToEdgeMap[pickedFace] )
//        {
//          for( auto iface : edgeToFaceMap[iedge] )
//          {
//            if( iface != pickedFace && isFaceSeparable[iface] == 1 && faceManager.m_isExternal[iface] < 1 &&
//                fabs(Dot(faceNormals[pickedFace], faceNormals[iface])) > cos( m_maxTurnAngle ) &&
//                ((faceToNodeMap[iface].size() == 3) || (faceToNodeMap[iface].size() == 4 &&
//                    (std::find(faceToNodeMap[iface].begin(), faceToNodeMap[iface].end(), nodeIndex) != faceToNodeMap[iface].end()))))
//            {
//              //wu40: Under tet mesh scenario, the face next to the pickedFace should also be marked but it may not necessarily connect to the tip node.
//              bool ruptureFace = true;
//              for (auto edgeIndex: faceToEdgeMap[pickedFace])
//              {
//                if (m_tipEdges.contains(edgeIndex))
//                {
//                  R1Tensor fc;
//                  realT uDist, segmentLength;
//
//                  fc = faceCenter[iface];
//
//                  R1Tensor x0_x1(X[edgeToNodeMap[edgeIndex][0]]), x0_fc(fc);
//                  x0_x1 -= X[edgeToNodeMap[edgeIndex][1]];
//                  segmentLength = x0_x1.Normalize();
//                  x0_fc -= X[edgeToNodeMap[edgeIndex][1]];
//                  uDist = Dot(x0_x1, x0_fc);
//
//                  if (uDist / segmentLength < -m_faceToEdgeProjectionTol || uDist / segmentLength > 1 + m_faceToEdgeProjectionTol)
//                  {
//                    ruptureFace = false;
//                  }
//                }
//              }
//
//              if (ruptureFace)
//              {
//                ruptureState[iface] = 1;
//                modifiedObjects.modifiedFaces.insert( iface );
//              }
//            }
//          }
//        }
//      }
    }
  }
}

void SurfaceGenerator::MarkRuptureFaceFromEdge ( localIndex const edgeID,
                                                 localIndex & GEOSX_UNUSED_PARAM( trailFaceID ),
                                                 NodeManager & nodeManager,
                                                 EdgeManager & edgeManager,
                                                 FaceManager & faceManager,
                                                 ElementRegionManager & elementManager,
                                                 R1Tensor & GEOSX_UNUSED_PARAM( vecTipNorm ),
                                                 R1Tensor & vecTip,
                                                 ModifiedObjectLists & modifiedObjects,
                                                 int const edgeMode )
{
  arrayView1d<integer> & ruptureState = faceManager.getReference<integer_array>( "ruptureState" );
  real64_array& SIFonFace = faceManager.getReference<real64_array>( "SIFonFace" );
  array1d<R1Tensor> & KIC = faceManager.getReference<r1_array>( "K_IC" );
  real64_array& SIF_I = edgeManager.getReference<real64_array>( "SIF_I" );
  real64_array& SIF_II = edgeManager.getReference<real64_array>( "SIF_II" );
  localIndex_array& primaryCandidateFace = faceManager.getReference<localIndex_array>( "primaryCandidateFace" );
  integer_array& isFaceSeparable = faceManager.getReference<integer_array>( "isFaceSeparable" );
//  integer_array* dfnIndexMap = faceManager.getReferencePointer<integer_array>( "DFN_Index" );


  arrayView2d<localIndex> const & edgeToNodeMap = edgeManager.nodeList();
  ArrayOfSetsView< localIndex const > const & edgeToFaceMap = edgeManager.faceList();

  arrayView2d< real64 const, nodes::REFERENCE_POSITION_USD > const & X = nodeManager.referencePosition();

  arrayView2d<localIndex> const & faceToElementMap = faceManager.elementList();
  arrayView1d<R1Tensor> const & faceCenter = faceManager.faceCenter();

  localIndex_array eligibleFaces;
  realT lowestSIF = std::numeric_limits<realT>::max();
  realT highestSIF = std::numeric_limits<realT>::min();
  realT lowestScore = std::numeric_limits<realT>::max();
  realT highestScore = std::numeric_limits<realT>::min();
  realT secondScore = std::numeric_limits<realT>::min();
  localIndex faceWithHighestScore = std::numeric_limits<localIndex>::max();
  localIndex faceWithSecondScore = std::numeric_limits<localIndex>::max();

  R1Tensor const vecEdge = edgeManager.calculateLength( edgeID, X );
  R1Tensor const edgeCenter = edgeManager.calculateCenter( edgeID, X );


  for( localIndex const iface : edgeToFaceMap.getIterableSet( edgeID ) )
  {
    if( faceToElementMap.size(1) == 2  &&
        faceManager.m_isExternal[iface] < 1 &&
        CheckOrphanElement(elementManager, faceManager, iface ) == 0 &&
        isFaceSeparable[iface] == 1 )
    {
      R1Tensor fc, vecFace;
      fc = faceCenter[iface];

      //Get the vector in the face and normal to the edge.
      //wu40: there is a function in GEOS for this calculation. Maybe it's worth to have a function in GEOSX too.
      realT udist;
      R1Tensor x0_x1(X[edgeToNodeMap[edgeID][0]]), x0_fc(fc), ptPrj;
      x0_x1 -= X[edgeToNodeMap[edgeID][1]];
      x0_x1.Normalize();
      x0_fc -= X[edgeToNodeMap[edgeID][1]];
      udist = Dot(x0_x1, x0_fc);

      ptPrj = x0_x1;
      ptPrj *= udist;
      ptPrj += X[edgeToNodeMap[edgeID][1]];
      vecFace = fc;
      vecFace -= ptPrj;
      vecFace.Normalize();

//      if( Dot( vecTip, vecFace ) > cos( m_maxTurnAngle ))
      {
        eligibleFaces.push_back( iface );
        realT thetaFace = acos( Dot( vecTip, vecFace )*0.999999 );  // We multiply this by 0.9999999 to avoid an
                                                                    // exception caused by acos a number slightly larger
                                                                    // than 1.

        if( Dot( Cross( vecTip, vecFace ), vecEdge ) < 0.0 )
        {
          thetaFace *= -1.0;
        }

        SIFonFace[iface] = cos( thetaFace / 2.0 ) *
                           ( SIF_I[edgeID] * cos( thetaFace / 2.0 ) * cos( thetaFace / 2.0 ) - 1.5 * SIF_II[edgeID] * sin( thetaFace ) );

        R1Tensor direction( fc );
        direction -= edgeCenter;
        direction.Normalize();
        realT faceToughness = std::fabs( Dot( direction, KIC[iface] ));

        highestSIF = std::max( highestSIF, SIFonFace[iface]/faceToughness );
        lowestSIF = std::min( lowestSIF, SIFonFace[iface]/faceToughness );

      }
    }
  }

  localIndex_array pickedFaces;
  if( eligibleFaces.size() >=1 )
  {
    for( localIndex i = 0 ; i < eligibleFaces.size() ; ++i )
    {
      localIndex iface = eligibleFaces[i];
      R1Tensor fc, direction( edgeCenter );
      fc = faceCenter[iface];
      direction -= fc;
      direction.Normalize();
      realT faceToughness = std::fabs( Dot( direction, KIC[iface] ));

      realT splitabilityScore = SIFonFace[iface] - lowestSIF * faceToughness;
      lowestScore = std::min( lowestScore, splitabilityScore );

      if( faceWithHighestScore == std::numeric_limits<localIndex>::max())
      {
        faceWithHighestScore = iface;
        highestScore = splitabilityScore;
      }
      else if( splitabilityScore > highestScore )
      {
        faceWithSecondScore = faceWithHighestScore;
        secondScore = highestScore;
        faceWithHighestScore = iface;
        highestScore = splitabilityScore;
      }
      else if( splitabilityScore > secondScore )
      {
        faceWithSecondScore = iface;
        secondScore = splitabilityScore;
      }
    }

    pickedFaces.push_back( faceWithHighestScore );

    if( eligibleFaces.size() >= 3 && (highestScore - secondScore) < 0.1 * (highestScore - lowestScore))
    {
      pickedFaces.push_back( faceWithSecondScore );
    }

  }


  for( localIndex i = 0 ; i < pickedFaces.size() ; ++i )
  {
    localIndex pickedFace = pickedFaces[i];

    if( highestSIF > 1.0 && edgeMode == 1 && i == 0 && isFaceSeparable[pickedFace] == 1 )
    {
      ruptureState[pickedFace] = 1;
//      if( !m_dfnPrefix.empty())
//        (*dfnIndexMap)[pickedFace] = (*dfnIndexMap)[trailFaceID];
      modifiedObjects.modifiedFaces.insert( pickedFace );
    }
    else if( highestSIF > 1.0 && edgeMode == 1 && i == 1 && isFaceSeparable[pickedFace] == 1 )
    {
      ruptureState[pickedFace] = -1;
//      if( !m_dfnPrefix.empty())
//        (*dfnIndexMap)[pickedFace] = (*dfnIndexMap)[trailFaceID];
      modifiedObjects.modifiedFaces.insert( pickedFace );
      primaryCandidateFace[pickedFace] = faceWithHighestScore;
    }


    // We didn't really need to do this unless the criterion above has been satisfied.
    // We are calculating this regardless the criterion for debugging purpose.
//    if( m_markExtendedLayer == 1 && highestSIF > 1.0 && edgeMode == 1 )
//    {
//      // Next we mark the faces that are 1) connected to this face, and 2) attached to one node of the edge (implicitly
//      // satisfied), and 3) almost co-plane with this face
//      for( auto iedge : faceToEdgeMap[pickedFace] )
//      {
//        if( iedge != edgeID )
//        {
//          for( auto iface : edgeToFaceMap[iedge] )
//          {
//            if( iface != pickedFace && isFaceSeparable[iface] == 1 && faceManager.m_isExternal[iface] < 1 &&
//                ( std::find(faceToNodeMap[iface].begin(), faceToNodeMap[iface].end(), edgeToNodeMap[edgeID][0]) != faceToNodeMap[iface].end() ||
//                  std::find(faceToNodeMap[iface].begin(), faceToNodeMap[iface].end(), edgeToNodeMap[edgeID][1]) != faceToNodeMap[iface].end()))
//            {
//              R1Tensor fc, fn, vecFace, fn0, ptPrj;
//              realT uDist, segmentLength;
//
//              fc = faceCenter[iface];
//              fn = faceNormal[iface];
//              fn0 = faceNormal[pickedFace];
//
//              R1Tensor x0_x1(X[edgeToNodeMap[edgeID][0]]), x0_fc(fc);
//              x0_x1 -= X[edgeToNodeMap[edgeID][1]];
//              segmentLength = x0_x1.Normalize();
//              x0_fc -= X[edgeToNodeMap[edgeID][1]];
//              uDist = Dot(x0_x1, x0_fc);
//
//              ptPrj = x0_x1;
//              ptPrj *= uDist;
//              ptPrj += X[edgeToNodeMap[edgeID][1]];
//              vecFace = fc;
//              vecFace -= ptPrj;
//              vecFace.Normalize();
//
//              // thetaFace does not strictly speaking apply to this face since the tip edge is not a edge of this face.
//              // We calculate it as if this face is coplane with the master face
//              realT thetaFace = acos( Dot( vecTip, vecFace )*0.999999 );
//              if( Dot( Cross( vecTip, vecFace ), vecEdge ) < 0.0 )
//              {
//                thetaFace *= -1.0;
//              }
//
//              if( Dot( vecTip, vecFace ) > cos( m_maxTurnAngle ) &&
//                  uDist / segmentLength > -m_faceToEdgeProjectionTol &&
//                  uDist / segmentLength < 1 + m_faceToEdgeProjectionTol &&
//                  fabs( Dot( vecEdge, fn )) < m_faceToEdgeCoplaneTol &&  // this face is kind of parallel to the tip
//                                                                         // edge.
//                  fabs( Dot( fn0, fn )) > 1 - m_faceToFaceCoplaneTol )  // co-plane
//              {
//                if( highestSIF > 1.0 && edgeMode == 1 )
//                {
//                  ruptureState[iface] = ruptureState[pickedFace];
//                  modifiedObjects.modifiedFaces.insert( iface );
//                  primaryCandidateFace[iface] = primaryCandidateFace[pickedFace];
//                }
//              }
//            }
//          }
//        }
//      }
//    }
  }
}

void SurfaceGenerator::PostUpdateRuptureStates( NodeManager & nodeManager,
                                                EdgeManager & edgeManager,
                                                FaceManager & faceManager,
                                                ElementRegionManager & GEOSX_UNUSED_PARAM( elementManager ),
                                                std::vector< std::set< localIndex > > & nodesToRupturedFaces,
                                                std::vector< std::set< localIndex > > & edgesToRupturedFaces )
{
  ArrayOfArraysView< localIndex const > const & faceToNodeMap = faceManager.nodeList();
  ArrayOfArraysView< localIndex const > const & faceToEdgeMap = faceManager.edgeList();
  nodesToRupturedFaces.resize( nodeManager.size() );
  edgesToRupturedFaces.resize( edgeManager.size() );

  arrayView1d<integer>& faceRuptureState = faceManager.getReference<integer_array>( "ruptureState" );
  arrayView1d<localIndex const> const &
  faceParentIndex = faceManager.getReference<localIndex_array>( ObjectManagerBase::viewKeyStruct::parentIndexString );


  // assign the values of the nodeToRupturedFaces and edgeToRupturedFaces arrays.
  for( localIndex kf=0 ; kf<faceManager.size() ; ++kf )
  {
    if( faceRuptureState[kf] >0  )
    {
      int const n = faceParentIndex[kf]==-1 ? 1 : 2;
      localIndex const faceIndex = faceParentIndex[kf]==-1 ? kf : faceParentIndex[kf];

      for( int i=0 ; i<n ; ++i )
      {
        for( localIndex a=0 ; a<faceToNodeMap.sizeOfArray(kf) ; ++a )
        {
          const localIndex nodeIndex = faceToNodeMap(kf, a);
          nodesToRupturedFaces[nodeIndex].insert( faceIndex );
        }

        for( localIndex a=0 ; a<faceToEdgeMap.sizeOfArray( kf ) ; ++a )
        {
          const localIndex edgeIndex = faceToEdgeMap(kf, a);
          edgesToRupturedFaces[edgeIndex].insert( faceIndex );
        }
      }
    }
  }
}

int SurfaceGenerator::CheckEdgeSplitability( localIndex const edgeID,
                                             NodeManager & GEOSX_UNUSED_PARAM( nodeManager ),
                                             FaceManager & faceManager,
                                             EdgeManager & edgeManager,
                                             bool const GEOSX_UNUSED_PARAM( prefrac ) )
{
  //     Return value = -1, this edge won't split for sure, don't do any more work;
  //                  = 0, edge is along a tip, but the fracture connected to it is not saturated yet.  We will only
  // calculate SIF but will not perform splitting.
  //                  = 1, edge is along a tip and the adjacent fracture is saturated, more work to be done; or this is
  // a dry simulation
  //                  = 2, this is a singular edge, we need split it.
  //                  = 3, this is an eligible kink, we need to process it as a kink

  ArrayOfSetsView< localIndex const > const & edgeToFaceMap = edgeManager.faceList();
  localIndex_array const & faceParentIndex = faceManager.getReference<localIndex_array>( ObjectManagerBase::viewKeyStruct::parentIndexString );

  int isSplitable = -1;

  if( edgeManager.m_isExternal[edgeID] == 0 )
  {
    return isSplitable;
  }

  // We first count the external faces connected to this edge;
  int nExternalFaces = 0;
  localIndex_array faceInvolved;
  for( localIndex const iface : edgeToFaceMap.getIterableSet( edgeID ) )
  {
    if( faceManager.m_isExternal[iface] >= 1 )
    {
      nExternalFaces++;
      faceInvolved.push_back( iface );
    }
  }

  if( nExternalFaces%2 == 1 )
  {
    //    char msg[200];
    //    sprintf(msg, "Error! Edge %d has an odd number of external faces.", int(edgeID));
    //    GEOSX_ERROR(msg);
    //    std::cout << "Error! Edge " << int(edgeID) << " has an odd number of external faces. "
    //        << (*nodeManager.m_refposition)[edgeToNodeMap[edgeID][0]][0] << " ,"
    //        << (*nodeManager.m_refposition)[edgeToNodeMap[edgeID][0]][1] << " ,"
    //        << (*nodeManager.m_refposition)[edgeToNodeMap[edgeID][0]][2] << " ,";
    //    isSplitable = -1;
    return(isSplitable);
  }

  if( nExternalFaces >= 4 )
  {
    isSplitable = 2;
    return (isSplitable);
  }

  if( nExternalFaces == 2 )
  {
    localIndex parentFace = -1;
    if (faceParentIndex[faceInvolved[0]] == -1 && faceParentIndex[faceInvolved[1]] == faceInvolved[0])
    {
      parentFace = faceInvolved[0];
    }
    else if (faceParentIndex[faceInvolved[1]] == -1 && faceParentIndex[faceInvolved[0]] == faceInvolved[1])
    {
      parentFace = faceInvolved[1];
    }

    if (parentFace == -1)
    {
      isSplitable = -1;
    }
    else
    {
      isSplitable = 1;
    }

  }

  return (isSplitable);
}

realT SurfaceGenerator::MinimumToughnessOnEdge( const localIndex edgeID,
                                                const NodeManager & nodeManager,
                                                EdgeManager & edgeManager,
                                                FaceManager & faceManager )
{
  realT val = std::numeric_limits<realT>::max();

  R1Tensor edgeCenter( 0.0 );
  R1Tensor faceCenter( 0.0 );

  arrayView2d< real64 const, nodes::REFERENCE_POSITION_USD > const & X = nodeManager.referencePosition();
  edgeCenter += X[edgeManager.nodeList( edgeID, 0 )];
  edgeCenter += X[edgeManager.nodeList( edgeID, 1 )];
  edgeCenter *= 0.5;

  arrayView1d<R1Tensor> & KIC = faceManager.getReference<r1_array>( "K_IC" );
  ArrayOfArraysView<localIndex const> const & faceToNodes = faceManager.nodeList();
  for( localIndex const iface : edgeManager.faceList().getIterableSet( edgeID ) )
  {
    localIndex const numFaceNodes = faceToNodes.sizeOfArray( iface ); 
    faceCenter = 0.0;
    for( localIndex a=0 ; a<numFaceNodes ; ++a )
    {
      faceCenter += X[ faceToNodes[iface][a] ];
    }
    faceCenter /= numFaceNodes;

    R1Tensor direction( faceCenter );
    direction -= edgeCenter;
    direction.Normalize();
    val = std::min( val, fabs( Dot( KIC[iface], direction ) ) );
  }

  return val;
}

realT SurfaceGenerator::MinimumToughnessOnNode( const localIndex nodeID,
                                                const NodeManager & nodeManager,
                                                EdgeManager & edgeManager,
                                                FaceManager & faceManager )
{
  arrayView2d< real64 const, nodes::REFERENCE_POSITION_USD > const & X = nodeManager.referencePosition();
  ArrayOfSetsView< localIndex const > const & nodeToFaceMap = nodeManager.faceList();

  array1d<R1Tensor> & KIC = faceManager.getReference<array1d<R1Tensor>>( "K_IC" );
  ArrayOfArraysView< localIndex const > const & faceToEdgeMap = faceManager.edgeList();
  arrayView1d<R1Tensor> const & faceCenter = faceManager.faceCenter();

  realT val = std::numeric_limits<realT>::max();

  for (localIndex const faceIndex: nodeToFaceMap.getIterableSet( nodeID ) )
  {
    if (m_tipFaces.contains(faceIndex))
    {
      R1Tensor fc;
      fc = faceCenter[faceIndex];

      for (localIndex const edgeIndex: faceToEdgeMap.getIterableArray( faceIndex ) )
      {
        if (m_tipEdges.contains(edgeIndex))
        {
          R1Tensor direction( fc );
          R1Tensor const edgeCenter = edgeManager.calculateCenter( edgeIndex, X );
          direction -= edgeCenter;
          direction.Normalize();

          val = std::min( val, fabs( Dot( KIC[faceIndex], direction ) ) );
        }
      }
    }
  }

  return val;
}

void SurfaceGenerator::AssignNewGlobalIndicesSerial( ObjectManagerBase & object,
                                                     std::set<localIndex> const & indexList )
{
  // in serial, we can simply loop over the indexList and assign new global indices based on
  // the value of the m_maxGlobalIndex + 1;
  for( localIndex const newLocalIndex : indexList )
  {
    globalIndex const newGlobalIndex = object.m_maxGlobalIndex + 1;

    object.m_localToGlobalMap[newLocalIndex] = newGlobalIndex;
    object.m_globalToLocalMap[newGlobalIndex] = newLocalIndex;

    object.m_maxGlobalIndex = newGlobalIndex;
  }
}

void SurfaceGenerator::
AssignNewGlobalIndicesSerial( ElementRegionManager & elementManager,
                              map< std::pair<localIndex,localIndex>, std::set<localIndex> > const & newElems )
{
  // in serial, we can simply iterate over the entries in newElems and assign new global indices based on
  // the value of the m_maxGlobalIndex + 1 for the ElementRegionManager.

  // loop over entries of newElems, which gives elementRegion/subRegion local indices
  for( auto const & iter : newElems )
  {
    localIndex const er = iter.first.first;
    localIndex const esr = iter.first.second;
    std::set<localIndex> const & indexList = iter.second;

    ElementSubRegionBase * const subRegion = elementManager.GetRegion(er)->GetSubRegion(esr);

    // loop over the new elems in the subRegion
    for( localIndex const newLocalIndex : indexList )
    {
      globalIndex const newGlobalIndex = elementManager.m_maxGlobalIndex + 1;

      subRegion->m_localToGlobalMap[newLocalIndex] = newGlobalIndex;
      subRegion->m_globalToLocalMap[newGlobalIndex] = newLocalIndex;

      elementManager.m_maxGlobalIndex = newGlobalIndex;
    }
  }
}

real64
SurfaceGenerator::calculateRuptureRate( FaceElementRegion const & faceElementRegion,
                                        EdgeManager const & edgeManager )
{
  real64 maxRuptureRate = 0;
  FaceElementSubRegion const * const subRegion = faceElementRegion.GetSubRegion<FaceElementSubRegion>(0);

  ArrayOfArraysView<localIndex const> const &
  fractureConnectorEdgesToFaceElements = edgeManager.m_fractureConnectorEdgesToFaceElements;

  arrayView1d<real64 const> const &
  ruptureTime = subRegion->getReference<real64_array>( viewKeyStruct::ruptureTimeString );

  arrayView1d<real64> const &
  ruptureRate = subRegion->getReference<real64_array>( viewKeyStruct::ruptureRateString );

  arrayView1d<R1Tensor const > const & elemCenter = subRegion->getElementCenter();

  for( localIndex kfc=0 ; kfc<fractureConnectorEdgesToFaceElements.size() ; ++kfc )
  {
    for( localIndex kfe0=0 ; kfe0<fractureConnectorEdgesToFaceElements.sizeOfArray(kfc) ; ++kfe0 )
    {
      localIndex const faceElem0 = fractureConnectorEdgesToFaceElements(kfc,kfe0);
      for( localIndex kfe1=kfe0+1 ; kfe1<fractureConnectorEdgesToFaceElements.sizeOfArray(kfc) ; ++kfe1 )
      {
        localIndex const faceElem1 = fractureConnectorEdgesToFaceElements(kfc,kfe1);
        if( !( m_faceElemsRupturedThisSolve.count( faceElem0 ) && m_faceElemsRupturedThisSolve.count( faceElem1 ) ) )
        {
          real64 const deltaRuptureTime = fabs(ruptureTime(faceElem0) - ruptureTime(faceElem1));
          if( deltaRuptureTime > 1.0e-14 * (ruptureTime(faceElem0) + ruptureTime(faceElem1)) )
          {
            R1Tensor distance = elemCenter(faceElem0);
            distance -= elemCenter(faceElem1);
            real64 const pairwiseRuptureRate = 1.0 / deltaRuptureTime;
            if( m_faceElemsRupturedThisSolve.count( faceElem0 ) )
            {
              ruptureRate(faceElem0) = std::min( ruptureRate(faceElem0), pairwiseRuptureRate );
            }
            else if( m_faceElemsRupturedThisSolve.count( faceElem1 ) )
            {
              ruptureRate(faceElem1) = std::min( ruptureRate(faceElem1), pairwiseRuptureRate );
            }
          }
        }
      }
    }
  }


  for( localIndex faceElemIndex : m_faceElemsRupturedThisSolve )
  {
    maxRuptureRate = std::max( maxRuptureRate, ruptureRate(faceElemIndex) );
  }

  real64 globalMaxRuptureRate;
  MpiWrapper::allReduce( &maxRuptureRate,
                         &globalMaxRuptureRate,
                         1,
                         MPI_MAX,
                         MPI_COMM_GEOSX );

  return globalMaxRuptureRate;
}



REGISTER_CATALOG_ENTRY( SolverBase,
                        SurfaceGenerator,
                        std::string const &, dataRepository::Group * const )

} /* namespace geosx */<|MERGE_RESOLUTION|>--- conflicted
+++ resolved
@@ -532,11 +532,7 @@
 
 real64 SurfaceGenerator::SolverStep( real64 const & time_n,
                                      real64 const & dt,
-<<<<<<< HEAD
-                                     const int GEOSX_UNUSED_ARG( cycleNumber ),
-=======
                                      const int GEOSX_UNUSED_PARAM( cycleNumber ),
->>>>>>> 48a51b14
                                      DomainPartition * const domain )
 {
   int rval = 0;
@@ -1722,12 +1718,9 @@
 
   arrayView1d<integer> &
   nodeDegreeFromCrackTip = nodeManager.getReference<integer_array>( viewKeyStruct::degreeFromCrackTipString );
-<<<<<<< HEAD
-=======
 
   arrayView1d<integer> &
   faceDegreeFromCrackTip = faceManager.getReference<integer_array>( viewKeyStruct::degreeFromCrackTipString );
->>>>>>> 48a51b14
 
   arrayView1d<integer> &
   faceDegreeFromCrackTip = faceManager.getReference<integer_array>( viewKeyStruct::degreeFromCrackTipString );
@@ -3213,11 +3206,7 @@
             if (edgeToNodeMap[edgeIndex][0] == nodeIndex || edgeToNodeMap[edgeIndex][1] == nodeIndex)
             {
               realT SIF_I = 0, SIF_II = 0, /*SIF_III,*/ SIF_Face;
-<<<<<<< HEAD
-              R1Tensor vecTipNorm, vecTip, vecEdge, tipForce, tipOpening;
-=======
               R1Tensor vecTipNorm, vecTip, tipForce, tipOpening;
->>>>>>> 48a51b14
               vecTipNorm = faceNormal[trailingFaceIndex];
               vecTipNorm -= faceNormal[childFaceIndices[trailingFaceIndex]];
               vecTipNorm.Normalize();
