--- conflicted
+++ resolved
@@ -2,13 +2,8 @@
 
 <Problem>
   <Solvers
-<<<<<<< HEAD
     gravityVector="0, 0, 0">
     <MultiphasePoromechanics
-=======
-    gravityVector="{0, 0, 0}">
-    <MultiphasePoroelastic
->>>>>>> 553e838d
       name="MultiphasePoroelasticitySolver"
       solidSolverName="LinearElasticitySolver"
       fluidSolverName="TwoPhaseFlowSolver"
