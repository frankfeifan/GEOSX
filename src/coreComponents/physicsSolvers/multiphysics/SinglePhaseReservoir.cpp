--- conflicted
+++ resolved
@@ -82,7 +82,6 @@
     elemManager.forElementSubRegions< WellElementSubRegion >( regionNames, [&]( localIndex const,
                                                                                 WellElementSubRegion const & subRegion )
     {
-<<<<<<< HEAD
       PerforationData const * const perforationData = subRegion.getPerforationData();
 
       // get the well degrees of freedom and ghosting info
@@ -104,37 +103,19 @@
       // Insert the entries corresponding to reservoir-well perforations
       // This will fill J_WR, and J_RW
       forAll< serialPolicy >( perforationData->size(), [=] ( localIndex const iperf )
-=======
-      // Get the reservoir (sub)region and element indices
-      localIndex const er = resElementRegion[iperf];
-      localIndex const esr = resElementSubRegion[iperf];
-      localIndex const ei = resElementIndex[iperf];
-      localIndex const iwelem = perfWellElemIndex[iperf];
-
-      globalIndex const eqnRowIndexRes = resDofNumber[er][esr][ei] - rankOffset;
-      globalIndex const dofColIndexRes = resDofNumber[er][esr][ei];
-
-      // Working arrays
-      stackArray1d< globalIndex, 2 > eqnRowIndicesWell( wellNDOF );
-      stackArray1d< globalIndex, 2 > dofColIndicesWell( wellNDOF );
-
-      for( localIndex idof = 0; idof < wellNDOF; ++idof )
->>>>>>> c0002e5c
       {
-        // working arrays
-        globalIndex eqnRowIndexRes = 0;
-        stackArray1d< globalIndex, 2 > eqnRowIndicesWell( wellNDOF );
-        globalIndex dofColIndexRes = 0;
-        stackArray1d< globalIndex, 2 > dofColIndicesWell( wellNDOF );
-
-        // get the reservoir (sub)region and element indices
+        // Get the reservoir (sub)region and element indices
         localIndex const er = resElementRegion[iperf];
         localIndex const esr = resElementSubRegion[iperf];
         localIndex const ei = resElementIndex[iperf];
         localIndex const iwelem = perfWellElemIndex[iperf];
 
-        eqnRowIndexRes = resDofNumber[er][esr][ei] - rankOffset;
-        dofColIndexRes = resDofNumber[er][esr][ei];
+        globalIndex const eqnRowIndexRes = resDofNumber[er][esr][ei] - rankOffset;
+        globalIndex const dofColIndexRes = resDofNumber[er][esr][ei];
+
+        // working arrays
+        stackArray1d< globalIndex, 2 > eqnRowIndicesWell( wellNDOF );
+        stackArray1d< globalIndex, 2 > dofColIndicesWell( wellNDOF );
 
         for( localIndex idof = 0; idof < wellNDOF; ++idof )
         {
@@ -208,9 +189,9 @@
 
       // get well variables on perforations
       arrayView1d< real64 const > const perfRate =
-        perforationData->getReference< array1d< real64 > >( SinglePhaseWell::viewKeyStruct::perforationRateString() );
+      perforationData->getExtrinsicData< extrinsicMeshData::well::perforationRate >();
       arrayView2d< real64 const > const dPerfRate_dPres =
-        perforationData->getReference< array2d< real64 > >( SinglePhaseWell::viewKeyStruct::dPerforationRate_dPresString() );
+      perforationData->getExtrinsicData< extrinsicMeshData::well::dPerforationRate_dPres >();
 
       arrayView1d< localIndex const > const perfWellElemIndex =
         perforationData->getReference< array1d< localIndex > >( PerforationData::viewKeyStruct::wellElementIndexString() );
@@ -223,43 +204,13 @@
       arrayView1d< localIndex const > const resElementIndex =
         perforationData->getReference< array1d< localIndex > >( PerforationData::viewKeyStruct::reservoirElementIndexString() );
 
-<<<<<<< HEAD
       // loop over the perforations and add the rates to the residual and jacobian
       forAll< parallelDevicePolicy<> >( perforationData->size(), [=] GEOSX_HOST_DEVICE ( localIndex const iperf )
       {
         // local working variables and arrays
         localIndex eqnRowIndices[ 2 ] = { -1 };
         globalIndex dofColIndices[ 2 ] = { -1 };
-=======
-    // get the degrees of freedom
-    string const wellDofKey = dofManager.getKey( m_wellSolver->wellElementDofName() );
-    arrayView1d< globalIndex const > const wellElemDofNumber =
-      subRegion.getReference< array1d< globalIndex > >( wellDofKey );
-
-    // get well variables on perforations
-    arrayView1d< real64 const > const perfRate =
-      perforationData->getExtrinsicData< extrinsicMeshData::well::perforationRate >();
-    arrayView2d< real64 const > const dPerfRate_dPres =
-      perforationData->getExtrinsicData< extrinsicMeshData::well::dPerforationRate_dPres >();
-
-    arrayView1d< localIndex const > const perfWellElemIndex =
-      perforationData->getReference< array1d< localIndex > >( PerforationData::viewKeyStruct::wellElementIndexString() );
-
-    // get the element region, subregion, index
-    arrayView1d< localIndex const > const resElementRegion =
-      perforationData->getReference< array1d< localIndex > >( PerforationData::viewKeyStruct::reservoirElementRegionString() );
-    arrayView1d< localIndex const > const resElementSubRegion =
-      perforationData->getReference< array1d< localIndex > >( PerforationData::viewKeyStruct::reservoirElementSubregionString() );
-    arrayView1d< localIndex const > const resElementIndex =
-      perforationData->getReference< array1d< localIndex > >( PerforationData::viewKeyStruct::reservoirElementIndexString() );
-
-    // loop over the perforations and add the rates to the residual and jacobian
-    forAll< parallelDevicePolicy<> >( perforationData->size(), [=] GEOSX_HOST_DEVICE ( localIndex const iperf )
-    {
-      // local working variables and arrays
-      localIndex eqnRowIndices[ 2 ] = { -1 };
-      globalIndex dofColIndices[ 2 ] = { -1 };
->>>>>>> c0002e5c
+
 
         real64 localPerf[ 2 ] = { 0.0 };
         real64 localPerfJacobian[ 2 ][ 2 ] = {{ 0.0 }};
