--- conflicted
+++ resolved
@@ -24,6 +24,7 @@
 #include "physicsSolvers/fluidFlow/FlowSolverBase.hpp"
 #include "physicsSolvers/fluidFlow/wells/WellSolverBase.hpp"
 #include "constitutive/permeability/PermeabilityExtrinsicData.hpp"
+#include "constitutive/permeability/PermeabilityBase.hpp"
 
 namespace geosx
 {
@@ -74,7 +75,6 @@
                                                 MeshLevel & meshLevel,
                                                 arrayView1d< string const > const & regionNames )
   {
-<<<<<<< HEAD
     ElementRegionManager & elemManager = meshLevel.getElemManager();
 
     // loop over the wells
@@ -82,12 +82,7 @@
                                                                                 WellElementSubRegion & subRegion )
     {
       array1d< array1d< arrayView3d< real64 const > > > const permeability =
-        elemManager.constructMaterialArrayViewAccessor< PermeabilityBase, real64, 3 >( PermeabilityBase::viewKeyStruct::permeabilityString() );
-=======
-    ElementRegionManager::ElementViewAccessor< arrayView3d< real64 const > > const permeability =
-      elemManager.constructMaterialExtrinsicAccessor< extrinsicMeshData::permeability::permeability >( m_flowSolver->targetRegionNames(),
-                                                                                                       m_flowSolver->permeabilityModelNames() );
->>>>>>> 382c5591
+        elemManager.constructMaterialExtrinsicAccessor< PermeabilityBase, extrinsicMeshData::permeability::permeability >();
 
 
       PerforationData * const perforationData = subRegion.getPerforationData();
