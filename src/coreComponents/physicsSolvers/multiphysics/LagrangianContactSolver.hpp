--- conflicted
+++ resolved
@@ -282,14 +282,10 @@
                                        globalIndex & numOpen,
                                        bool printAll = false ) const;
 
-<<<<<<< HEAD
-  bool IsElementInOpenState( FaceElementSubRegion const & subRegion,
+  bool isElementInOpenState( FaceElementSubRegion const & subRegion,
                              localIndex const kfe ) const;
 
-  void ComputeRotationMatrices( DomainPartition & domain ) const;
-=======
   void computeRotationMatrices( DomainPartition & domain ) const;
->>>>>>> c39596d9
 
   void computeTolerances( DomainPartition & domain ) const;
 
