--- conflicted
+++ resolved
@@ -27,10 +27,7 @@
      fluidFlow/WellSolverBase.hpp
      multiphysics/FlowProppantTransportSolver.hpp
      multiphysics/HydrofractureSolver.hpp
-<<<<<<< HEAD
      multiphysics/LagrangianContactFlowSolver.hpp
-=======
->>>>>>> 61f68161
      multiphysics/LagrangianContactSolver.hpp
      multiphysics/PoroelasticSolver.hpp
      multiphysics/ReservoirSolverBase.hpp
@@ -70,10 +67,7 @@
      fluidFlow/WellSolverBase.cpp
      multiphysics/FlowProppantTransportSolver.cpp
      multiphysics/HydrofractureSolver.cpp
-<<<<<<< HEAD
      multiphysics/LagrangianContactFlowSolver.cpp
-=======
->>>>>>> 61f68161
      multiphysics/LagrangianContactSolver.cpp
      multiphysics/PoroelasticSolver.cpp
      multiphysics/ReservoirSolverBase.cpp
