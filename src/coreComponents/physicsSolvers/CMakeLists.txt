message(STATUS "Entering src/coreComponents/physicsSolvers/CMakeLists.txt")

add_subdirectory (GEOSX_PTP)

#
# Specify solver headers
#
set( physicsSolvers_headers
     NonlinearSolverParameters.hpp
     PhysicsSolverManager.hpp
     SolverBase.hpp
     fluidFlow/CompositionalMultiphaseFlow.hpp
     fluidFlow/CompositionalMultiphaseFlowKernels.hpp
     fluidFlow/CompositionalMultiphaseWell.hpp
     fluidFlow/FlowSolverBase.hpp
     fluidFlow/ProppantTransport.hpp
     fluidFlow/ProppantTransportKernels.hpp
     fluidFlow/SinglePhaseBase.hpp
     fluidFlow/SinglePhaseFVM.hpp
     fluidFlow/SinglePhaseHybridFVM.hpp     
     fluidFlow/SinglePhaseBaseKernels.hpp
     fluidFlow/SinglePhaseFVMKernels.hpp          
     fluidFlow/SinglePhaseHybridFVMKernels.hpp     
     fluidFlow/SinglePhaseWell.hpp
     fluidFlow/SinglePhaseProppantBase.hpp
     fluidFlow/WellSolverBase.hpp
     fluidFlow/WellSolverBase.hpp
     multiphysics/FlowProppantTransportSolver.hpp
     multiphysics/HydrofractureSolver.hpp
<<<<<<< HEAD
     multiphysics/PhaseFieldFractureSolver.hpp
=======
     multiphysics/LagrangianContactSolver.hpp
>>>>>>> 08924da9
     multiphysics/PoroelasticSolver.hpp
     multiphysics/ReservoirSolverBase.hpp
     multiphysics/SinglePhaseReservoir.hpp
     multiphysics/CompositionalMultiphaseReservoir.hpp
     simplePDE/LaplaceFEM.hpp
     simplePDE/PhaseFieldDamageFEM.hpp
     simplePDE/ReactionDiffusionFEM.hpp
     solidMechanics/SolidMechanicsLagrangianFEM.hpp
     solidMechanics/SolidMechanicsLagrangianSSLE.hpp
     solidMechanics/SolidMechanicsLagrangianFEMKernels.hpp
     solidMechanics/SolidMechanicsLagrangianSSLEKernels.hpp
     solidMechanics/TimeIntegrationOption.hpp
     surfaceGeneration/SurfaceGenerator.hpp
     surfaceGeneration/EmbeddedSurfaceGenerator.hpp
     )

#
# Specify solver sources
#
set( physicsSolvers_sources
     PhysicsSolverManager.cpp
     SolverBase.cpp
     NonlinearSolverParameters.cpp
     fluidFlow/CompositionalMultiphaseFlow.cpp
     fluidFlow/CompositionalMultiphaseFlowKernels.cpp
     fluidFlow/CompositionalMultiphaseWell.cpp
     fluidFlow/FlowSolverBase.cpp
     fluidFlow/ProppantTransport.cpp
     fluidFlow/ProppantTransportKernels.cpp
     fluidFlow/SinglePhaseBase.cpp
     fluidFlow/SinglePhaseBaseKernels.cpp
     fluidFlow/SinglePhaseFVM.cpp
     fluidFlow/SinglePhaseFVMKernels.cpp
     fluidFlow/SinglePhaseHybridFVM.cpp     
     fluidFlow/SinglePhaseHybridFVMKernels.cpp
     fluidFlow/SinglePhaseProppantBase.cpp     
     fluidFlow/SinglePhaseWell.cpp
     fluidFlow/WellSolverBase.cpp
     multiphysics/FlowProppantTransportSolver.cpp
     multiphysics/HydrofractureSolver.cpp
<<<<<<< HEAD
     multiphysics/PhaseFieldFractureSolver.cpp
=======
     multiphysics/LagrangianContactSolver.cpp
>>>>>>> 08924da9
     multiphysics/PoroelasticSolver.cpp
     multiphysics/ReservoirSolverBase.cpp
     multiphysics/SinglePhaseReservoir.cpp
     multiphysics/CompositionalMultiphaseReservoir.cpp
     simplePDE/LaplaceFEM.cpp
     simplePDE/PhaseFieldDamageFEM.cpp
     simplePDE/ReactionDiffusionFEM.cpp
     solidMechanics/SolidMechanicsLagrangianFEM.cpp
     solidMechanics/SolidMechanicsLagrangianSSLE.cpp
     surfaceGeneration/SurfaceGenerator.cpp
     surfaceGeneration/EmbeddedSurfaceGenerator.cpp
     )

if( BUILD_OBJ_LIBS)
  set( dependencyList common constitutive dataRepository linearAlgebra )
else()
  set( dependencyList common linearAlgebra )
endif()


set( externalComponentDeps "" )
if( ENABLE_GEOSX_PTP )
  message(STATUS "Adding GEOSX_PTP to physics solver dependencies")
  list( APPEND externalComponentDeps GEOSX_PTP )
endif()

if ( ENABLE_OPENMP )
  set( dependencyList ${dependencyList} openmp )
endif()

if ( ENABLE_CUDA )
  set( dependencyList ${dependencyList} cuda )
endif()

blt_add_library( NAME                  physicsSolvers
                 SOURCES               ${physicsSolvers_sources}
                 HEADERS               ${physicsSolvers_headers}
                 DEPENDS_ON            ${dependencyList} ${externalComponentDeps}
                 OBJECT                ${buildAsObj}
               )

target_include_directories( physicsSolvers PUBLIC ${CMAKE_SOURCE_DIR}/coreComponents )
if( externalComponentDeps )
  target_include_directories( physicsSolvers PUBLIC ${CMAKE_SOURCE_DIR}/externalComponents)
endif()


geosx_add_code_checks( PREFIX physicsSolvers )

add_subdirectory( fluidFlow/unitTests )

message(STATUS "Leaving src/coreComponents/physicsSolvers/CMakeLists.txt")<|MERGE_RESOLUTION|>--- conflicted
+++ resolved
@@ -27,11 +27,8 @@
      fluidFlow/WellSolverBase.hpp
      multiphysics/FlowProppantTransportSolver.hpp
      multiphysics/HydrofractureSolver.hpp
-<<<<<<< HEAD
+     multiphysics/LagrangianContactSolver.hpp
      multiphysics/PhaseFieldFractureSolver.hpp
-=======
-     multiphysics/LagrangianContactSolver.hpp
->>>>>>> 08924da9
      multiphysics/PoroelasticSolver.hpp
      multiphysics/ReservoirSolverBase.hpp
      multiphysics/SinglePhaseReservoir.hpp
@@ -72,11 +69,8 @@
      fluidFlow/WellSolverBase.cpp
      multiphysics/FlowProppantTransportSolver.cpp
      multiphysics/HydrofractureSolver.cpp
-<<<<<<< HEAD
+     multiphysics/LagrangianContactSolver.cpp
      multiphysics/PhaseFieldFractureSolver.cpp
-=======
-     multiphysics/LagrangianContactSolver.cpp
->>>>>>> 08924da9
      multiphysics/PoroelasticSolver.cpp
      multiphysics/ReservoirSolverBase.cpp
      multiphysics/SinglePhaseReservoir.cpp
