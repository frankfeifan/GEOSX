--- conflicted
+++ resolved
@@ -44,12 +44,7 @@
                  DEPENDS_ON            dataRepository systemSolverInterface ${externalComponentDeps}
                )
                
-<<<<<<< HEAD
-target_include_directories( physicsSolvers PUBLIC ${CMAKE_SOURCE_DIR}/coreComponents)
-target_include_directories( physicsSolvers PUBLIC ${CMAKE_SOURCE_DIR}/externalComponents)
-=======
 target_include_directories( physicsSolvers PUBLIC ${CMAKE_SOURCE_DIR}/coreComponents )
->>>>>>> c2829432
 
 geosx_add_code_checks( PREFIX physicsSolvers )
 
