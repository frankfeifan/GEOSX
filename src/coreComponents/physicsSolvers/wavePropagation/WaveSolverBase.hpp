/*
 * ------------------------------------------------------------------------------------------------------------
 * SPDX-License-Identifier: LGPL-2.1-only
 *
 * Copyright (c) 2018-2020 Lawrence Livermore National Security LLC
 * Copyright (c) 2018-2020 The Board of Trustees of the Leland Stanford Junior University
 * Copyright (c) 2018-2020 TotalEnergies
 * Copyright (c) 2019-     GEOSX Contributors
 * All rights reserved
 *
 * See top level LICENSE, COPYRIGHT, CONTRIBUTORS, NOTICE, and ACKNOWLEDGEMENTS files for details.
 * ------------------------------------------------------------------------------------------------------------
 */


/**
 * @file WaveSolverBase.hpp
 */

#ifndef GEOSX_PHYSICSSOLVERS_WAVEPROPAGATION_WAVESOLVERBASE_HPP_
#define GEOSX_PHYSICSSOLVERS_WAVEPROPAGATION_WAVESOLVERBASE_HPP_

#include "mesh/ExtrinsicMeshData.hpp"
#include "physicsSolvers/SolverBase.hpp"


namespace geosx
{

class WaveSolverBase : public SolverBase
{
public:
  WaveSolverBase( const std::string & name,
                  Group * const parent );

  virtual ~WaveSolverBase() override;

  WaveSolverBase() = delete;
  WaveSolverBase( WaveSolverBase const & ) = delete;
  WaveSolverBase( WaveSolverBase && ) = default;

  WaveSolverBase & operator=( WaveSolverBase const & ) = delete;
  WaveSolverBase & operator=( WaveSolverBase && ) = delete;

  virtual void initializePreSubGroups() override;

  struct viewKeyStruct : SolverBase::viewKeyStruct
  {
    static constexpr char const * sourceCoordinatesString() { return "sourceCoordinates"; }
    static constexpr char const * sourceValueString() { return "sourceValue"; }

    static constexpr char const * timeSourceFrequencyString() { return "timeSourceFrequency"; }

    static constexpr char const * receiverCoordinatesString() { return "receiverCoordinates"; }

    static constexpr char const * rickerOrderString() { return "rickerOrder"; }
    static constexpr char const * outputSeismoTraceString() { return "outputSeismoTrace"; }
    static constexpr char const * dtSeismoTraceString() { return "dtSeismoTrace"; }
    static constexpr char const * indexSeismoTraceString() { return "indexSeismoTrace"; }


  };

<<<<<<< HEAD
  /**
   * @brief Re-initialize source and receivers positions in the mesh, and resize the pressureNp1_at_receivers array
   */
  void reinit() override final;
=======
>>>>>>> 4df496cf

protected:

  /**
   * @brief Locate sources and receivers position in the mesh elements, evaluate the basis functions at each point and save them to the
   * corresponding elements nodes.
   * @param mesh mesh of the computational domain
   */
  virtual void precomputeSourceAndReceiverTerm( MeshLevel & mesh ) = 0;

  /**
   * @brief Apply free surface condition to the face define in the geometry box from the xml
   * @param time the time to apply the BC
   * @param domain the partition domain
   */
  virtual void applyFreeSurfaceBC( real64 const time, DomainPartition & domain ) = 0;

  /**
   * @brief Compute the value of a Ricker (a Gaussian function)
   * @param time_n time to evaluate the Ricker
   * @param f0 central frequency of the Ricker
   * @param order order of the ricker
   * @return the value of a Ricker evaluated a time_n with f0
   */
  virtual
  real64 evaluateRicker( real64 const & time_n, real64 const & f0, localIndex order );

  /**
   * @brief Multiply the precomputed term by the Ricker and add to the right-hand side
   * @param time_n the time of evaluation of the source
   * @param rhs the right hand side vector to be computed
   */
  virtual void addSourceToRightHandSide( integer const & cycleNumber, arrayView1d< real64 > const rhs ) = 0;

  /**
   * @brief Compute the pressure at each receiver coordinate in one time step
   * @param iseismo index number of the seismo trace
   * @param val_np1 the array to save the value at the receiver position
   */
  virtual void computeSeismoTrace( real64 const time_n, real64 const dt, localIndex const iSeismo, arrayView1d< real64 > const pressure_np1, arrayView1d< real64 > const pressure_n ) = 0;

  /**
   * @brief Save the sismo trace in file
   * @param iseismo index number of the seismo trace
   */
  virtual void saveSeismo( localIndex const iseismo, real64 valPressure, string const & filename ) = 0;

  /// Coordinates of the sources in the mesh
  array2d< real64 > m_sourceCoordinates;

  array2d< real64 > m_sourceValue;

  /// Central frequency for the Ricker time source
  real64 m_timeSourceFrequency;

  /// Coordinates of the receivers in the mesh
  array2d< real64 > m_receiverCoordinates;

  /// Flag that indicates the order of the Ricker to be used, order 2 by default
  localIndex m_rickerOrder;

  /// Flag that indicates if we write the seismo trace in a file .txt, 0 no output, 1 otherwise
  localIndex m_outputSeismoTrace;

<<<<<<< HEAD
  real64 m_dtSeismoTrace;

  localIndex m_indexSeismoTrace;

=======
  /// Time step for seismoTrace output
  real64 m_dtSeismoTrace;

  /// Cycle number for output SeismoTrace
  localIndex m_indexSeismoTrace;

  /// Amount of seismoTrace that will be recorded for each receiver
>>>>>>> 4df496cf
  localIndex m_nsamplesSeismoTrace;



};

} /* namespace geosx */

#endif /* GEOSX_PHYSICSSOLVERS_WAVEPROPAGATION_WAVESOLVERBASE_HPP_ */<|MERGE_RESOLUTION|>--- conflicted
+++ resolved
@@ -61,13 +61,10 @@
 
   };
 
-<<<<<<< HEAD
   /**
    * @brief Re-initialize source and receivers positions in the mesh, and resize the pressureNp1_at_receivers array
    */
   void reinit() override final;
-=======
->>>>>>> 4df496cf
 
 protected:
 
@@ -132,12 +129,6 @@
   /// Flag that indicates if we write the seismo trace in a file .txt, 0 no output, 1 otherwise
   localIndex m_outputSeismoTrace;
 
-<<<<<<< HEAD
-  real64 m_dtSeismoTrace;
-
-  localIndex m_indexSeismoTrace;
-
-=======
   /// Time step for seismoTrace output
   real64 m_dtSeismoTrace;
 
@@ -145,7 +136,6 @@
   localIndex m_indexSeismoTrace;
 
   /// Amount of seismoTrace that will be recorded for each receiver
->>>>>>> 4df496cf
   localIndex m_nsamplesSeismoTrace;
 
 
