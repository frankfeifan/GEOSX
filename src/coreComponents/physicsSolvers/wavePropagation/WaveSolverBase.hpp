/*
 * ------------------------------------------------------------------------------------------------------------
 * SPDX-License-Identifier: LGPL-2.1-only
 *
 * Copyright (c) 2018-2020 Lawrence Livermore National Security LLC
 * Copyright (c) 2018-2020 The Board of Trustees of the Leland Stanford Junior University
 * Copyright (c) 2018-2020 TotalEnergies
 * Copyright (c) 2019-     GEOSX Contributors
 * All rights reserved
 *
 * See top level LICENSE, COPYRIGHT, CONTRIBUTORS, NOTICE, and ACKNOWLEDGEMENTS files for details.
 * ------------------------------------------------------------------------------------------------------------
 */


/**
 * @file WaveSolverBase.hpp
 */

#ifndef GEOSX_PHYSICSSOLVERS_WAVEPROPAGATION_WAVESOLVERBASE_HPP_
#define GEOSX_PHYSICSSOLVERS_WAVEPROPAGATION_WAVESOLVERBASE_HPP_

#include "mesh/ExtrinsicMeshData.hpp"
#include "physicsSolvers/SolverBase.hpp"


namespace geosx
{

class WaveSolverBase : public SolverBase
{
public:
  WaveSolverBase( const std::string & name,
                  Group * const parent );

  virtual ~WaveSolverBase() override;

  WaveSolverBase() = delete;
  WaveSolverBase( WaveSolverBase const & ) = delete;
  WaveSolverBase( WaveSolverBase && ) = default;

  WaveSolverBase & operator=( WaveSolverBase const & ) = delete;
  WaveSolverBase & operator=( WaveSolverBase && ) = delete;

  virtual void initializePreSubGroups() override;

  struct viewKeyStruct : SolverBase::viewKeyStruct
  {
    static constexpr char const * sourceCoordinatesString() { return "sourceCoordinates"; }
    static constexpr char const * sourceValueString() { return "sourceValue"; }

    static constexpr char const * timeSourceFrequencyString() { return "timeSourceFrequency"; }

    static constexpr char const * receiverCoordinatesString() { return "receiverCoordinates"; }

    static constexpr char const * rickerOrderString() { return "rickerOrder"; }
    static constexpr char const * outputSeismoTraceString() { return "outputSeismoTrace"; }

  };

protected:

  /**
   * @brief Apply free surface condition to the face define in the geometry box from the xml
   * @param time the time to apply the BC
   * @param domain the partition domain
   */
  virtual void applyFreeSurfaceBC( real64 const time, DomainPartition & domain ) = 0;

  /**
   * @brief Compute the value of a Ricker (a Gaussian function)
   * @param time_n time to evaluate the Ricker
   * @param f0 central frequency of the Ricker
   * @param order order of the ricker
   * @return the value of a Ricker evaluated a time_n with f0
   */
  virtual
  real64 evaluateRicker( real64 const & time_n, real64 const & f0, localIndex order );

  /**
   * @brief Locate sources and receivers position in the mesh elements, evaluate the basis functions at each point and save them to the
   * corresponding elements nodes.
   * @param mesh mesh of the computational domain
   */
  virtual void precomputeSourceAndReceiverTerm( MeshLevel & mesh, arrayView1d< string const > const & regionNames ) = 0;

  /**
   * @brief Multiply the precomputed term by the Ricker and add to the right-hand side
   * @param time_n the time of evaluation of the source
   * @param rhs the right hand side vector to be computed
   */
  virtual void addSourceToRightHandSide( integer const & cycleNumber, arrayView1d< real64 > const rhs ) = 0;

  /**
   * @brief Compute the pressure at each receiver coordinate in one time step
   * @param iseismo index number of the seismo trace
   * @param val_np1 the array to save the value at the receiver position
   */
  virtual void computeSeismoTrace( localIndex const iseismo, arrayView1d< real64 > const pressure_np1 ) = 0;

  /**
   * @brief Save the sismo trace in file
   * @param iseismo index number of the seismo trace
   */
  virtual void saveSeismo( localIndex const iseismo, real64 valPressure, string const & filename ) = 0;

  /// Coordinates of the sources in the mesh
  array2d< real64 > m_sourceCoordinates;

  array2d< real64 > m_sourceValue;

  /// Central frequency for the Ricker time source
  real64 m_timeSourceFrequency;

  /// Coordinates of the receivers in the mesh
  array2d< real64 > m_receiverCoordinates;

  /// Flag that indicates the order of the Ricker to be used, order 2 by default
  localIndex m_rickerOrder;

  /// Flag that indicates if we write the sismo trace in a file .txt, 0 no output, 1 otherwise
  localIndex m_outputSeismoTrace;

<<<<<<< HEAD
  /// Time step for seismoTrace output
  real64 m_dtSeismoTrace;

  /// Cycle number for output SeismoTrace
  localIndex m_indexSeismoTrace;

  /// Amount of seismoTrace that will be recorded for each receiver
  localIndex m_nsamplesSeismoTrace;

=======
>>>>>>> b5ec6da8


};

} /* namespace geosx */

#endif /* GEOSX_PHYSICSSOLVERS_WAVEPROPAGATION_WAVESOLVERBASE_HPP_ */<|MERGE_RESOLUTION|>--- conflicted
+++ resolved
@@ -121,7 +121,6 @@
   /// Flag that indicates if we write the sismo trace in a file .txt, 0 no output, 1 otherwise
   localIndex m_outputSeismoTrace;
 
-<<<<<<< HEAD
   /// Time step for seismoTrace output
   real64 m_dtSeismoTrace;
 
@@ -131,8 +130,6 @@
   /// Amount of seismoTrace that will be recorded for each receiver
   localIndex m_nsamplesSeismoTrace;
 
-=======
->>>>>>> b5ec6da8
 
 
 };
