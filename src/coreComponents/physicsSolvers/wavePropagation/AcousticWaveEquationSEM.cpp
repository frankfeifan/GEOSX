/*
 * ------------------------------------------------------------------------------------------------------------
 * SPDX-License-Identifier: LGPL-2.1-only
 *
 * Copyright (c) 2018-2020 Lawrence Livermore National Security LLC
 * Copyright (c) 2018-2020 The Board of Trustees of the Leland Stanford Junior University
 * Copyright (c) 2018-2020 TotalEnergies
 * Copyright (c) 2019-     GEOSX Contributors
 * All rights reserved
 *
 * See top level LICENSE, COPYRIGHT, CONTRIBUTORS, NOTICE, and ACKNOWLEDGEMENTS files for details.
 * ------------------------------------------------------------------------------------------------------------
 */


/**
 * @file AcousticWaveEquationSEM.cpp
 */

#include "AcousticWaveEquationSEM.hpp"
#include "AcousticWaveEquationSEMKernel.hpp"

#include "finiteElement/FiniteElementDiscretization.hpp"
#include "fieldSpecification/FieldSpecificationManager.hpp"
#include "mainInterface/ProblemManager.hpp"
#include "mesh/ElementType.hpp"
#include "mesh/mpiCommunications/CommunicationTools.hpp"

namespace geosx
{

using namespace dataRepository;

AcousticWaveEquationSEM::AcousticWaveEquationSEM( const std::string & name,
                                                  Group * const parent ):
  WaveSolverBase( name,
                  parent )
{

  registerWrapper( viewKeyStruct::sourceNodeIdsString(), &m_sourceNodeIds ).
    setInputFlag( InputFlags::FALSE ).
    setSizedFromParent( 0 ).
    setDescription( "Indices of the nodes (in the right order) for each source point" );

  registerWrapper( viewKeyStruct::sourceConstantsString(), &m_sourceConstants ).
    setInputFlag( InputFlags::FALSE ).
    setSizedFromParent( 0 ).
    setDescription( "Constant part of the source for the nodes listed in m_sourceNodeIds" );

  registerWrapper( viewKeyStruct::sourceIsLocalString(), &m_sourceIsLocal ).
    setInputFlag( InputFlags::FALSE ).
    setSizedFromParent( 0 ).
    setDescription( "Flag that indicates whether the source is local to this MPI rank" );

  registerWrapper( viewKeyStruct::receiverNodeIdsString(), &m_receiverNodeIds ).
    setInputFlag( InputFlags::FALSE ).
    setSizedFromParent( 0 ).
    setDescription( "Indices of the nodes (in the right order) for each receiver point" );

  registerWrapper( viewKeyStruct::sourceConstantsString(), &m_sourceConstants ).
    setInputFlag( InputFlags::FALSE ).
    setSizedFromParent( 0 ).
    setDescription( "Constant part of the receiver for the nodes listed in m_receiverNodeIds" );

  registerWrapper( viewKeyStruct::receiverIsLocalString(), &m_receiverIsLocal ).
    setInputFlag( InputFlags::FALSE ).
    setSizedFromParent( 0 ).
    setDescription( "Flag that indicates whether the receiver is local to this MPI rank" );

  registerWrapper( viewKeyStruct::pressureNp1AtReceiversString(), &m_pressureNp1AtReceivers ).
    setInputFlag( InputFlags::FALSE ).
    setSizedFromParent( 0 ).
    setDescription( "Pressure value at each receiver for each timestep" );

}

AcousticWaveEquationSEM::~AcousticWaveEquationSEM()
{
  // TODO Auto-generated destructor stub
}


void AcousticWaveEquationSEM::initializePreSubGroups()
{
  WaveSolverBase::initializePreSubGroups();

  DomainPartition & domain = this->getGroupByPath< DomainPartition >( "/Problem/domain" );

  NumericalMethodsManager const & numericalMethodManager = domain.getNumericalMethodManager();

  FiniteElementDiscretizationManager const &
  feDiscretizationManager = numericalMethodManager.getFiniteElementDiscretizationManager();

  FiniteElementDiscretization const * const
  feDiscretization = feDiscretizationManager.getGroupPointer< FiniteElementDiscretization >( m_discretizationName );
  GEOSX_THROW_IF( feDiscretization == nullptr,
                  getName() << ": FE discretization not found: " << m_discretizationName,
                  InputError );
}


void AcousticWaveEquationSEM::registerDataOnMesh( Group & meshBodies )
{

  meshBodies.forSubGroups< MeshBody >( [&]( MeshBody & meshBody )
  {

    MeshLevel & meshLevel =  meshBody.getMeshLevel( 0 );

    NodeManager & nodeManager = meshLevel.getNodeManager();

    nodeManager.registerExtrinsicData< extrinsicMeshData::Pressure_nm1,
                                       extrinsicMeshData::Pressure_n,
                                       extrinsicMeshData::Pressure_np1,
                                       extrinsicMeshData::ForcingRHS,
                                       extrinsicMeshData::MassVector,
                                       extrinsicMeshData::DampingVector,
                                       extrinsicMeshData::StiffnessVector,
                                       extrinsicMeshData::FreeSurfaceNodeIndicator >( this->getName() );

    FaceManager & faceManager = meshLevel.getFaceManager();
    faceManager.registerExtrinsicData< extrinsicMeshData::FreeSurfaceFaceIndicator >( this->getName() );

    ElementRegionManager & elemManager = meshLevel.getElemManager();

    elemManager.forElementSubRegions< CellElementSubRegion >( [&]( CellElementSubRegion & subRegion )
    {
      subRegion.registerExtrinsicData< extrinsicMeshData::MediumVelocity >( this->getName() );
    } );

  } );
}


void AcousticWaveEquationSEM::postProcessInput()
{
  WaveSolverBase::postProcessInput();
  GEOSX_THROW_IF( m_sourceCoordinates.size( 1 ) != 3,
                  "Invalid number of physical coordinates for the sources",
                  InputError );

  GEOSX_THROW_IF( m_receiverCoordinates.size( 1 ) != 3,
                  "Invalid number of physical coordinates for the receivers",
                  InputError );

  EventManager const & event = this->getGroupByPath< EventManager >( "/Problem/Events" );
  real64 const & maxTime = event.getReference< real64 >( EventManager::viewKeyStruct::maxTimeString() );
  real64 dt = 0;
  for( localIndex numSubEvent = 0; numSubEvent < event.numSubGroups(); ++numSubEvent )
  {
    EventBase const * subEvent = static_cast< EventBase const * >( event.getSubGroups()[numSubEvent] );
    if( subEvent->getEventName() == "/Solvers/acousticSolver" )
    {
      dt = subEvent->getReference< real64 >( EventBase::viewKeyStruct::forceDtString() );
    }
  }


  if( m_dtSeismoTrace > 0 )
  {
    m_nsamplesSeismoTrace = int(maxTime/m_dtSeismoTrace) + 1;
  }
  else
  {
    m_nsamplesSeismoTrace = 0;
  }

<<<<<<< HEAD
  localIndex const nsamples = int(maxTime/dt) + 1;
=======
  if( m_dtSeismoTrace > 0 )
  {
    m_nsamplesSeismoTrace = int(maxTime/m_dtSeismoTrace) + 1;
  }
  else
  {
    m_nsamplesSeismoTrace = 0;
  }
>>>>>>> 37ead8de

  localIndex const numNodesPerElem = 8;

  localIndex const numSourcesGlobal = m_sourceCoordinates.size( 0 );
  m_sourceNodeIds.resize( numSourcesGlobal, numNodesPerElem );
  m_sourceConstants.resize( numSourcesGlobal, numNodesPerElem );
  m_sourceIsLocal.resize( numSourcesGlobal );

  localIndex const numReceiversGlobal = m_receiverCoordinates.size( 0 );
  m_receiverNodeIds.resize( numReceiversGlobal, numNodesPerElem );
  m_receiverConstants.resize( numReceiversGlobal, numNodesPerElem );
  m_receiverIsLocal.resize( numReceiversGlobal );

  m_pressureNp1AtReceivers.resize( m_nsamplesSeismoTrace, numReceiversGlobal );
  m_sourceValue.resize( nsamples, numSourcesGlobal );

}

void AcousticWaveEquationSEM::precomputeSourceAndReceiverTerm( MeshLevel & mesh )
{
  NodeManager const & nodeManager = mesh.getNodeManager();
  FaceManager const & faceManager = mesh.getFaceManager();

  arrayView2d< real64 const, nodes::REFERENCE_POSITION_USD > const X =
    nodeManager.referencePosition().toViewConst();
  ArrayOfArraysView< localIndex const > const & facesToNodes =
    faceManager.nodeList().toViewConst();

  arrayView2d< real64 const > const sourceCoordinates = m_sourceCoordinates.toViewConst();
  arrayView2d< localIndex > const sourceNodeIds = m_sourceNodeIds.toView();
  arrayView2d< real64 > const sourceConstants = m_sourceConstants.toView();
  arrayView1d< localIndex > const sourceIsLocal = m_sourceIsLocal.toView();
  sourceNodeIds.setValues< EXEC_POLICY >( -1 );
  sourceConstants.setValues< EXEC_POLICY >( -1 );
  sourceIsLocal.zero();

  arrayView2d< real64 const > const receiverCoordinates = m_receiverCoordinates.toViewConst();
  arrayView2d< localIndex > const receiverNodeIds = m_receiverNodeIds.toView();
  arrayView2d< real64 > const receiverConstants = m_receiverConstants.toView();
  arrayView1d< localIndex > const receiverIsLocal = m_receiverIsLocal.toView();
  receiverNodeIds.setValues< EXEC_POLICY >( -1 );
  receiverConstants.setValues< EXEC_POLICY >( -1 );
  receiverIsLocal.zero();

  real64 const timeSourceFrequency = this->m_timeSourceFrequency;
  localIndex const rickerOrder = this->m_rickerOrder;
  arrayView2d< real64 > const sourceValue = m_sourceValue.toView();
  real64 dt = 0;
  EventManager const & event = this->getGroupByPath< EventManager >( "/Problem/Events" );
  for( localIndex numSubEvent = 0; numSubEvent < event.numSubGroups(); ++numSubEvent )
  {
    EventBase const * subEvent = static_cast< EventBase const * >( event.getSubGroups()[numSubEvent] );
    if( subEvent->getEventName() == "/Solvers/acousticSolver" )
    {
      dt = subEvent->getReference< real64 >( EventBase::viewKeyStruct::forceDtString() );
    }
  }

  forTargetRegionsComplete( mesh, [&]( localIndex const,
                                       localIndex const,
                                       ElementRegionBase & elemRegion )
  {
    elemRegion.forElementSubRegionsIndex< CellElementSubRegion >( [&]( localIndex const,
                                                                       CellElementSubRegion & elementSubRegion )
    {

      GEOSX_THROW_IF( elementSubRegion.getElementType() != ElementType::Hexahedron,
                      "Invalid type of element, the acoustic solver is designed for hexahedral meshes only (C3D8) ",
                      InputError );

      arrayView2d< localIndex const > const elemsToFaces = elementSubRegion.faceList();
      arrayView2d< localIndex const, cells::NODE_MAP_USD > const & elemsToNodes = elementSubRegion.nodeList();
      arrayView2d< real64 const > const elemCenter = elementSubRegion.getElementCenter();

      finiteElement::FiniteElementBase const &
      fe = elementSubRegion.getReference< finiteElement::FiniteElementBase >( getDiscretizationName() );
      finiteElement::dispatch3D( fe,
                                 [&]
                                   ( auto const finiteElement )
      {
        using FE_TYPE = TYPEOFREF( finiteElement );

        constexpr localIndex numNodesPerElem = FE_TYPE::numNodes;

        AcousticWaveEquationSEMKernels::
          PrecomputeSourceAndReceiverKernel::
          launch< EXEC_POLICY, FE_TYPE >
          ( elementSubRegion.size(),
          numNodesPerElem,
          X,
          elemsToNodes,
          elemsToFaces,
          facesToNodes,
          elemCenter,
          sourceCoordinates,
          sourceIsLocal,
          sourceNodeIds,
          sourceConstants,
          receiverCoordinates,
          receiverIsLocal,
          receiverNodeIds,
          receiverConstants,
          sourceValue,
          dt,
          timeSourceFrequency,
          rickerOrder );

      } );
    } );
  } );

}


void AcousticWaveEquationSEM::addSourceToRightHandSide( integer const & cycleNumber, arrayView1d< real64 > const rhs )
{
  arrayView2d< localIndex const > const sourceNodeIds = m_sourceNodeIds.toViewConst();
  arrayView2d< real64 const > const sourceConstants   = m_sourceConstants.toViewConst();
  arrayView1d< localIndex const > const sourceIsLocal = m_sourceIsLocal.toViewConst();
  arrayView2d< real64 const > const sourceValue   = m_sourceValue.toViewConst();

  GEOSX_THROW_IF( cycleNumber > sourceValue.size( 0 ), "Too many steps compare to array size", std::runtime_error );
  forAll< EXEC_POLICY >( sourceConstants.size( 0 ), [=] GEOSX_HOST_DEVICE ( localIndex const isrc )
  {
    if( sourceIsLocal[isrc] == 1 )
    {
      for( localIndex inode = 0; inode < sourceConstants.size( 1 ); ++inode )
      {
        rhs[sourceNodeIds[isrc][inode]] = sourceConstants[isrc][inode] * sourceValue[cycleNumber][isrc];
      }
    }
  } );
}


void AcousticWaveEquationSEM::computeSeismoTrace( real64 const time_n, real64 const dt, localIndex const iSeismo, arrayView1d< real64 > const pressure_np1, arrayView1d< real64 > const pressure_n )
{
  real64 const timeSeismo = m_dtSeismoTrace*iSeismo;
  real64 const timeNp1 = time_n+dt;
  arrayView2d< localIndex const > const receiverNodeIds = m_receiverNodeIds.toViewConst();
  arrayView2d< real64 const > const receiverConstants   = m_receiverConstants.toViewConst();
  arrayView1d< localIndex const > const receiverIsLocal = m_receiverIsLocal.toViewConst();

  arrayView2d< real64 > const p_rcvs   = m_pressureNp1AtReceivers.toView();

  if( m_nsamplesSeismoTrace > 0 )
  {
    forAll< EXEC_POLICY >( receiverConstants.size( 0 ), [=] GEOSX_HOST_DEVICE ( localIndex const ircv )
    {
      if( receiverIsLocal[ircv] == 1 )
      {
        p_rcvs[iSeismo][ircv] = 0.0;
<<<<<<< HEAD
        real64 ptmpNp1 = 0.0;
        real64 ptmpN = 0.0;
        for( localIndex inode = 0; inode < receiverConstants.size( 1 ); ++inode )
        {
          ptmpNp1 += pressure_np1[receiverNodeIds[ircv][inode]] * receiverConstants[ircv][inode];
          ptmpN += pressure_n[receiverNodeIds[ircv][inode]] * receiverConstants[ircv][inode];
        }
        p_rcvs[iSeismo][ircv] = ((timeNp1 - timeSeismo)*ptmpN+(timeSeismo - time_n)*ptmpNp1)/dt;
=======
        real64 ptmp_np1 = 0.0;
        real64 ptmp_n = 0.0;
        for( localIndex inode = 0; inode < receiverConstants.size( 1 ); ++inode )
        {
          ptmp_np1 += pressure_np1[receiverNodeIds[ircv][inode]] * receiverConstants[ircv][inode];
          ptmp_n += pressure_n[receiverNodeIds[ircv][inode]] * receiverConstants[ircv][inode];
        }
        p_rcvs[iSeismo][ircv] = ((time_np1 - time_seismo)*ptmp_n+(time_seismo - time_n)*ptmp_np1)/dt;
>>>>>>> 37ead8de
      }
    } );
  }

  if( iSeismo == m_nsamplesSeismoTrace - 1 )
  {
    forAll< serialPolicy >( receiverConstants.size( 0 ), [=] ( localIndex const ircv )
    {
      if( this->m_outputSeismoTrace == 1 )
      {
        if( receiverIsLocal[ircv] == 1 )
        {
          // Note: this "manual" output to file is temporary
          //       It should be removed as soon as we can use TimeHistory to output data not registered on the mesh
          // TODO: remove saveSeismo and replace with TimeHistory
          for( localIndex iSample = 0; iSample < m_nsamplesSeismoTrace; ++iSample )
          {
            this->saveSeismo( iSample, p_rcvs[iSample][ircv], GEOSX_FMT( "seismoTraceReceiver{:03}.txt", ircv ) );
          }
        }
      }
    } );
  }
}

/// Use for now until we get the same functionality in TimeHistory
void AcousticWaveEquationSEM::saveSeismo( localIndex iSeismo, real64 valPressure, string const & filename )
{
  std::ofstream f( filename, std::ios::app );
  f<< iSeismo << " " << valPressure << std::endl;
  f.close();
}

void AcousticWaveEquationSEM::initializePostInitialConditionsPreSubGroups()
{
  WaveSolverBase::initializePostInitialConditionsPreSubGroups();

  DomainPartition & domain = this->getGroupByPath< DomainPartition >( "/Problem/domain" );
  MeshLevel & mesh = domain.getMeshBody( 0 ).getMeshLevel( 0 );

  real64 const time = 0.0;
  applyFreeSurfaceBC( time, domain );
  precomputeSourceAndReceiverTerm( mesh );

  NodeManager & nodeManager = mesh.getNodeManager();
  FaceManager & faceManager = mesh.getFaceManager();

  /// get the array of indicators: 1 if the face is on the boundary; 0 otherwise
  arrayView1d< integer > const & facesDomainBoundaryIndicator = faceManager.getDomainBoundaryIndicator();
  arrayView2d< real64 const, nodes::REFERENCE_POSITION_USD > const X = nodeManager.referencePosition().toViewConst();

  /// get table containing all the face normals
  arrayView2d< real64 const > const faceNormal  = faceManager.faceNormal();
  ArrayOfArraysView< localIndex const > const facesToNodes = faceManager.nodeList().toViewConst();

  // mass matrix to be computed in this function
  arrayView1d< real64 > const mass = nodeManager.getExtrinsicData< extrinsicMeshData::MassVector >();

  /// damping matrix to be computed for each dof in the boundary of the mesh
  arrayView1d< real64 > const damping = nodeManager.getExtrinsicData< extrinsicMeshData::DampingVector >();
  damping.zero();

  /// get array of indicators: 1 if face is on the free surface; 0 otherwise
  arrayView1d< localIndex const > const freeSurfaceFaceIndicator = faceManager.getExtrinsicData< extrinsicMeshData::FreeSurfaceFaceIndicator >();

  forTargetRegionsComplete( mesh, [&]( localIndex const,
                                       localIndex const,
                                       ElementRegionBase & elemRegion )
  {
    elemRegion.forElementSubRegionsIndex< CellElementSubRegion >( [&]( localIndex const,
                                                                       CellElementSubRegion & elementSubRegion )
    {

      arrayView2d< localIndex const, cells::NODE_MAP_USD > const elemsToNodes = elementSubRegion.nodeList();
      arrayView2d< localIndex const > const elemsToFaces = elementSubRegion.faceList();
      arrayView1d< real64 const > const velocity = elementSubRegion.getExtrinsicData< extrinsicMeshData::MediumVelocity >();

      finiteElement::FiniteElementBase const &
      fe = elementSubRegion.getReference< finiteElement::FiniteElementBase >( getDiscretizationName() );
      finiteElement::dispatch3D( fe,
                                 [&]
                                   ( auto const finiteElement )
      {
        using FE_TYPE = TYPEOFREF( finiteElement );

        localIndex const numFacesPerElem = elementSubRegion.numFacesPerElement();
        localIndex const numNodesPerFace = 4;

        AcousticWaveEquationSEMKernels::
          MassAndDampingMatrixKernel< FE_TYPE > kernel( finiteElement );
        kernel.template launch< EXEC_POLICY, ATOMIC_POLICY >
          ( elementSubRegion.size(),
          numFacesPerElem,
          numNodesPerFace,
          X,
          elemsToNodes,
          elemsToFaces,
          facesToNodes,
          facesDomainBoundaryIndicator,
          freeSurfaceFaceIndicator,
          faceNormal,
          velocity,
          mass,
          damping );
      } );
    } );
  } );

}


void AcousticWaveEquationSEM::applyFreeSurfaceBC( real64 const time, DomainPartition & domain )
{
  FieldSpecificationManager & fsManager = FieldSpecificationManager::getInstance();
  FunctionManager const & functionManager = FunctionManager::getInstance();

  FaceManager & faceManager = domain.getMeshBody( 0 ).getMeshLevel( 0 ).getFaceManager();
  NodeManager & nodeManager = domain.getMeshBody( 0 ).getMeshLevel( 0 ).getNodeManager();

  arrayView1d< real64 > const p_nm1 = nodeManager.getExtrinsicData< extrinsicMeshData::Pressure_nm1 >();
  arrayView1d< real64 > const p_n = nodeManager.getExtrinsicData< extrinsicMeshData::Pressure_n >();
  arrayView1d< real64 > const p_np1 = nodeManager.getExtrinsicData< extrinsicMeshData::Pressure_np1 >();

  ArrayOfArraysView< localIndex const > const faceToNodeMap = faceManager.nodeList().toViewConst();

  /// array of indicators: 1 if a face is on on free surface; 0 otherwise
  arrayView1d< localIndex > const freeSurfaceFaceIndicator = faceManager.getExtrinsicData< extrinsicMeshData::FreeSurfaceFaceIndicator >();

  /// array of indicators: 1 if a node is on on free surface; 0 otherwise
  arrayView1d< localIndex > const freeSurfaceNodeIndicator = nodeManager.getExtrinsicData< extrinsicMeshData::FreeSurfaceNodeIndicator >();

  fsManager.apply( time,
                   domain,
                   "faceManager",
                   string( "FreeSurface" ),
                   [&]( FieldSpecificationBase const & bc,
                        string const &,
                        SortedArrayView< localIndex const > const & targetSet,
                        Group &,
                        string const & )
  {
    string const & functionName = bc.getFunctionName();

    if( functionName.empty() || functionManager.getGroup< FunctionBase >( functionName ).isFunctionOfTime() == 2 )
    {
      real64 const value = bc.getScale();

      freeSurfaceFaceIndicator.zero();
      freeSurfaceNodeIndicator.zero();

      for( localIndex i = 0; i < targetSet.size(); ++i )
      {
        localIndex const kf = targetSet[ i ];
        freeSurfaceFaceIndicator[kf] = 1;

        localIndex const numNodes = faceToNodeMap.sizeOfArray( kf );
        for( localIndex a=0; a < numNodes; ++a )
        {
          localIndex const dof = faceToNodeMap( kf, a );
          freeSurfaceNodeIndicator[dof] = 1;

          p_np1[dof] = value;
          p_n[dof]   = value;
          p_nm1[dof] = value;
        }
      }
    }
    else
    {
      GEOSX_ERROR( "This option is not supported yet" );
    }
  } );
}



real64 AcousticWaveEquationSEM::solverStep( real64 const & time_n,
                                            real64 const & dt,
                                            integer const cycleNumber,
                                            DomainPartition & domain )
{
  return explicitStep( time_n, dt, cycleNumber, domain );
}



real64 AcousticWaveEquationSEM::explicitStep( real64 const & time_n,
                                              real64 const & dt,
                                              integer const cycleNumber,
                                              DomainPartition & domain )
{
  GEOSX_MARK_FUNCTION;

  GEOSX_UNUSED_VAR( time_n, dt, cycleNumber );

  MeshLevel & mesh = domain.getMeshBody( 0 ).getMeshLevel( 0 );

  NodeManager & nodeManager = mesh.getNodeManager();

  arrayView1d< real64 const > const mass = nodeManager.getExtrinsicData< extrinsicMeshData::MassVector >();
  arrayView1d< real64 const > const damping = nodeManager.getExtrinsicData< extrinsicMeshData::DampingVector >();

  arrayView1d< real64 > const p_nm1 = nodeManager.getExtrinsicData< extrinsicMeshData::Pressure_nm1 >();
  arrayView1d< real64 > const p_n = nodeManager.getExtrinsicData< extrinsicMeshData::Pressure_n >();
  arrayView1d< real64 > const p_np1 = nodeManager.getExtrinsicData< extrinsicMeshData::Pressure_np1 >();

  arrayView1d< localIndex const > const freeSurfaceNodeIndicator = nodeManager.getExtrinsicData< extrinsicMeshData::FreeSurfaceNodeIndicator >();
  arrayView1d< real64 > const stiffnessVector = nodeManager.getExtrinsicData< extrinsicMeshData::StiffnessVector >();
  arrayView1d< real64 > const rhs = nodeManager.getExtrinsicData< extrinsicMeshData::ForcingRHS >();

  auto kernelFactory = AcousticWaveEquationSEMKernels::ExplicitAcousticSEMFactory( dt );

  finiteElement::
    regionBasedKernelApplication< EXEC_POLICY,
                                  constitutive::NullModel,
                                  CellElementSubRegion >( mesh,
                                                          targetRegionNames(),
                                                          getDiscretizationName(),
                                                          arrayView1d< string const >(),
                                                          kernelFactory );

  addSourceToRightHandSide( cycleNumber, rhs );

  /// calculate your time integrators
  real64 const dt2 = dt*dt;

  GEOSX_MARK_SCOPE ( updateP );
  forAll< EXEC_POLICY >( nodeManager.size(), [=] GEOSX_HOST_DEVICE ( localIndex const a )
  {
    if( freeSurfaceNodeIndicator[a] != 1 )
    {
      p_np1[a] = p_n[a];
      p_np1[a] *= 2.0*mass[a];
      p_np1[a] -= (mass[a]-0.5*dt*damping[a])*p_nm1[a];
      p_np1[a] += dt2*(rhs[a]-stiffnessVector[a]);
      p_np1[a] /= mass[a]+0.5*dt*damping[a];
    }
  } );

  /// synchronize pressure fields
  std::map< string, string_array > fieldNames;
  fieldNames["node"].emplace_back( "pressure_np1" );

  CommunicationTools & syncFields = CommunicationTools::getInstance();
  syncFields.synchronizeFields( fieldNames,
                                domain.getMeshBody( 0 ).getMeshLevel( 0 ),
                                domain.getNeighbors(),
                                true );

  forAll< EXEC_POLICY >( nodeManager.size(), [=] GEOSX_HOST_DEVICE ( localIndex const a )
  {
    p_nm1[a] = p_n[a];
    p_n[a]   = p_np1[a];

    stiffnessVector[a] = 0.0;
    rhs[a] = 0.0;
  } );

  real64 checkSeismo = m_dtSeismoTrace*m_indexSeismoTrace;
  real64 const epsilonLoc = 1e-12;
  if( (time_n-epsilonLoc) <= checkSeismo && checkSeismo < (time_n + dt) )
  {
    computeSeismoTrace( time_n, dt, m_indexSeismoTrace, p_np1, p_n );
    m_indexSeismoTrace++;
  }


  return dt;
}

REGISTER_CATALOG_ENTRY( SolverBase, AcousticWaveEquationSEM, string const &, dataRepository::Group * const )

} /* namespace geosx */<|MERGE_RESOLUTION|>--- conflicted
+++ resolved
@@ -164,19 +164,6 @@
   {
     m_nsamplesSeismoTrace = 0;
   }
-
-<<<<<<< HEAD
-  localIndex const nsamples = int(maxTime/dt) + 1;
-=======
-  if( m_dtSeismoTrace > 0 )
-  {
-    m_nsamplesSeismoTrace = int(maxTime/m_dtSeismoTrace) + 1;
-  }
-  else
-  {
-    m_nsamplesSeismoTrace = 0;
-  }
->>>>>>> 37ead8de
 
   localIndex const numNodesPerElem = 8;
 
@@ -329,7 +316,6 @@
       if( receiverIsLocal[ircv] == 1 )
       {
         p_rcvs[iSeismo][ircv] = 0.0;
-<<<<<<< HEAD
         real64 ptmpNp1 = 0.0;
         real64 ptmpN = 0.0;
         for( localIndex inode = 0; inode < receiverConstants.size( 1 ); ++inode )
@@ -338,16 +324,6 @@
           ptmpN += pressure_n[receiverNodeIds[ircv][inode]] * receiverConstants[ircv][inode];
         }
         p_rcvs[iSeismo][ircv] = ((timeNp1 - timeSeismo)*ptmpN+(timeSeismo - time_n)*ptmpNp1)/dt;
-=======
-        real64 ptmp_np1 = 0.0;
-        real64 ptmp_n = 0.0;
-        for( localIndex inode = 0; inode < receiverConstants.size( 1 ); ++inode )
-        {
-          ptmp_np1 += pressure_np1[receiverNodeIds[ircv][inode]] * receiverConstants[ircv][inode];
-          ptmp_n += pressure_n[receiverNodeIds[ircv][inode]] * receiverConstants[ircv][inode];
-        }
-        p_rcvs[iSeismo][ircv] = ((time_np1 - time_seismo)*ptmp_n+(time_seismo - time_n)*ptmp_np1)/dt;
->>>>>>> 37ead8de
       }
     } );
   }
