/*
 * ------------------------------------------------------------------------------------------------------------
 * SPDX-License-Identifier: LGPL-2.1-only
 *
 * Copyright (c) 2018-2019 Lawrence Livermore National Security LLC
 * Copyright (c) 2018-2019 The Board of Trustees of the Leland Stanford Junior University
 * Copyright (c) 2018-2019 Total, S.A
 * Copyright (c) 2019-     GEOSX Contributors
 * All right reserved
 *
 * See top level LICENSE, COPYRIGHT, CONTRIBUTORS, NOTICE, and ACKNOWLEDGEMENTS files for details.
 * ------------------------------------------------------------------------------------------------------------
 */

/**
 * @file SolidMechanicsLagrangianFEM.cpp
 */

#include "SolidMechanicsLagrangianFEM.hpp"

#include <vector>
#include <math.h>
#include <sys/time.h>

#include "common/TimingMacros.hpp"
#include "managers/FieldSpecification/FieldSpecificationManager.hpp"
#include "constitutive/ConstitutiveManager.hpp"
#include "constitutive/contactRelations/ContactRelationBase.hpp"
#include "managers/NumericalMethodsManager.hpp"
#include "finiteElement/ElementLibrary/FiniteElement.h"
#include "finiteElement/FiniteElementDiscretizationManager.hpp"
#include "finiteElement/Kinematics.h"
#include "codingUtilities/Utilities.hpp"
#include "mesh/FaceElementSubRegion.hpp"

#include "managers/DomainPartition.hpp"
#include "meshUtilities/ComputationalGeometry.hpp"
#include "MPI_Communications/CommunicationTools.hpp"
#include "rajaInterface/GEOS_RAJA_Interface.hpp"
#include "MPI_Communications/NeighborCommunicator.hpp"


//#define verbose 0 //Need to move this somewhere else

namespace geosx
{

using namespace dataRepository;
using namespace constitutive;

inline void LinearElasticIsotropic_Kernel(R2SymTensor & Dadt, R2SymTensor & TotalStress, R2Tensor & Rot,
                                          localIndex i, real64 bulkModulus, real64 shearModulus,
                                          arrayView1d<real64> & meanStress,
                                          arrayView1d<R2SymTensor> & devStress)
{
  real64 volumeStrain = Dadt.Trace();
  TotalStress = Dadt; 

  meanStress[i] += volumeStrain * bulkModulus;
  TotalStress *= 2.0 * shearModulus;

  devStress[i] += TotalStress;
  
  TotalStress.QijAjkQlk(devStress[i],Rot);
  devStress[i] = TotalStress;
  
  TotalStress.PlusIdentity(meanStress[i]);
  
}

SolidMechanicsLagrangianFEM::SolidMechanicsLagrangianFEM( const std::string& name,
                                                          Group * const parent ):
  SolverBase( name, parent ),
  m_newmarkGamma(0.5),
  m_newmarkBeta(0.25),
  m_massDamping(0.0),
  m_stiffnessDamping(0.0),
  m_timeIntegrationOptionString(),
  m_timeIntegrationOption(timeIntegrationOption::ExplicitDynamic),
  m_useVelocityEstimateForQS(0),
  m_maxForce(0.0),
  m_maxNumResolves(10),
  m_strainTheory(0),
  m_solidMaterialName(""),
  m_solidMaterialFullIndex(0),
  m_elemsAttachedToSendOrReceiveNodes(),
  m_elemsNotAttachedToSendOrReceiveNodes(),
  m_sendOrReceiveNodes(),
  m_nonSendOrReceiveNodes(),
  m_iComm()
{
  m_sendOrReceiveNodes.setUserCallBack("SolidMechanicsLagrangianFEM::m_sendOrReceiveNodes");
  m_nonSendOrReceiveNodes.setUserCallBack("SolidMechanicsLagrangianFEM::m_nonSendOrReceiveNodes");

  registerWrapper(viewKeyStruct::newmarkGammaString, &m_newmarkGamma, false )->
    setApplyDefaultValue(0.5)->
    setInputFlag(InputFlags::OPTIONAL)->
    setDescription("Value of :math:`\\gamma` in the Newmark Method for Implicit Dynamic time integration option");

  registerWrapper(viewKeyStruct::newmarkBetaString, &m_newmarkBeta, false )->
    setApplyDefaultValue(0.25)->
    setInputFlag(InputFlags::OPTIONAL)->
    setDescription("Value of :math:`\\beta` in the Newmark Method for Implicit Dynamic time integration option. "
                   "This should be pow(newmarkGamma+0.5,2.0)/4.0 unless you know what you are doing.");

  registerWrapper(viewKeyStruct::massDampingString, &m_massDamping, false )->
    setApplyDefaultValue(0.0)->
    setInputFlag(InputFlags::OPTIONAL)->
    setDescription("Value of mass based damping coefficient. ");

  registerWrapper(viewKeyStruct::stiffnessDampingString, &m_stiffnessDamping, false )->
    setApplyDefaultValue(0.0)->
    setInputFlag(InputFlags::OPTIONAL)->
    setDescription("Value of stiffness based damping coefficient. ");

  registerWrapper(viewKeyStruct::timeIntegrationOptionString, &m_timeIntegrationOption, false )->
    setInputFlag(InputFlags::FALSE)->
    setDescription("Time integration enum class value.");

  registerWrapper(viewKeyStruct::timeIntegrationOptionStringString, &m_timeIntegrationOptionString, false )->
    setInputFlag(InputFlags::OPTIONAL)->
    setDescription("Time integration method. Options are: \n QuasiStatic \n ImplicitDynamic \n ExplicitDynamic");

  registerWrapper(viewKeyStruct::useVelocityEstimateForQSString, &m_useVelocityEstimateForQS, false )->
    setApplyDefaultValue(0)->
    setInputFlag(InputFlags::OPTIONAL)->
    setDescription( "Flag to indicate the use of the incremental displacement from the previous step as an "
                    "initial estimate for the incremental displacement of the current step.");

  registerWrapper(viewKeyStruct::maxNumResolvesString, &m_maxNumResolves, false )->
    setApplyDefaultValue(10)->
    setInputFlag(InputFlags::OPTIONAL)->
    setDescription( "Value to indicate how many resolves may be executed after some other event is executed. "
                    "For example, if a SurfaceGenerator is specified, it will be executed after the mechanics solve. "
                    "However if a new surface is generated, then the mechanics solve must be executed again due to the "
                    "change in topology.");

  registerWrapper(viewKeyStruct::strainTheoryString, &m_strainTheory, false )->
    setApplyDefaultValue(0)->
    setInputFlag(InputFlags::OPTIONAL)->
    setDescription( "Indicates whether or not to use "
                    "`Infinitesimal Strain Theory <https://en.wikipedia.org/wiki/Infinitesimal_strain_theory>`_, or "
                    "`Finite Strain Theory <https://en.wikipedia.org/wiki/Finite_strain_theory>`_. Valid Inputs are:\n"
                    " 0 - Infinitesimal Strain \n"
                    " 1 - Finite Strain");

  registerWrapper(viewKeyStruct::solidMaterialNameString, &m_solidMaterialName, false )->
    setInputFlag(InputFlags::REQUIRED)->
    setDescription( "The name of the material that should be used in the constitutive updates");

  registerWrapper(viewKeyStruct::contactRelationNameString, &m_contactRelationName, 0)->
    setApplyDefaultValue(viewKeyStruct::noContactRelationNameString)->
    setInputFlag(InputFlags::OPTIONAL)->
    setDescription("Name of contact relation to enforce constraints on fracture boundary.");


}

void SolidMechanicsLagrangianFEM::PostProcessInput()
{
  SolverBase::PostProcessInput();

  m_linearSolverParameters.amg.isSymmetric = true;
  m_linearSolverParameters.dofsPerNode = 3;

  if( !m_timeIntegrationOptionString.empty() )
  {
    SetTimeIntegrationOption( m_timeIntegrationOptionString );
  }
}

SolidMechanicsLagrangianFEM::~SolidMechanicsLagrangianFEM()
{
  // TODO Auto-generated destructor stub
}


void SolidMechanicsLagrangianFEM::RegisterDataOnMesh( Group * const MeshBodies )
{
  for( auto & mesh : MeshBodies->GetSubGroups() )
  {
    NodeManager * const nodes = mesh.second->group_cast<MeshBody*>()->getMeshLevel(0)->getNodeManager();


    nodes->registerWrapper<array1d<R1Tensor> >( keys::TotalDisplacement )->
      setPlotLevel(PlotLevel::LEVEL_0)->
      setRegisteringObjects(this->getName())->
      setDescription( "An array that holds the total displacements on the nodes.");

    nodes->registerWrapper<array1d<R1Tensor> >( keys::IncrementalDisplacement )->
      setPlotLevel(PlotLevel::LEVEL_3)->
      setRegisteringObjects(this->getName())->
      setDescription( "An array that holds the incremental displacements for the current time step on the nodes.");

    nodes->registerWrapper<array1d<R1Tensor> >( keys::Velocity )->
      setPlotLevel(PlotLevel::LEVEL_0)->
      setRegisteringObjects(this->getName())->
      setDescription( "An array that holds the current velocity on the nodes.");

    nodes->registerWrapper<array1d<R1Tensor> >( keys::Acceleration )->
      setPlotLevel(PlotLevel::LEVEL_1)->
      setRegisteringObjects(this->getName())->
      setDescription( "An array that holds the current acceleration on the nodes. This array also is used "
                      "to hold the summation of nodal forces resulting from the governing equations.");

    nodes->registerWrapper<array1d<R1Tensor> >( viewKeyStruct::forceExternal )->
      setPlotLevel(PlotLevel::LEVEL_0)->
      setRegisteringObjects(this->getName())->
      setDescription( "An array that holds the external forces on the nodes. This includes any boundary"
                      " conditions as well as coupling forces such as hydraulic forces.");

    nodes->registerWrapper<array1d<real64> >( keys::Mass )->setPlotLevel(PlotLevel::LEVEL_0)->
        setPlotLevel(PlotLevel::LEVEL_0)->
        setRegisteringObjects(this->getName())->
        setDescription( "An array that holds the mass on the nodes.");

    nodes->registerWrapper<array1d<R1Tensor> >( viewKeyStruct::vTildeString )->
      setPlotLevel(PlotLevel::NOPLOT)->
      setRegisteringObjects(this->getName())->
      setDescription( "An array that holds the velocity predictors on the nodes.");

    nodes->registerWrapper<array1d<R1Tensor> >( viewKeyStruct::uhatTildeString )->
      setPlotLevel(PlotLevel::NOPLOT)->
      setRegisteringObjects(this->getName())->
      setDescription( "An array that holds the incremental displacement predictors on the nodes.");

    nodes->registerWrapper<array1d<R1Tensor> >( viewKeyStruct::contactForceString )->
      setPlotLevel(PlotLevel::LEVEL_0)->
      setRegisteringObjects(this->getName())->
      setDescription( "An array that holds the contact force.");

  }
}


void SolidMechanicsLagrangianFEM::InitializePreSubGroups(Group * const rootGroup)
{
  SolverBase::InitializePreSubGroups(rootGroup);

  DomainPartition * domain = rootGroup->GetGroup<DomainPartition>(keys::domain);
  ConstitutiveManager const * const cm = domain->getConstitutiveManager();

  ConstitutiveBase const * const solid  = cm->GetConstitutiveRelation<ConstitutiveBase>( m_solidMaterialName );
  GEOS_ERROR_IF( solid == nullptr, "constitutive model " + m_solidMaterialName + " not found" );
  m_solidMaterialFullIndex = solid->getIndexInParent();

}

void SolidMechanicsLagrangianFEM::updateIntrinsicNodalData( DomainPartition * const domain )
{
  GEOSX_MARK_FUNCTION;

  MeshLevel * const mesh = domain->getMeshBodies()->GetGroup<MeshBody>(0)->getMeshLevel(0);
  NodeManager * const nodes = mesh->getNodeManager();
  //FaceManager * const faceManager = mesh->getFaceManager();

  ElementRegionManager const * const elementRegionManager = mesh->getElemManager();
  ConstitutiveManager const * const constitutiveManager = domain->GetGroup<ConstitutiveManager >(keys::ConstitutiveManager);

  arrayView1d<real64> & mass = nodes->getReference<array1d<real64>>(keys::Mass);
  mass = 0.0;

  NumericalMethodsManager const *
  numericalMethodManager = domain->getParent()->GetGroup<NumericalMethodsManager>(keys::numericalMethodsManager);

  FiniteElementDiscretizationManager const *
  feDiscretizationManager = numericalMethodManager->GetGroup<FiniteElementDiscretizationManager>(keys::finiteElementDiscretizations);

  FiniteElementDiscretization const *
  feDiscretization = feDiscretizationManager->GetGroup<FiniteElementDiscretization>(m_discretizationName);

  ElementRegionManager::MaterialViewAccessor< arrayView2d<real64> > rho =
    elementRegionManager->ConstructFullMaterialViewAccessor< array2d<real64>, arrayView2d<real64> >("density", constitutiveManager);

  for( localIndex er=0 ; er<elementRegionManager->numRegions() ; ++er )
  {
    ElementRegionBase const * const elemRegion = elementRegionManager->GetRegion(er);

    elemRegion->forElementSubRegionsIndex<CellElementSubRegion>([&]( localIndex const esr, CellElementSubRegion const * const elementSubRegion )
    {
      arrayView2d<real64> const & detJ = elementSubRegion->getReference< array2d<real64> >(keys::detJ);
      arrayView2d<localIndex> const & elemsToNodes = elementSubRegion->nodeList();

      std::unique_ptr<FiniteElementBase>
      fe = feDiscretization->getFiniteElement( elementSubRegion->GetElementTypeString() );

      for( localIndex k=0 ; k < elemsToNodes.size(0) ; ++k )
      {

        // TODO this integration needs to be be carried out properly.
        real64 elemMass = 0;
        for( localIndex q=0 ; q<fe->n_quadrature_points() ; ++q )
        {
          elemMass += rho[er][esr][m_solidMaterialFullIndex][k][q] * detJ[k][q];
        }
        for( localIndex a=0 ; a< elemsToNodes.size(1) ; ++a )
        {
          mass[elemsToNodes[k][a]] += elemMass/elemsToNodes.size(1);
        }

        for( localIndex a=0 ; a<elementSubRegion->numNodesPerElement() ; ++a )
        {
          if( nodes->GhostRank()[elemsToNodes[k][a]] >= -1 )
          {
            m_sendOrReceiveNodes.insert( elemsToNodes[k][a] );
          }
          else
          {
            m_nonSendOrReceiveNodes.insert( elemsToNodes[k][a] );
          }
        }
      }
    });
  }
}

void SolidMechanicsLagrangianFEM::InitializePostInitialConditions_PreSubGroups( Group * const problemManager )
{
  DomainPartition * domain = problemManager->GetGroup<DomainPartition>(keys::domain);
  MeshLevel * const mesh = domain->getMeshBodies()->GetGroup<MeshBody>(0)->getMeshLevel(0);

  NodeManager * const nodes = mesh->getNodeManager();
  //FaceManager * const faceManager = mesh->getFaceManager();


  ElementRegionManager * elementRegionManager = mesh->getElemManager();
  ConstitutiveManager * constitutiveManager = domain->GetGroup<ConstitutiveManager >(keys::ConstitutiveManager);

  arrayView1d<real64> & mass = nodes->getReference<array1d<real64>>(keys::Mass);

  ElementRegionManager::MaterialViewAccessor< arrayView2d<real64> > rho =
    elementRegionManager->ConstructFullMaterialViewAccessor< array2d<real64>, arrayView2d<real64> >("density", constitutiveManager);


  NumericalMethodsManager const *
  numericalMethodManager = domain->getParent()->GetGroup<NumericalMethodsManager>(keys::numericalMethodsManager);

  FiniteElementDiscretizationManager const *
  feDiscretizationManager = numericalMethodManager->GetGroup<FiniteElementDiscretizationManager>(keys::finiteElementDiscretizations);

  FiniteElementDiscretization const *
  feDiscretization = feDiscretizationManager->GetGroup<FiniteElementDiscretization>(m_discretizationName);

  m_elemsAttachedToSendOrReceiveNodes.resize( elementRegionManager->numRegions() );
  m_elemsNotAttachedToSendOrReceiveNodes.resize( elementRegionManager->numRegions() );

  for( localIndex er=0 ; er<elementRegionManager->numRegions() ; ++er )
  {
    ElementRegionBase const * const elemRegion = elementRegionManager->GetRegion(er);
    m_elemsAttachedToSendOrReceiveNodes[er].resize( elemRegion->numSubRegions() );
    m_elemsNotAttachedToSendOrReceiveNodes[er].resize( elemRegion->numSubRegions() );

    elemRegion->forElementSubRegionsIndex<CellElementSubRegion>([&]( localIndex const esr, CellElementSubRegion const * const elementSubRegion )
    {
      m_elemsAttachedToSendOrReceiveNodes[er][esr].setUserCallBack(
        "SolidMechanicsLagrangianFEM::m_elemsAttachedToSendOrReceiveNodes["
        + std::to_string(er) + "][" + std::to_string(esr) + "]" );

      m_elemsNotAttachedToSendOrReceiveNodes[er][esr].setUserCallBack(
        "SolidMechanicsLagrangianFEM::m_elemsNotAttachedToSendOrReceiveNodes["
        + std::to_string(er) + "][" + std::to_string(esr) + "]" );

      arrayView2d<real64> const & detJ = elementSubRegion->getReference< array2d<real64> >(keys::detJ);
      arrayView2d<localIndex> const & elemsToNodes = elementSubRegion->nodeList();

      std::unique_ptr<FiniteElementBase>
      fe = feDiscretization->getFiniteElement( elementSubRegion->GetElementTypeString() );

      for( localIndex k=0 ; k < elemsToNodes.size(0) ; ++k )
      {

        // TODO this integration needs to be be carried out properly.
        real64 elemMass = 0;
        for( localIndex q=0 ; q<fe->n_quadrature_points() ; ++q )
        {
          elemMass += rho[er][esr][m_solidMaterialFullIndex][k][q] * detJ[k][q];
        }
        for( localIndex a=0 ; a< elemsToNodes.size(1) ; ++a )
        {
          mass[elemsToNodes[k][a]] += elemMass/elemsToNodes.size(1);
        }

        bool isAttachedToGhostNode = false;
        for( localIndex a=0 ; a<elementSubRegion->numNodesPerElement() ; ++a )
        {
          if( nodes->GhostRank()[elemsToNodes[k][a]] >= -1 )
          {
            isAttachedToGhostNode = true;
            m_sendOrReceiveNodes.insert( elemsToNodes[k][a] );
          }
          else
          {
            m_nonSendOrReceiveNodes.insert( elemsToNodes[k][a] );
          }
        }

        if( isAttachedToGhostNode )
        {
          m_elemsAttachedToSendOrReceiveNodes[er][esr].insert(k);
        }
        else
        {
          m_elemsNotAttachedToSendOrReceiveNodes[er][esr].insert(k);
        }
      }
    });
  }
}

real64 SolidMechanicsLagrangianFEM::SolverStep( real64 const& time_n,
                                                real64 const& dt,
                                                const int cycleNumber,
                                                DomainPartition * domain )
{
  real64 dtReturn = dt;

  SolverBase * const surfaceGenerator =  this->getParent()->GetGroup<SolverBase>("SurfaceGen");

  if( m_timeIntegrationOption == timeIntegrationOption::ExplicitDynamic )
  {
    dtReturn = ExplicitStep( time_n, dt, cycleNumber, Group::group_cast<DomainPartition*>(domain) );

    if( surfaceGenerator!=nullptr )
    {
      surfaceGenerator->SolverStep( time_n, dt, cycleNumber, domain );
    }

  }
  else if( m_timeIntegrationOption == timeIntegrationOption::ImplicitDynamic ||
           m_timeIntegrationOption == timeIntegrationOption::QuasiStatic )
  {
    int const maxNumResolves = m_maxNumResolves;
    int locallyFractured = 0;
    int globallyFractured = 0;
    ImplicitStepSetup( time_n, dt, domain, m_dofManager, m_matrix, m_rhs, m_solution );
    for( int solveIter=0 ; solveIter<maxNumResolves ; ++solveIter )
    {
      SetupSystem( domain, m_dofManager, m_matrix, m_rhs, m_solution );

      dtReturn = NonlinearImplicitStep( time_n, dt, cycleNumber, domain->group_cast<DomainPartition *>(), m_dofManager,
                                        m_matrix, m_rhs, m_solution );
      if( surfaceGenerator!=nullptr )
      {
        if( surfaceGenerator->SolverStep( time_n, dt, cycleNumber, domain ) > 0 )
        {
          locallyFractured = 1;
        }
        MPI_Allreduce( &locallyFractured,
                       &globallyFractured,
                       1,
                       MPI_INT,
                       MPI_MAX,
                       MPI_COMM_GEOSX);
      }
      if( globallyFractured == 0 )
      {
        break;
      }
    }
    ImplicitStepComplete( time_n, dt,  domain );
  }

  return dtReturn;
}

real64 SolidMechanicsLagrangianFEM::ExplicitStep( real64 const& time_n,
                                                  real64 const& dt,
                                                  const int GEOSX_UNUSED_ARG( cycleNumber ),
                                                  DomainPartition * const domain )
{
  GEOSX_MARK_FUNCTION;

  // updateIntrinsicNodalData(domain);

  MeshLevel * const mesh = domain->getMeshBodies()->GetGroup<MeshBody>(0)->getMeshLevel(0);
  NodeManager * const nodes = mesh->getNodeManager();
  ElementRegionManager * const elemManager = mesh->getElemManager();
  NumericalMethodsManager const * const numericalMethodManager = domain->getParent()->GetGroup<NumericalMethodsManager>(keys::numericalMethodsManager);
  FiniteElementDiscretizationManager const * const feDiscretizationManager = numericalMethodManager->GetGroup<FiniteElementDiscretizationManager>(keys::finiteElementDiscretizations);
  ConstitutiveManager * const constitutiveManager = domain->GetGroup<ConstitutiveManager >(keys::ConstitutiveManager);

  FieldSpecificationManager * const fsManager = FieldSpecificationManager::get();

  arrayView1d<real64 const> const & mass = nodes->getReference<array1d<real64>>(keys::Mass);
  array1d<R1Tensor> & velocityArray = nodes->getReference<array1d<R1Tensor>>(keys::Velocity);
  arrayView1d<R1Tensor> const & vel = velocityArray;

  arrayView1d<R1Tensor> const & u = nodes->getReference<array1d<R1Tensor>>(keys::TotalDisplacement);
  arrayView1d<R1Tensor> const & uhat = nodes->getReference<array1d<R1Tensor>>(keys::IncrementalDisplacement);
  arrayView1d<R1Tensor> const & acc = nodes->getReference<array1d<R1Tensor>>(keys::Acceleration);

  array1d<NeighborCommunicator> & neighbors = domain->getReference< array1d<NeighborCommunicator> >( domain->viewKeys.neighbors );
  std::map<string, string_array > fieldNames;
  fieldNames["node"].push_back("Velocity");

  CommunicationTools::SynchronizePackSendRecvSizes( fieldNames, mesh, neighbors, m_iComm );

  fsManager->ApplyFieldValue< parallelDevicePolicy< 1024 > >( time_n, domain, "nodeManager", keys::Acceleration );

  //3: v^{n+1/2} = v^{n} + a^{n} dt/2
  SolidMechanicsLagrangianFEMKernels::velocityUpdate( acc, vel, dt/2 );

  fsManager->ApplyFieldValue< parallelDevicePolicy< 1024 > >( time_n, domain, "nodeManager", keys::Velocity );

  //4. x^{n+1} = x^{n} + v^{n+{1}/{2}} dt (x is displacement)
  SolidMechanicsLagrangianFEMKernels::displacementUpdate( vel, uhat, u, dt );

  fsManager->ApplyFieldValue( time_n + dt, domain, "nodeManager", keys::TotalDisplacement,
    [&]( FieldSpecificationBase const * const bc, SortedArrayView<localIndex const> const & targetSet )->void
    {
      integer const component = bc->GetComponent();
      forall_in_range< parallelDevicePolicy< 1024 > >(0, targetSet.size(),
        GEOSX_DEVICE_LAMBDA( localIndex const i )
        {
          localIndex const a = targetSet[ i ];
          vel[a][component] = u[a][component];
        }
      );
    },
    [&]( FieldSpecificationBase const * const bc, SortedArrayView<localIndex const> const & targetSet )->void
    {
      integer const component = bc->GetComponent();
      forall_in_range< parallelDevicePolicy< 1024 > >(0, targetSet.size(),
        GEOSX_DEVICE_LAMBDA( localIndex const i )
        {
          localIndex const a = targetSet[ i ];
          uhat[a][component] = u[a][component] - vel[a][component];
          vel[a][component]  = uhat[a][component] / dt;
        }
      );
    }
  );

  ElementRegionManager::MaterialViewAccessor< arrayView2d<real64> >
  meanStress = elemManager->ConstructFullMaterialViewAccessor< array2d<real64>,
                                                               arrayView2d<real64> >("MeanStress",
                                                                                     constitutiveManager);

  ElementRegionManager::MaterialViewAccessor< arrayView2d<R2SymTensor> > const
  devStress = elemManager->ConstructFullMaterialViewAccessor< array2d<R2SymTensor>,
                                                              arrayView2d<R2SymTensor> >("DeviatorStress",
                                                                                         constitutiveManager);

  ElementRegionManager::ConstitutiveRelationAccessor<ConstitutiveBase> constitutiveRelations =
    elemManager->ConstructFullConstitutiveAccessor<ConstitutiveBase>(constitutiveManager);

  //Step 5. Calculate deformation input to constitutive model and update state to
  // Q^{n+1}
  for( localIndex er=0 ; er<elemManager->numRegions() ; ++er )
  {
    ElementRegionBase * const elementRegion = elemManager->GetRegion(er);
    FiniteElementDiscretization const * feDiscretization = feDiscretizationManager->GetGroup<FiniteElementDiscretization>(m_discretizationName);

    elementRegion->forElementSubRegionsIndex<CellElementSubRegion>([&]( localIndex const esr, CellElementSubRegion const * const elementSubRegion )
    {
      arrayView3d< R1Tensor > const & dNdX = elementSubRegion->getReference< array3d< R1Tensor > >(keys::dNdX);

      arrayView2d<real64> const & detJ = elementSubRegion->getReference< array2d<real64> >(keys::detJ);

      arrayView2d<localIndex> const & elemsToNodes = elementSubRegion->nodeList();

      localIndex const numNodesPerElement = elemsToNodes.size(1);

      localIndex const numQuadraturePoints = feDiscretization->m_finiteElement->n_quadrature_points();

      ExplicitElementKernelLaunch( numNodesPerElement,
                                   numQuadraturePoints,
                                   constitutiveRelations[er][esr][m_solidMaterialFullIndex],
                                   this->m_elemsAttachedToSendOrReceiveNodes[er][esr],
                                   elemsToNodes,
                                   dNdX,
                                   detJ,
                                   u,
                                   vel,
                                   acc,
                                   meanStress[er][esr][m_solidMaterialFullIndex],
                                   devStress[er][esr][m_solidMaterialFullIndex],
                                   dt );

    }); //Element Region

  } //Element Manager

  // apply this over a set
  SolidMechanicsLagrangianFEMKernels::velocityUpdate( acc, mass, vel, dt / 2, m_sendOrReceiveNodes );

  fsManager->ApplyFieldValue< parallelDevicePolicy< 1024 > >( time_n, domain, "nodeManager", keys::Velocity );

  // HACK: Move velocity back to the CPU to be packed. It is not modified so we don't touch it.
  if (neighbors.size() > 0) velocityArray.move(chai::CPU, false);
  CommunicationTools::SynchronizePackSendRecv( fieldNames, mesh, neighbors, m_iComm );

  for( localIndex er=0 ; er<elemManager->numRegions() ; ++er )
  {
    ElementRegionBase * const elementRegion = elemManager->GetRegion(er);

    FiniteElementDiscretization const * feDiscretization = feDiscretizationManager->GetGroup<FiniteElementDiscretization>(m_discretizationName);

    elementRegion->forElementSubRegionsIndex<CellElementSubRegion>([&]( localIndex const esr, CellElementSubRegion const * const elementSubRegion )
    {
      arrayView3d< R1Tensor > const & dNdX = elementSubRegion->getReference< array3d< R1Tensor > >(keys::dNdX);

      arrayView2d<real64> const & detJ = elementSubRegion->getReference< array2d<real64> >(keys::detJ);

      arrayView2d<localIndex> const & elemsToNodes = elementSubRegion->nodeList();

      localIndex const numNodesPerElement = elemsToNodes.size(1);

      localIndex const numQuadraturePoints = feDiscretization->m_finiteElement->n_quadrature_points();

      ExplicitElementKernelLaunch( numNodesPerElement,
                                   numQuadraturePoints,
                                   constitutiveRelations[er][esr][m_solidMaterialFullIndex],
                                   this->m_elemsNotAttachedToSendOrReceiveNodes[er][esr],
                                   elemsToNodes,
                                   dNdX,
                                   detJ,
                                   u,
                                   vel,
                                   acc,
                                   meanStress[er][esr][m_solidMaterialFullIndex],
                                   devStress[er][esr][m_solidMaterialFullIndex],
                                   dt );
    }); //Element Region

  } //Element Manager

  // apply this over a set
  SolidMechanicsLagrangianFEMKernels::velocityUpdate( acc, mass, vel, dt / 2, m_nonSendOrReceiveNodes );

  fsManager->ApplyFieldValue< parallelDevicePolicy< 1024 > >( time_n, domain, "nodeManager", keys::Velocity );

  // HACK: Move velocity back to the CPU to be unpacked. It is modified so we touch it.
  if (neighbors.size() > 0) velocityArray.move(chai::CPU, true);
  CommunicationTools::SynchronizeUnpack( mesh, neighbors, m_iComm );

  return dt;
}



void SolidMechanicsLagrangianFEM::ApplyDisplacementBC_implicit( real64 const time,
                                                                DofManager const & dofManager,
                                                                DomainPartition & domain,
                                                                ParallelMatrix & matrix,
                                                                ParallelVector & rhs )
{
  string const dofKey = dofManager.getKey( keys::TotalDisplacement );

  FieldSpecificationManager const * const fsManager = FieldSpecificationManager::get();

  fsManager->Apply( time,
                     &domain,
                     "nodeManager",
                     keys::TotalDisplacement,
                     [&]( FieldSpecificationBase const * const bc,
                          string const &,
                          set<localIndex> const & targetSet,
                          Group * const targetGroup,
                          string const fieldName )
  {
    bc->ApplyBoundaryConditionToSystem<FieldSpecificationEqual, LAInterface>( targetSet,
                                                                              false,
                                                                              time,
                                                                              targetGroup,
                                                                              fieldName,
                                                                              dofKey,
                                                                              3,
                                                                              matrix,
                                                                              rhs );
  } );
}


void SolidMechanicsLagrangianFEM::ApplyTractionBC( real64 const time,
                                                   DofManager const & dofManager,
                                                   DomainPartition * const domain,
                                                   ParallelVector & rhs )
{
  FieldSpecificationManager * const fsManager = FieldSpecificationManager::get();
  NewFunctionManager * const functionManager = NewFunctionManager::Instance();

  FaceManager * const faceManager = domain->getMeshBody(0)->getMeshLevel(0)->getFaceManager();
  NodeManager * const nodeManager = domain->getMeshBody(0)->getMeshLevel(0)->getNodeManager();

  real64_array const & faceArea  = faceManager->getReference<real64_array>("faceArea");
  ArrayOfArraysView< localIndex const > const & faceToNodeMap = faceManager->nodeList();

  string const dofKey = dofManager.getKey( keys::TotalDisplacement );

  arrayView1d<globalIndex> const &
  blockLocalDofNumber = nodeManager->getReference<globalIndex_array>( dofKey );

  arrayView1d<integer const> const & faceGhostRank = faceManager->GhostRank();
  fsManager->Apply( time,
                    domain,
                    "faceManager",
                    string("Traction"),
                    [&]( FieldSpecificationBase const * const bc,
                    string const &,
                    set<localIndex> const & targetSet,
                    Group * const GEOSX_UNUSED_ARG( targetGroup ),
                    string const GEOSX_UNUSED_ARG( fieldName ) ) -> void
  {
    string const & functionName = bc->getReference<string>( FieldSpecificationBase::viewKeyStruct::functionNameString);

    globalIndex_array nodeDOF;
    real64_array nodeRHS;
    integer const component = bc->GetComponent();

    if( functionName.empty() )
    {
      for( auto kf : targetSet )
      {
        if( faceGhostRank[kf] < 0 )
        {
          localIndex const numNodes = faceToNodeMap.sizeOfArray( kf );
          nodeDOF.resize( numNodes );
          nodeRHS.resize( numNodes );
          for( localIndex a=0 ; a<numNodes ; ++a )
          {
            nodeDOF[a] = blockLocalDofNumber[ faceToNodeMap( kf, a ) ] + component;
            nodeRHS[a] = bc->GetScale() * faceArea[kf] / numNodes;
          }
          rhs.add( nodeDOF, nodeRHS );
        }
      }
    }
    else
    {
      FunctionBase const * const function  = functionManager->GetGroup<FunctionBase>(functionName);
      assert( function!=nullptr);

        if( function->isFunctionOfTime()==2 )
        {
          real64 value = bc->GetScale() * function->Evaluate( &time );
          for( auto kf : targetSet )
          {
            if( faceGhostRank[kf] < 0 )
            {
              localIndex const numNodes = faceToNodeMap.sizeOfArray( kf );
              nodeDOF.resize( numNodes );
              nodeRHS.resize( numNodes );
              for( localIndex a=0 ; a<numNodes ; ++a )
              {
                nodeDOF[a] = blockLocalDofNumber[ faceToNodeMap( kf, a ) ] + component;
                nodeRHS[a] = value * faceArea[kf] / numNodes;
              }
              rhs.add( nodeDOF, nodeRHS );
            }
          }
        }
        else
        {
          real64_array result;
          result.resize( targetSet.size() );
          function->Evaluate( faceManager, time, targetSet, result );

          for( auto kf : targetSet )
          {
            if( faceGhostRank[kf] < 0 )
            {
              localIndex const numNodes = faceToNodeMap.sizeOfArray( kf );
              nodeDOF.resize( numNodes );
              nodeRHS.resize( numNodes );
              for( localIndex a=0 ; a<numNodes ; ++a )
              {
                nodeDOF[a] = blockLocalDofNumber[ faceToNodeMap( kf, a ) ] + component;
                nodeRHS[a] = result[kf] * faceArea[kf] / numNodes;
              }
              rhs.add( nodeDOF, nodeRHS );
            }
          }
      }
    }
  });
}

void SolidMechanicsLagrangianFEM::ApplyChomboPressure( DofManager const & dofManager,
                                                       DomainPartition * const domain,
                                                       ParallelVector & rhs )
{
  FaceManager * const faceManager = domain->getMeshBody(0)->getMeshLevel(0)->getFaceManager();
  NodeManager * const nodeManager = domain->getMeshBody(0)->getMeshLevel(0)->getNodeManager();

  arrayView1d<real64 const> const & faceArea  = faceManager->faceArea();
  arrayView1d<R1Tensor const> const & faceNormal  = faceManager->faceNormal();
  ArrayOfArraysView< localIndex const > const & faceToNodeMap = faceManager->nodeList();

  string const dofKey = dofManager.getKey( keys::TotalDisplacement );

  arrayView1d<globalIndex> const &
  blockLocalDofNumber =  nodeManager->getReference<globalIndex_array>( dofKey );

  arrayView1d<real64 const> const & facePressure = faceManager->getReference< array1d<real64> >("ChomboPressure");

  for( localIndex kf=0 ; kf<faceManager->size() ; ++kf )
  {
    globalIndex nodeDOF[20];
    real64 nodeRHS[20];

    int const numNodes = integer_conversion<int>(faceToNodeMap.sizeOfArray(kf));
    for( int a=0 ; a<numNodes ; ++a )
    {
      for( int component=0 ; component<3 ; ++component )
      {
        nodeDOF[3*a+component] = blockLocalDofNumber[faceToNodeMap(kf,a)] + component;
        nodeRHS[3*a+component] = - facePressure[kf] * faceNormal[kf][component] * faceArea[kf] / numNodes;
      }
    }
    rhs.add( nodeDOF, nodeRHS, numNodes*3 );
  }

}



void
SolidMechanicsLagrangianFEM::
ImplicitStepSetup( real64 const & GEOSX_UNUSED_ARG( time_n ),
                   real64 const & dt,
                   DomainPartition * const domain,
                   DofManager & dofManager,
                   ParallelMatrix & matrix,
                   ParallelVector & rhs,
                   ParallelVector & solution )
{
  MeshLevel * const mesh = domain->getMeshBodies()->GetGroup<MeshBody>(0)->getMeshLevel(0);
  Group * const nodeManager = mesh->getNodeManager();

  if( this->m_timeIntegrationOption == timeIntegrationOption::ImplicitDynamic )
  {
    arrayView1d<R1Tensor> const& v_n = nodeManager->getReference<array1d<R1Tensor>>(keys::Velocity);
    arrayView1d<R1Tensor> const& a_n = nodeManager->getReference<array1d<R1Tensor>>(keys::Acceleration);
    arrayView1d<R1Tensor>& vtilde   = nodeManager->getReference<array1d<R1Tensor>>(solidMechanicsViewKeys.vTilde);
    arrayView1d<R1Tensor>& uhatTilde   = nodeManager->getReference<array1d<R1Tensor>>(solidMechanicsViewKeys.uhatTilde);

    arrayView1d<R1Tensor>& uhat  = nodeManager->getReference<array1d<R1Tensor>>(keys::IncrementalDisplacement);
    arrayView1d<R1Tensor>& disp = nodeManager->getReference<array1d<R1Tensor>>(keys::TotalDisplacement);

    localIndex const numNodes = nodeManager->size();
    real64 const newmarkGamma = this->getReference<real64>(solidMechanicsViewKeys.newmarkGamma);
    real64 const newmarkBeta = this->getReference<real64>(solidMechanicsViewKeys.newmarkBeta);

    for( localIndex a = 0 ; a < numNodes ; ++a )
    {
      for( int i=0 ; i<3 ; ++i )
      {
        vtilde[a][i] = v_n[a][i] + (1.0-newmarkGamma) * a_n[a][i] * dt;
        uhatTilde[a][i] = ( v_n[a][i] + 0.5 * ( 1.0 - 2.0*newmarkBeta ) * a_n[a][i] * dt ) *dt;
        uhat[a][i] = uhatTilde[a][i];
        disp[a][i] += uhatTilde[a][i];
      }
    }
  }
  else if( this->m_timeIntegrationOption == timeIntegrationOption::QuasiStatic  )
  {

    arrayView1d<R1Tensor>& uhat = nodeManager->getReference<array1d<R1Tensor>>(keys::IncrementalDisplacement);
    integer const useVelocityEstimateForQS = this->getReference<integer>(solidMechanicsViewKeys.useVelocityEstimateForQS);
    localIndex const numNodes = nodeManager->size();

    if( useVelocityEstimateForQS==1 )
    {
      arrayView1d<R1Tensor> const& v_n = nodeManager->getReference<array1d<R1Tensor>>(keys::Velocity);
      arrayView1d<R1Tensor>& disp = nodeManager->getReference<array1d<R1Tensor>>(keys::TotalDisplacement);

      for( localIndex a = 0 ; a < numNodes ; ++a )
      {
        for( int i=0 ; i<3 ; ++i )
        {
          uhat[a][i] = v_n[a][i] * dt;
          disp[a][i] += uhat[a][i];
        }
      }
    }
    else
    {
      for( localIndex a = 0 ; a < numNodes ; ++a )
      {
        uhat[a] = 0.0;
      }
    }
  }
}

void SolidMechanicsLagrangianFEM::ImplicitStepComplete( real64 const & GEOSX_UNUSED_ARG( time_n ),
                                                        real64 const & dt,
                                                        DomainPartition * const domain)
{
  MeshLevel * const mesh = domain->getMeshBodies()->GetGroup<MeshBody>(0)->getMeshLevel(0);
  Group * const nodeManager = mesh->getNodeManager();
  localIndex const numNodes = nodeManager->size();

  r1_array& v_n = nodeManager->getReference<r1_array>(keys::Velocity);
  r1_array& uhat  = nodeManager->getReference<r1_array>(keys::IncrementalDisplacement);

  if( this->m_timeIntegrationOption == timeIntegrationOption::ImplicitDynamic )
  {
    r1_array& a_n = nodeManager->getReference<r1_array>(keys::Acceleration);
    r1_array& vtilde    = nodeManager->getReference<r1_array>(solidMechanicsViewKeys.vTilde);
    r1_array& uhatTilde = nodeManager->getReference<r1_array>(solidMechanicsViewKeys.uhatTilde);
    real64 const newmarkGamma = this->getReference<real64>(solidMechanicsViewKeys.newmarkGamma);
    real64 const newmarkBeta = this->getReference<real64>(solidMechanicsViewKeys.newmarkBeta);

    for( auto a = 0 ; a < numNodes ; ++a )
    {
      for( int i=0 ; i<3 ; ++i )
      {
        //        real64 a_np1 = 4.0 / (dt*dt) * ( uhat[a][i] - uhatTilde[a][i]
        // );
        a_n[a][i] = 1.0 / ( newmarkBeta * dt*dt) * ( uhat[a][i] - uhatTilde[a][i] );
        v_n[a][i] = vtilde[a][i] + newmarkGamma * a_n[a][i] * dt;
      }
    }
  }
  else if( this->m_timeIntegrationOption == timeIntegrationOption::QuasiStatic && dt > 0.0)
  {
    for( auto a = 0 ; a < numNodes ; ++a )
    {
      for( int i=0 ; i<3 ; ++i )
      {
        v_n[a][i] = uhat[a][i] / dt;
      }
    }
  }
}

void SolidMechanicsLagrangianFEM::SetupDofs( DomainPartition const * const GEOSX_UNUSED_ARG( domain ),
                                             DofManager & dofManager ) const
{
  dofManager.addField( keys::TotalDisplacement,
                       DofManager::Location::Node,
                       DofManager::Connectivity::Elem,
                       3 );
}

<<<<<<< HEAD
void SolidMechanicsLagrangianFEM::SetupSystem( DomainPartition * const domain,
                                               DofManager & dofManager,
                                               ParallelMatrix & matrix,
                                               ParallelVector & rhs,
                                               ParallelVector & solution )
{
  GEOSX_MARK_FUNCTION;
  SolverBase::SetupSystem( domain, dofManager, matrix, rhs, solution );

  matrix.open();

  // need this for contact enforcement in the fracture
  MeshLevel * const mesh = domain->getMeshBodies()->GetGroup<MeshBody>(0)->getMeshLevel(0);
  Group * const nodeManager = mesh->getNodeManager();

  constexpr int dim = 3;
  string const dofKey = dofManager.getKey( keys::TotalDisplacement );
  globalIndex_array const & dofNumber = nodeManager->getReference<globalIndex_array>( dofKey );

  ElementRegionManager const * const elemRegionManager = mesh->getElemManager();
  elemRegionManager->forElementSubRegions<FaceElementSubRegion>( [&]( FaceElementSubRegion const * const elementSubRegion)
  {
    localIndex const numElems = elementSubRegion->size();
    array1d<array1d<localIndex > > const & elemsToNodes = elementSubRegion->nodeList();


    for( localIndex k=0 ; k<numElems ; ++k )
    {
      localIndex const numNodesPerElement = elemsToNodes[k].size();
      array1d<globalIndex> elementLocalDofIndex(dim * numNodesPerElement);
      array2d<real64> values( dim * numNodesPerElement, dim * numNodesPerElement );
      values = 1.0;

      for( localIndex a=0 ; a<numNodesPerElement ; ++a )
      {
        for( int d=0 ; d<dim ; ++d )
        {
          elementLocalDofIndex[a * dim + d] = dofNumber[elemsToNodes[k][a]] + d;
        }
      }
      matrix.insert( elementLocalDofIndex.data(),
                     elementLocalDofIndex.data(),
                     values.data(),
                     elementLocalDofIndex.size(),
                     elementLocalDofIndex.size() );
    }
  });
  matrix.close();

}
void SolidMechanicsLagrangianFEM::AssembleSystem( real64 const time_n,
=======
void SolidMechanicsLagrangianFEM::AssembleSystem( real64 const GEOSX_UNUSED_ARG( time_n ),
>>>>>>> 848d67fc
                                                  real64 const dt,
                                                  DomainPartition * const domain,
                                                  DofManager const & dofManager,
                                                  ParallelMatrix & matrix,
                                                  ParallelVector & rhs )
{
  MeshLevel * const mesh = domain->getMeshBodies()->GetGroup<MeshBody>(0)->getMeshLevel(0);
  Group * const nodeManager = mesh->getNodeManager();
  ConstitutiveManager  * const constitutiveManager = domain->GetGroup<ConstitutiveManager >(keys::ConstitutiveManager);
  ElementRegionManager * const elemManager = mesh->getElemManager();
  NumericalMethodsManager const * numericalMethodManager = domain->getParent()->GetGroup<NumericalMethodsManager>(keys::numericalMethodsManager);
  FiniteElementDiscretizationManager const * feDiscretizationManager = numericalMethodManager->GetGroup<FiniteElementDiscretizationManager>(keys::finiteElementDiscretizations);

  ElementRegionManager::MaterialViewAccessor<real64> const biotCoefficient =
    elemManager->ConstructFullMaterialViewAccessor<real64>( "BiotCoefficient", constitutiveManager);

  ElementRegionManager::ElementViewAccessor<arrayView1d<real64>> const fluidPres =
    elemManager->ConstructViewAccessor<array1d<real64>, arrayView1d<real64>>("pressure");

  ElementRegionManager::ElementViewAccessor<arrayView1d<real64>> const dPres =
    elemManager->ConstructViewAccessor<array1d<real64>, arrayView1d<real64>>("deltaPressure");

  matrix.zero();
  rhs.zero();

  matrix.open();
  rhs.open();

  r1_array const& disp = nodeManager->getReference<r1_array>(keys::TotalDisplacement);
  r1_array const& uhat = nodeManager->getReference<r1_array>(keys::IncrementalDisplacement);
  //r1_array const& vel  = nodeManager->getReference<r1_array>(keys::Velocity);

  r1_array const uhattilde;
  r1_array const vtilde;

  string const dofKey = dofManager.getKey( keys::TotalDisplacement );

  globalIndex_array const & dofNumber = nodeManager->getReference<globalIndex_array>( dofKey );


  ElementRegionManager::ConstitutiveRelationAccessor<ConstitutiveBase>
  constitutiveRelations = elemManager->ConstructFullConstitutiveAccessor<ConstitutiveBase>(constitutiveManager);

  ElementRegionManager::MaterialViewAccessor< real64 > const
  density = elemManager->ConstructFullMaterialViewAccessor< real64 >( "density0",
                                                                  constitutiveManager );

  // begin region loop
  for( localIndex er=0 ; er<elemManager->numRegions() ; ++er )
  {
    ElementRegionBase * const elementRegion = elemManager->GetRegion(er);

    FiniteElementDiscretization const *
    feDiscretization = feDiscretizationManager->GetGroup<FiniteElementDiscretization>(m_discretizationName);

    elementRegion->forElementSubRegionsIndex<CellElementSubRegion>([&]( localIndex const esr,
                                                                        CellElementSubRegion const * const elementSubRegion )
    {
      array3d<R1Tensor> const &
      dNdX = elementSubRegion->getReference< array3d<R1Tensor> >(keys::dNdX);

      arrayView2d<real64> const & detJ = elementSubRegion->getReference< array2d<real64> >(keys::detJ);

      arrayView2d< localIndex > const & elemsToNodes = elementSubRegion->nodeList();
      localIndex const numNodesPerElement = elemsToNodes.size(1);

      std::unique_ptr<FiniteElementBase>
      fe = feDiscretization->getFiniteElement( elementSubRegion->GetElementTypeString() );

      // space for element matrix and rhs

      m_maxForce = ImplicitElementKernelLaunch( numNodesPerElement,
                                                fe->n_quadrature_points(),
                                                constitutiveRelations[er][esr][m_solidMaterialFullIndex],
                                                elementSubRegion->size(),
                                                dt,
                                                dNdX,
                                                detJ,
                                                fe.get(),
                                                elementSubRegion->m_ghostRank,
                                                elemsToNodes,
                                                dofNumber,
                                                disp,
                                                uhat,
                                                vtilde,
                                                uhattilde,
                                                density[er][esr],
                                                fluidPres[er][esr],
                                                dPres[er][esr],
                                                biotCoefficient[er][esr],
                                                m_timeIntegrationOption,
                                                this->m_stiffnessDamping,
                                                this->m_massDamping,
                                                this->m_newmarkBeta,
                                                this->m_newmarkGamma,
                                                &dofManager,
                                                &matrix,
                                                &rhs );

    });
  }


  ApplyContactConstraint( dofManager,
                          *domain,
                          &matrix,
                          &rhs );

  matrix.close();
  rhs.close();

  if( verboseLevel() >= 2 )
  {
    GEOS_LOG_RANK_0( "After SolidMechanicsLagrangianFEM::AssembleSystem" );
    GEOS_LOG_RANK_0( "\nMatrix:\n" );
    matrix.print(std::cout);
    GEOS_LOG_RANK_0( "\nRhs:\n" );
    rhs.print(std::cout);
  }
}

void
SolidMechanicsLagrangianFEM::
ApplyBoundaryConditions( real64 const time_n,
                         real64 const dt,
                         DomainPartition * const domain,
                         DofManager const & dofManager,
                         ParallelMatrix & matrix,
                         ParallelVector & rhs )
{

  MeshLevel * const mesh = domain->getMeshBodies()->GetGroup<MeshBody>(0)->getMeshLevel(0);

  FaceManager * const faceManager = mesh->getFaceManager();
  FieldSpecificationManager * fsManager = FieldSpecificationManager::get();
//  fsManager->ApplyBoundaryCondition( this, &SolidMechanics_LagrangianFEM::ForceBC,
//                                     nodeManager, keys::Force, time_n + dt, *blockSystem );

  string const dofKey = dofManager.getKey( keys::TotalDisplacement );

  matrix.open();
  rhs.open();

  fsManager->Apply( time_n+dt,
                    domain,
                    "nodeManager",
                    keys::Force,
                    [&]( FieldSpecificationBase const * const bc,
                         string const &,
                         set< localIndex > const & targetSet,
                         Group * const targetGroup,
                         string const GEOSX_UNUSED_ARG( fieldName ) )
  {
    bc->ApplyBoundaryConditionToSystem<FieldSpecificationAdd, LAInterface>( targetSet,
                                                                            false,
                                                                            time_n + dt,
                                                                            targetGroup,
                                                                            keys::TotalDisplacement, // TODO fix use of dummy name for
                                                                            dofKey,
                                                                            3,
                                                                            matrix,
                                                                            rhs );
  });

  ApplyTractionBC(
    time_n + dt,
    dofManager, domain,
    rhs );

  ApplyDisplacementBC_implicit( time_n + dt, dofManager, *domain, matrix, rhs );

  if( faceManager->hasView("ChomboPressure") )
  {
    fsManager->ApplyFieldValue( time_n, domain, "faceManager", "ChomboPressure" );
    ApplyChomboPressure( dofManager, domain, rhs );
  }

  matrix.close();
  rhs.close();

  if( verboseLevel() >= 2 )
  {
    GEOS_LOG_RANK_0( "After SolidMechanicsLagrangianFEM::AssembleSystem" );
    GEOS_LOG_RANK_0("\nJacobian:\n");
    std::cout << matrix;
    GEOS_LOG_RANK_0("\nResidual:\n");
    std::cout << rhs;
  }


}

real64
SolidMechanicsLagrangianFEM::
CalculateResidualNorm( DomainPartition const * const GEOSX_UNUSED_ARG( domain ),
                       DofManager const & GEOSX_UNUSED_ARG( dofManager ),
                       ParallelVector const & rhs )
{
  real64 const * localResidual = rhs.extractLocalVector();

  real64 localResidualNorm[2] = { 0.0, this->m_maxForce };

  for( localIndex i=0 ; i<rhs.localSize() ; ++i )
  {
    localResidualNorm[0] += localResidual[i] * localResidual[i];
  }


  real64 globalResidualNorm[2] = {0,0};
//  MPI_Allreduce (&localResidual,&globalResidualNorm,1,MPI_DOUBLE,MPI_SUM ,MPI_COMM_GEOSX);


  int rank, size;
  MPI_Comm_rank(MPI_COMM_GEOSX, &rank);
  MPI_Comm_size(MPI_COMM_GEOSX, &size);
  array1d<real64> globalValues( size * 2 );
  globalValues = 0;
  MPI_Gather( localResidualNorm,
              2,
              MPI_DOUBLE,
              globalValues.data(),
              2,
              MPI_DOUBLE,
              0,
              MPI_COMM_GEOSX );

  if( rank==0 )
  {
    for( int r=0 ; r<size ; ++r )
    {
      globalResidualNorm[0] += globalValues[r*2];

      if( globalResidualNorm[1] < globalValues[r*2+1] )
      {
        globalResidualNorm[1] = globalValues[r*2+1];
      }
    }
  }

  MPI_Bcast( globalResidualNorm, 2, MPI_DOUBLE, 0, MPI_COMM_GEOSX );



  return sqrt(globalResidualNorm[0])/(globalResidualNorm[1]+1);

}



void
SolidMechanicsLagrangianFEM::ApplySystemSolution( DofManager const & dofManager,
                                                  ParallelVector const & solution,
                                                  real64 const scalingFactor,
                                                  DomainPartition * const domain )
{
  MeshLevel * const mesh = domain->getMeshBody( 0 )->getMeshLevel( 0 );
  NodeManager * const nodeManager = mesh->getNodeManager();

  string const fieldName = keys::TotalDisplacement;
  dofManager.addVectorToField( solution, fieldName, -scalingFactor, nodeManager, keys::IncrementalDisplacement );
  dofManager.addVectorToField( solution, fieldName, -scalingFactor, nodeManager, keys::TotalDisplacement );

  std::map<string, string_array > fieldNames;
  fieldNames["node"].push_back( keys::IncrementalDisplacement );
  fieldNames["node"].push_back( keys::TotalDisplacement );

  CommunicationTools::SynchronizeFields( fieldNames, mesh,
                                         domain->getReference< array1d<NeighborCommunicator> >( domain->viewKeys.neighbors ) );
}

void SolidMechanicsLagrangianFEM::SolveSystem( DofManager const & dofManager,
                                               ParallelMatrix & matrix,
                                               ParallelVector & rhs,
                                               ParallelVector & solution )
{
  solution.zero();

  SolverBase::SolveSystem( dofManager, matrix, rhs, solution );

  if( verboseLevel() >= 2 )
  {
    GEOS_LOG_RANK_0( "After SolidMechanicsLagrangianFEM::SolveSystem" );
    GEOS_LOG_RANK_0( "\nSolution:\n");
    std::cout << solution;
  }

}

void SolidMechanicsLagrangianFEM::ResetStateToBeginningOfStep( DomainPartition * const domain )
{
  MeshLevel * const mesh = domain->getMeshBodies()->GetGroup<MeshBody>(0)->getMeshLevel(0);
  NodeManager * const nodeManager = mesh->getNodeManager();

  r1_array& incdisp  = nodeManager->getReference<r1_array>(keys::IncrementalDisplacement);
  r1_array& disp     = nodeManager->getReference<r1_array>(keys::TotalDisplacement);

  // TODO need to finish this rewind
  forall_in_range(0, nodeManager->size(), GEOSX_LAMBDA (localIndex a) mutable
  {
    disp[a] -= incdisp[a];
    incdisp[a] = 0.0;
  });
}


void SolidMechanicsLagrangianFEM::ApplyContactConstraint( DofManager const & dofManager,
                                                          DomainPartition & domain,
                                                          ParallelMatrix * const matrix,
                                                          ParallelVector * const rhs )
{
  GEOSX_MARK_FUNCTION;

  if( m_contactRelationName != viewKeyStruct::noContactRelationNameString )
  {
    MeshLevel * const mesh = domain.getMeshBodies()->GetGroup<MeshBody>(0)->getMeshLevel(0);
    FaceManager const * const faceManager = mesh->getFaceManager();
    NodeManager * const nodeManager = mesh->getNodeManager();
    ElementRegionManager * const elemManager = mesh->getElemManager();


    ConstitutiveManager const * const
    constitutiveManager = domain.GetGroup<ConstitutiveManager>(keys::ConstitutiveManager);

    ContactRelationBase const * const
    contactRelation = constitutiveManager->GetGroup<ContactRelationBase>(m_contactRelationName);

    real64 const contactStiffness = contactRelation->stiffness();

    arrayView1d<R1Tensor const> const & u = nodeManager->getReference< array1d<R1Tensor> >( keys::TotalDisplacement );
    arrayView1d<R1Tensor> const & fc = nodeManager->getReference< array1d<R1Tensor> >( viewKeyStruct::contactForceString );
    fc = {0,0,0};

    arrayView1d<real64 const>   const & faceArea   = faceManager->faceArea();
    arrayView1d<R1Tensor const> const & faceNormal = faceManager->faceNormal();
    array1d<localIndex_array> const & facesToNodes = faceManager->nodeList();

    string const dofKey = dofManager.getKey( keys::TotalDisplacement );
    arrayView1d<globalIndex> const & nodeDofNumber = nodeManager->getReference<globalIndex_array>( dofKey );


    elemManager->forElementSubRegions<FaceElementSubRegion>([&]( FaceElementSubRegion * const subRegion )->void
    {
        arrayView1d<integer const> const & ghostRank = subRegion->GhostRank();
        arrayView1d<real64> const & area = subRegion->getElementArea();
        arrayView2d< localIndex const > const & elemsToFaces = subRegion->faceList();

        forall_in_range<serialPolicy>( 0,
                                       subRegion->size(),
                                       GEOSX_LAMBDA ( localIndex const kfe )
        {

          if( ghostRank[kfe] < 0 )
          {
            R1Tensor Nbar = faceNormal[elemsToFaces[kfe][0]];
            Nbar -= faceNormal[elemsToFaces[kfe][1]];
            Nbar.Normalize();

            localIndex const kf0 = elemsToFaces[kfe][0];
            localIndex const kf1 = elemsToFaces[kfe][1];
            localIndex const numNodesPerFace=facesToNodes[kf0].size();
            localIndex const * const nodelist0 = facesToNodes[kf0];
            localIndex const * const nodelist1 = facesToNodes[kf1];
            real64 const Ja = area[kfe] / numNodesPerFace;


            globalIndex rowDOF[24] = {0};
            real64 nodeRHS[24] = {0};
            stackArray2d<real64, (4*3*2)*(4*3*2)> dRdP(numNodesPerFace*3*2, numNodesPerFace*3*2);

            for( localIndex a=0 ; a<numNodesPerFace ; ++a )
            {
              R1Tensor penaltyForce = Nbar;
              localIndex const node0 = facesToNodes[kf0][a];
              localIndex const node1 = facesToNodes[kf1][ a==0 ? a : numNodesPerFace-a ];
              R1Tensor gap = u[node1];
              gap -= u[node0];
              real64 const gapNormal = Dot(gap,Nbar);

              if( gapNormal < 0 )
              {
                penaltyForce *= -contactStiffness * gapNormal * Ja;
                for( int i=0 ; i<3 ; ++i )
                {
                  rowDOF[3*a+i]                     = nodeDofNumber[node0]+i;
                  rowDOF[3*(numNodesPerFace + a)+i] = nodeDofNumber[node1]+i;


                  fc[node0] -= penaltyForce;
                  fc[node1] += penaltyForce;
                  nodeRHS[3*a+i]                     -= penaltyForce[i];
                  nodeRHS[3*(numNodesPerFace + a)+i] += penaltyForce[i];

                  dRdP(3*a+i,3*a+i)                                         -= contactStiffness * Ja * Nbar[i] * Nbar[i] ;
                  dRdP(3*a+i,3*(numNodesPerFace + a)+i)                     += contactStiffness * Ja * Nbar[i] * Nbar[i] ;
                  dRdP(3*(numNodesPerFace + a)+i,3*a+i)                     += contactStiffness * Ja * Nbar[i] * Nbar[i] ;
                  dRdP(3*(numNodesPerFace + a)+i,3*(numNodesPerFace + a)+i) -= contactStiffness * Ja * Nbar[i] * Nbar[i] ;
                }
              }
            }

            rhs->add( rowDOF,
                      nodeRHS,
                      numNodesPerFace*3*2 );

            matrix->add( rowDOF,
                         rowDOF,
                         dRdP.data(),
                         numNodesPerFace * 3 *2,
                         numNodesPerFace * 3 *2 );
          }
        });
    });
  }
}

real64
SolidMechanicsLagrangianFEM::ScalingForSystemSolution( DomainPartition const * const domain,
                                                       DofManager const & dofManager,
                                                       ParallelVector const & solution )
{
  GEOSX_MARK_FUNCTION;
  real64 scalingFactor = 1.0;
//  MeshLevel const * const mesh = domain->getMeshBodies()->GetGroup<MeshBody>(0)->getMeshLevel(0);
//  FaceManager const * const faceManager = mesh->getFaceManager();
//  NodeManager const * const nodeManager = mesh->getNodeManager();
//  ElementRegionManager const * const elemManager = mesh->getElemManager();
//
//
//  arrayView1d<R1Tensor const> const & u = nodeManager->getReference< array1d<R1Tensor> >( keys::TotalDisplacement );
//
//  arrayView1d<R1Tensor const> const & faceNormal = faceManager->faceNormal();
//  array1d<localIndex_array> const & facesToNodes = faceManager->nodeList();
//
//  string const dofKey = dofManager.getKey( keys::TotalDisplacement );
//  arrayView1d<globalIndex> const & nodeDofNumber = nodeManager->getReference<globalIndex_array>( dofKey );
//
//  real64 const * soln = nullptr;
//  solution.extractLocalVector( &( const_cast<real64*&>(soln) ) );
//  globalIndex const rankOffset = dofManager.offsetLocalDofs();
//
//
//
//  elemManager->forElementSubRegions<FaceElementSubRegion>([&]( FaceElementSubRegion const * const subRegion )->void
//  {
//      arrayView1d<integer const> const & ghostRank = subRegion->GhostRank();
//      arrayView1d<real64 const > const & area = subRegion->getElementArea();
//      arrayView2d< localIndex const > const & elemsToFaces = subRegion->faceList();
//
//      RAJA::ReduceMin<RAJA::seq_reduce, real64> newScaleFactor(1.0);
//      forall_in_range<serialPolicy>( 0,
//                                     subRegion->size(),
//                                     GEOSX_LAMBDA ( localIndex const kfe )
//      {
//
//        if( ghostRank[kfe] < 0 )
//        {
//          R1Tensor Nbar = faceNormal[elemsToFaces[kfe][0]];
//          Nbar -= faceNormal[elemsToFaces[kfe][1]];
//          Nbar.Normalize();
//
//          localIndex const kf0 = elemsToFaces[kfe][0];
//          localIndex const kf1 = elemsToFaces[kfe][1];
//          localIndex const numNodesPerFace=facesToNodes[kf0].size();
//          localIndex const * const nodelist0 = facesToNodes[kf0];
//          localIndex const * const nodelist1 = facesToNodes[kf1];
//
//          for( localIndex a=0 ; a<numNodesPerFace ; ++a )
//          {
//            R1Tensor penaltyForce = Nbar;
//            localIndex const node0 = facesToNodes[kf0][a];
//            localIndex const node1 = facesToNodes[kf1][ a==0 ? a : numNodesPerFace-a ];
//
//            localIndex const lid0 = nodeDofNumber[node0] - rankOffset;
//            localIndex const lid1 = nodeDofNumber[node1] - rankOffset;
//            GEOS_ASSERT( lid0 >= 0 && lid1 >=0 ); // since vectors are partitioned same as the mesh
//
//            R1Tensor gap = u[node1];
//            gap -= u[node0];
//            real64 const gapNormal = Dot(gap,Nbar);
//
//            R1Tensor deltaGap ;
//            for( int i=0 ; i<3 ; ++i )
//            {
//              deltaGap[i] = soln[lid1] - soln[lid0];
//            }
//            real64 const deltaGapNormal = Dot( deltaGap, Nbar );
//
//            if( ( gapNormal + deltaGapNormal ) * gapNormal < 0 )
//            {
//              newScaleFactor.min( - gapNormal / deltaGapNormal * 1.05 );
//              newScaleFactor.min( 1.0 );
//              std::cout<< "gapNormal, deltaGapNormal, scaleFactor, newGap = "<<
//                  gapNormal<<", "<<deltaGapNormal<<", "<<newScaleFactor.get()<<", "<<gapNormal+newScaleFactor.get()*deltaGapNormal<<std::endl;
//            }
//          }
//        }
//      });
//      scalingFactor = newScaleFactor.get();
//  });

  return scalingFactor;
}



REGISTER_CATALOG_ENTRY( SolverBase, SolidMechanicsLagrangianFEM, string const &, dataRepository::Group * const )
}<|MERGE_RESOLUTION|>--- conflicted
+++ resolved
@@ -820,10 +820,10 @@
 ImplicitStepSetup( real64 const & GEOSX_UNUSED_ARG( time_n ),
                    real64 const & dt,
                    DomainPartition * const domain,
-                   DofManager & dofManager,
-                   ParallelMatrix & matrix,
-                   ParallelVector & rhs,
-                   ParallelVector & solution )
+                   DofManager & GEOSX_UNUSED_ARG( dofManager ),
+                   ParallelMatrix & GEOSX_UNUSED_ARG( matrix ),
+                   ParallelVector & GEOSX_UNUSED_ARG( rhs ),
+                   ParallelVector & GEOSX_UNUSED_ARG( solution ) )
 {
   MeshLevel * const mesh = domain->getMeshBodies()->GetGroup<MeshBody>(0)->getMeshLevel(0);
   Group * const nodeManager = mesh->getNodeManager();
@@ -935,7 +935,6 @@
                        3 );
 }
 
-<<<<<<< HEAD
 void SolidMechanicsLagrangianFEM::SetupSystem( DomainPartition * const domain,
                                                DofManager & dofManager,
                                                ParallelMatrix & matrix,
@@ -986,10 +985,8 @@
   matrix.close();
 
 }
-void SolidMechanicsLagrangianFEM::AssembleSystem( real64 const time_n,
-=======
+
 void SolidMechanicsLagrangianFEM::AssembleSystem( real64 const GEOSX_UNUSED_ARG( time_n ),
->>>>>>> 848d67fc
                                                   real64 const dt,
                                                   DomainPartition * const domain,
                                                   DofManager const & dofManager,
@@ -1322,9 +1319,8 @@
     arrayView1d<R1Tensor> const & fc = nodeManager->getReference< array1d<R1Tensor> >( viewKeyStruct::contactForceString );
     fc = {0,0,0};
 
-    arrayView1d<real64 const>   const & faceArea   = faceManager->faceArea();
     arrayView1d<R1Tensor const> const & faceNormal = faceManager->faceNormal();
-    array1d<localIndex_array> const & facesToNodes = faceManager->nodeList();
+    ArrayOfArraysView<localIndex const> const & facesToNodes = faceManager->nodeList();
 
     string const dofKey = dofManager.getKey( keys::TotalDisplacement );
     arrayView1d<globalIndex> const & nodeDofNumber = nodeManager->getReference<globalIndex_array>( dofKey );
@@ -1349,9 +1345,7 @@
 
             localIndex const kf0 = elemsToFaces[kfe][0];
             localIndex const kf1 = elemsToFaces[kfe][1];
-            localIndex const numNodesPerFace=facesToNodes[kf0].size();
-            localIndex const * const nodelist0 = facesToNodes[kf0];
-            localIndex const * const nodelist1 = facesToNodes[kf1];
+            localIndex const numNodesPerFace=facesToNodes.sizeOfArray(kf0);
             real64 const Ja = area[kfe] / numNodesPerFace;
 
 
@@ -1406,9 +1400,9 @@
 }
 
 real64
-SolidMechanicsLagrangianFEM::ScalingForSystemSolution( DomainPartition const * const domain,
-                                                       DofManager const & dofManager,
-                                                       ParallelVector const & solution )
+SolidMechanicsLagrangianFEM::ScalingForSystemSolution( DomainPartition const * const GEOSX_UNUSED_ARG( domain ),
+                                                       DofManager const & GEOSX_UNUSED_ARG( dofManager ),
+                                                       ParallelVector const & GEOSX_UNUSED_ARG( solution ) )
 {
   GEOSX_MARK_FUNCTION;
   real64 scalingFactor = 1.0;
