--- conflicted
+++ resolved
@@ -62,13 +62,8 @@
     for (int j = 0; j < 3; ++j)
     {
       velocity[ i ][ j ] += dt * acceleration[ i ][ j ];
-<<<<<<< HEAD
       acceleration[ i ][ j ] = gravityVector[ j ] * mass[ i ];
     } 
-=======
-      acceleration[ i ][ j ] = 0;
-    }
->>>>>>> 957e6f49
   });
 }
 
