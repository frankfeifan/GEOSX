--- conflicted
+++ resolved
@@ -99,23 +99,13 @@
                                                    arrayView2d< localIndex const > const & elemList,
                                                    SortedArrayView< localIndex const > const & regionFilter,
                                                    arraySlice1d< localIndex const > const & elemToFaces,
-<<<<<<< HEAD
-                                                   ElementView< arrayView1d< real64 const > > const & mob,
-                                                   ElementView< arrayView1d< real64 const > > const & dMob_dp,
-                                                   ElementView< arrayView1d< globalIndex const > > const & elemDofNumber,
+                                                   ElementViewConst< arrayView1d< real64 const > > const & mob,
+                                                   ElementViewConst< arrayView1d< real64 const > > const & dMob_dp,
+                                                   ElementViewConst< arrayView1d< globalIndex const > > const & elemDofNumber,
                                                    real64 const (&oneSidedVolFlux)[ NF ],
                                                    real64 (& upwMobility)[ NF ],
                                                    real64 (& dUpwMobility_dp)[ NF ],
                                                    globalIndex (& upwDofNumber)[ NF ] )
-=======
-                                                   ElementViewConst< arrayView1d< real64 const > > const & mob,
-                                                   ElementViewConst< arrayView1d< real64 const > > const & dMob_dp,
-                                                   ElementViewConst< arrayView1d< globalIndex const > > const & elemDofNumber,
-                                                   arraySlice1d< real64 const > const & oneSidedVolFlux,
-                                                   arraySlice1d< real64 > const & upwMobility,
-                                                   arraySlice1d< real64 > const & dUpwMobility_dp,
-                                                   arraySlice1d< globalIndex > const & upwDofNumber )
->>>>>>> b84e247e
 {
   // for this element, loop over the local (one-sided) faces
   for( localIndex ifaceLoc = 0; ifaceLoc < NF; ++ifaceLoc )
