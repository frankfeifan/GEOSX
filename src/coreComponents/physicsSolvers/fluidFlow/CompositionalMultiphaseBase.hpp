/*
 * ------------------------------------------------------------------------------------------------------------
 * SPDX-License-Identifier: LGPL-2.1-only
 *
 * Copyright (c) 2018-2020 Lawrence Livermore National Security LLC
 * Copyright (c) 2018-2020 The Board of Trustees of the Leland Stanford Junior University
 * Copyright (c) 2018-2020 TotalEnergies
 * Copyright (c) 2019-     GEOSX Contributors
 * All rights reserved
 *
 * See top level LICENSE, COPYRIGHT, CONTRIBUTORS, NOTICE, and ACKNOWLEDGEMENTS files for details.
 * ------------------------------------------------------------------------------------------------------------
 */

/**
 * @file CompositionalMultiphaseBase.hpp
 */

#ifndef GEOSX_PHYSICSSOLVERS_FLUIDFLOW_COMPOSITIONALMULTIPHASEBASE_HPP_
#define GEOSX_PHYSICSSOLVERS_FLUIDFLOW_COMPOSITIONALMULTIPHASEBASE_HPP_

#include "common/DataLayouts.hpp"
#include "constitutive/fluid/layouts.hpp"
#include "constitutive/relativePermeability/layouts.hpp"
#include "constitutive/capillaryPressure/layouts.hpp"
#include "physicsSolvers/fluidFlow/FlowSolverBase.hpp"

namespace geosx
{

//START_SPHINX_INCLUDE_00
/**
 * @class CompositionalMultiphaseBase
 *
 * A compositional multiphase solver
 */
class CompositionalMultiphaseBase : public FlowSolverBase
{
public:

  /**
   * @brief main constructor for Group Objects
   * @param name the name of this instantiation of Group in the repository
   * @param parent the parent group of this instantiation of Group
   */
  CompositionalMultiphaseBase( const string & name,
                               Group * const parent );

  /// deleted default constructor
  CompositionalMultiphaseBase() = delete;

  /// deleted copy constructor
  CompositionalMultiphaseBase( CompositionalMultiphaseBase const & ) = delete;

  /// default move constructor
  CompositionalMultiphaseBase( CompositionalMultiphaseBase && ) = default;

  /// deleted assignment operator
  CompositionalMultiphaseBase & operator=( CompositionalMultiphaseBase const & ) = delete;

  /// deleted move operator
  CompositionalMultiphaseBase & operator=( CompositionalMultiphaseBase && ) = delete;

  /**
   * @brief default destructor
   */
  virtual ~CompositionalMultiphaseBase() override = default;

//START_SPHINX_INCLUDE_01

  virtual void registerDataOnMesh( Group & meshBodies ) override;

  /**
   * @defgroup Solver Interface Functions
   *
   * These functions provide the primary interface that is required for derived classes
   */
  /**@{*/

  virtual real64
  solverStep( real64 const & time_n,
              real64 const & dt,
              integer const cycleNumber,
              DomainPartition & domain ) override;

  virtual void
  implicitStepSetup( real64 const & time_n,
                     real64 const & dt,
                     DomainPartition & domain ) override;

  virtual void
  assembleSystem( real64 const time_n,
                  real64 const dt,
                  DomainPartition & domain,
                  DofManager const & dofManager,
                  CRSMatrixView< real64, globalIndex const > const & localMatrix,
                  arrayView1d< real64 > const & localRhs ) override;

  virtual void
  applyBoundaryConditions( real64 const time_n,
                           real64 const dt,
                           DomainPartition & domain,
                           DofManager const & dofManager,
                           CRSMatrixView< real64, globalIndex const > const & localMatrix,
                           arrayView1d< real64 > const & localRhs ) override;

  virtual void
  solveSystem( DofManager const & dofManager,
               ParallelMatrix & matrix,
               ParallelVector & rhs,
               ParallelVector & solution ) override;

  virtual void
  resetStateToBeginningOfStep( DomainPartition & domain ) override;

  virtual void
  implicitStepComplete( real64 const & time,
                        real64 const & dt,
                        DomainPartition & domain ) override;

  /**
   * @brief Recompute component fractions from primary variables (component densities)
   * @param dataGroup the group storing the required fields
   */
  void updateComponentFraction( Group & dataGroup ) const;

  /**
   * @brief Recompute phase volume fractions (saturations) from constitutive and primary variables
   * @param dataGroup the group storing the required fields
   */
  void updatePhaseVolumeFraction( Group & dataGroup, localIndex const targetIndex ) const;

  /**
   * @brief Update all relevant fluid models using current values of pressure and composition
   * @param dataGroup the group storing the required fields
   */
  void updateFluidModel( Group & dataGroup, localIndex const targetIndex ) const;

  /**
   * @brief Update all relevant fluid models using current values of pressure and composition
   * @param castedRelPerm the group storing the required fields
   */
  void updateRelPermModel( Group & castedRelPerm, localIndex const targetIndex ) const;

  /**
   * @brief Update all relevant fluid models using current values of pressure and composition
   * @param castedCapPres the group storing the required fields
   */
  void updateCapPressureModel( Group & castedCapPres, localIndex const targetIndex ) const;

  /**
   * @brief Recompute phase mobility from constitutive and primary variables
   * @param domain the domain containing the mesh and fields
   */
  virtual void updatePhaseMobility( Group & dataGroup, localIndex const targetIndex ) const = 0;

  void updateFluidState( Group & dataGroup, localIndex const targetIndex ) const;

  virtual void updateState( DomainPartition & domain ) override final;

  /**
   * @brief Get the number of fluid components (species)
   * @return the number of components
   */
  localIndex numFluidComponents() const { return m_numComponents; }

  /**
   * @brief Get the number of fluid phases
   * @return the number of phases
   */
  localIndex numFluidPhases() const { return m_numPhases; }

  /**
   * @brief assembles the accumulation and volume balance terms for all cells
   * @param time_n previous time value
   * @param dt time step
   * @param domain the physical domain object
   * @param dofManager degree-of-freedom manager associated with the linear system
   * @param localMatrix the system matrix
   * @param localRhs the system right-hand side vector
   */
  void assembleAccumulationAndVolumeBalanceTerms( DomainPartition & domain,
                                                  DofManager const & dofManager,
                                                  CRSMatrixView< real64, globalIndex const > const & localMatrix,
                                                  arrayView1d< real64 > const & localRhs ) const;

  /**
   * @brief assembles the flux terms for all cells
   * @param time_n previous time value
   * @param dt time step
   * @param domain the physical domain object
   * @param dofManager degree-of-freedom manager associated with the linear system
   * @param matrix the system matrix
   * @param rhs the system right-hand side vector
   */
  virtual void
  assembleFluxTerms( real64 const dt,
                     DomainPartition const & domain,
                     DofManager const & dofManager,
                     CRSMatrixView< real64, globalIndex const > const & localMatrix,
                     arrayView1d< real64 > const & localRhs ) const = 0;


  /**@}*/

  arrayView1d< string const > relPermModelNames() const { return m_relPermModelNames; }

  arrayView1d< string const > capPresModelNames() const { return m_capPressureModelNames; }

  struct viewKeyStruct : FlowSolverBase::viewKeyStruct
  {
    static constexpr char const * elemDofFieldString() { return "compositionalVariables"; }

    // inputs

    // TODO: when GEOSX becomes thermal, remove inputTemperatureString
    static constexpr char const * temperatureString() { return "temperature"; }
    static constexpr char const * inputTemperatureString() { return "temperature"; }
<<<<<<< HEAD

    static constexpr char const * deltaTemperatureString() { return "deltaTemperature"; }
=======
>>>>>>> 72916b43

    static constexpr char const * useMassFlagString() { return "useMass"; }

    static constexpr char const * isothermalFlagString()  { return "isothermal"; }

    static constexpr char const * computeCFLNumbersString() { return "computeCFLNumbers"; }

    static constexpr char const * relPermNamesString() { return "relPermNames"; }

    static constexpr char const * capPressureNamesString() { return "capPressureNames"; }

    static constexpr char const * maxCompFracChangeString() { return "maxCompFractionChange"; }

    static constexpr char const * allowLocalCompDensChoppingString() { return "allowLocalCompDensityChopping"; }

    static constexpr char const * facePressureString() { return "facePressure"; }

    static constexpr char const * bcPressureString() { return "bcPressure"; }

    static constexpr char const * globalCompDensityString() { return "globalCompDensity"; }

    static constexpr char const * deltaGlobalCompDensityString() { return "deltaGlobalCompDensity"; }

    // intermediate values for constitutive model input
    static constexpr char const * globalCompFractionString() { return "globalCompFraction"; }

    static constexpr char const * dGlobalCompFraction_dGlobalCompDensityString() { return "dGlobalCompFraction_dGlobalCompDensity"; }

    static constexpr char const * phaseVolumeFractionString() { return "phaseVolumeFraction"; }

    static constexpr char const * dPhaseVolumeFraction_dPressureString() { return "dPhaseVolumeFraction_dPressure"; }

    static constexpr char const * dPhaseVolumeFraction_dGlobalCompDensityString() { return "dPhaseVolumeFraction_dGlobalCompDensity"; }

    static constexpr char const * dPhaseVolumeFraction_dTemperatureString() { return "dPhaseVolumeFraction_dTemperature"; }

    // intermediate values for mobilities
    static constexpr char const * phaseMobilityString() { return "phaseMobility"; }

    static constexpr char const * dPhaseMobility_dPressureString() { return "dPhaseMobility_dPressure"; }

    static constexpr char const * dPhaseMobility_dGlobalCompDensityString() { return "dPhaseMobility_dGlobalCompDensity"; }

    static constexpr char const * dPhaseMobility_dTemperatureString() { return "dPhaseMobility_dTemperature"; }

    // intermediate values for CFL number computation and actual cell CFL numbers
    static constexpr char const * phaseOutfluxString() { return "phaseOutflux"; }

    static constexpr char const * componentOutfluxString() { return "componentOutflux"; }

    static constexpr char const * phaseCFLNumberString() { return "phaseCFLNumber"; }

    static constexpr char const * componentCFLNumberString() { return "componentCFLNumber"; }

    // these are used to store last converged time step values
    static constexpr char const * phaseVolumeFractionOldString() { return "phaseVolumeFractionOld"; }

    static constexpr char const * phaseDensityOldString() { return "phaseDensityOld"; }

    static constexpr char const * totalDensityOldString() { return "totalDensityOld"; }

    static constexpr char const * phaseComponentFractionOldString() { return "phaseComponentFractionOld"; }

    static constexpr char const * phaseMobilityOldString() { return "phaseMobilityOld"; }

    static constexpr char const * phaseInternalEnergyOldString() { return "phaseInternalEnergyOld"; }

    static constexpr char const * rockInternalEnergyOldString()  { return "rockInternalEnergyOld"; }

    // these are allocated on faces for BC application until we can get constitutive models on faces
    static constexpr char const * phaseViscosityString() { return "phaseViscosity"; }

    static constexpr char const * phaseRelativePermeabilityString() { return "phaseRelativePermeability"; }

    static constexpr char const * phaseCapillaryPressureString() { return "phaseCapillaryPressure"; }
  };

  /**
   * @brief Initialize all variables from initial conditions
   * @param domain the domain containing the mesh and fields
   *
   * Initialize all variables from initial conditions. This calculating primary variable values
   * from prescribed intermediate values (i.e. global densities from global fractions)
   * and any applicable hydrostatic equilibration of the domain
   */
  void initializeFluidState( MeshLevel & mesh );

  /**
   * @brief Compute the hydrostatic equilibrium using the compositions and temperature input tables
   */
  void computeHydrostaticEquilibrium();

  /**
   * @brief Backup current values of all constitutive fields that participate in the accumulation term
   * @param domain the domain containing the mesh and fields
   */
  void backupFields( MeshLevel & mesh ) const;

  /**
   * @brief Function to perform the Application of Dirichlet type BC's
   * @param time current time
   * @param dt time step
   * @param dofManager degree-of-freedom manager associated with the linear system
   * @param domain the domain
   * @param localMatrix local system matrix
   * @param localRhs local system right-hand side vector
   */
  void applyDirichletBC( real64 const time,
                         real64 const dt,
                         DofManager const & dofManager,
                         DomainPartition & domain,
                         CRSMatrixView< real64, globalIndex const > const & localMatrix,
                         arrayView1d< real64 > const & localRhs ) const;

  /**
   * @brief Apply source flux boundary conditions to the system
   * @param time current time
   * @param dt time step
   * @param dofManager degree-of-freedom manager associated with the linear system
   * @param domain the domain
   * @param localMatrix local system matrix
   * @param localRhs local system right-hand side vector
   */
  void applySourceFluxBC( real64 const time,
                          real64 const dt,
                          DofManager const & dofManager,
                          DomainPartition & domain,
                          CRSMatrixView< real64, globalIndex const > const & localMatrix,
                          arrayView1d< real64 > const & localRhs ) const;

  /**
   * @brief Apply aquifer boundary conditions to the system
   * @param time current time
   * @param dt time step
   * @param dofManager degree-of-freedom manager associated with the linear system
   * @param domain the domain
   * @param localMatrix local system matrix
   * @param localRhs local system right-hand side vector
   */
  virtual void applyAquiferBC( real64 const time,
                               real64 const dt,
                               DofManager const & dofManager,
                               DomainPartition & domain,
                               CRSMatrixView< real64, globalIndex const > const & localMatrix,
                               arrayView1d< real64 > const & localRhs ) const = 0;

  /**
   * @brief Sets all the negative component densities (if any) to zero.
   * @param domain the physical domain object
   */
  void chopNegativeDensities( DomainPartition & domain );

  virtual void initializePostInitialConditionsPreSubGroups() override;

protected:

  virtual void postProcessInput() override;

  virtual void initializePreSubGroups() override;

  /**
   * @brief Checks constitutive models for consistency
   * @param[in] cm reference to the global constitutive model manager
   */
  void validateConstitutiveModels( constitutive::ConstitutiveManager const & cm ) const;

  /**
   * @brief Checks aquifer boundary condition for consistency
   * @param[in] cm reference to the global constitutive model manager
   */
  void validateAquiferBC( constitutive::ConstitutiveManager const & cm ) const;

  /**
   * @brief Initialize the aquifer boundary condition (gravity vector, water phase index)
   * @param[in] cm reference to the global constitutive model manager
   */
  void initializeAquiferBC( constitutive::ConstitutiveManager const & cm ) const;

  /**
   * @brief Setup stored views into domain data for the current step
   */
  void resetViews( MeshLevel & mesh ) override;

  /// the max number of fluid phases
  integer m_numPhases;

  /// the number of fluid components
  integer m_numComponents;

  /// the input temperature
  real64 m_inputTemperature;
<<<<<<< HEAD

  /// flag indicating if the problem is isothermal
  integer m_isothermalFlag;
=======
>>>>>>> 72916b43

  /// flag indicating whether mass or molar formulation should be used
  integer m_useMass;

  /// flag indicating whether CFL numbers will be computed or not
  integer m_computeCFLNumbers;

  /// name of the rel perm constitutive model
  array1d< string > m_relPermModelNames;

  /// flag to determine whether or not to apply capillary pressure
  integer m_capPressureFlag;

  /// name of the cap pressure constitutive model
  array1d< string > m_capPressureModelNames;

  /// maximum (absolute) change in a component fraction between two Newton iterations
  real64 m_maxCompFracChange;

  /// minimum value of the scaling factor obtained by enforcing maxCompFracChange
  real64 m_minScalingFactor;

  /// flag indicating whether local (cell-wise) chopping of negative compositions is allowed
  integer m_allowCompDensChopping;

  ElementRegionManager::ElementViewAccessor< arrayView1d< real64 const > > m_temperature;
  ElementRegionManager::ElementViewAccessor< arrayView1d< real64 const > > m_deltaTemperature;

  ElementRegionManager::ElementViewAccessor< arrayView3d< real64 const, compflow::USD_COMP_DC > > m_dCompFrac_dCompDens;

  ElementRegionManager::ElementViewAccessor< arrayView2d< real64 const, compflow::USD_PHASE > > m_phaseVolFrac;
  ElementRegionManager::ElementViewAccessor< arrayView2d< real64 const, compflow::USD_PHASE > > m_dPhaseVolFrac_dPres;
  ElementRegionManager::ElementViewAccessor< arrayView2d< real64 const, compflow::USD_PHASE > > m_dPhaseVolFrac_dTemp;
  ElementRegionManager::ElementViewAccessor< arrayView3d< real64 const, compflow::USD_PHASE_DC > > m_dPhaseVolFrac_dCompDens;

  ElementRegionManager::ElementViewAccessor< arrayView2d< real64 const, compflow::USD_PHASE > > m_phaseMob;
  ElementRegionManager::ElementViewAccessor< arrayView2d< real64 const, compflow::USD_PHASE > > m_dPhaseMob_dPres;
  ElementRegionManager::ElementViewAccessor< arrayView2d< real64 const, compflow::USD_PHASE > > m_dPhaseMob_dTemp;
  ElementRegionManager::ElementViewAccessor< arrayView3d< real64 const, compflow::USD_PHASE_DC > > m_dPhaseMob_dCompDens;

  ElementRegionManager::ElementViewAccessor< arrayView3d< real64 const, constitutive::relperm::USD_RELPERM > > m_phaseRelPerm;

  ElementRegionManager::ElementViewAccessor< arrayView3d< real64 const, constitutive::multifluid::USD_PHASE > > m_phaseVisc;

  ElementRegionManager::ElementViewAccessor< arrayView3d< real64 const, constitutive::multifluid::USD_PHASE > > m_phaseDens;
  ElementRegionManager::ElementViewAccessor< arrayView3d< real64 const, constitutive::multifluid::USD_PHASE > > m_dPhaseDens_dPres;
  ElementRegionManager::ElementViewAccessor< arrayView3d< real64 const, constitutive::multifluid::USD_PHASE > > m_dPhaseDens_dTemp;
  ElementRegionManager::ElementViewAccessor< arrayView4d< real64 const, constitutive::multifluid::USD_PHASE_DC > > m_dPhaseDens_dComp;

  ElementRegionManager::ElementViewAccessor< arrayView3d< real64 const, constitutive::multifluid::USD_PHASE > > m_phaseMassDens;
  ElementRegionManager::ElementViewAccessor< arrayView3d< real64 const, constitutive::multifluid::USD_PHASE > > m_dPhaseMassDens_dPres;
  ElementRegionManager::ElementViewAccessor< arrayView3d< real64 const, constitutive::multifluid::USD_PHASE > > m_dPhaseMassDens_dTemp;
  ElementRegionManager::ElementViewAccessor< arrayView4d< real64 const, constitutive::multifluid::USD_PHASE_DC > > m_dPhaseMassDens_dComp;

  ElementRegionManager::ElementViewAccessor< arrayView4d< real64 const, constitutive::multifluid::USD_PHASE_COMP > > m_phaseCompFrac;
  ElementRegionManager::ElementViewAccessor< arrayView4d< real64 const, constitutive::multifluid::USD_PHASE_COMP > > m_dPhaseCompFrac_dPres;
  ElementRegionManager::ElementViewAccessor< arrayView4d< real64 const, constitutive::multifluid::USD_PHASE_COMP > > m_dPhaseCompFrac_dTemp;
  ElementRegionManager::ElementViewAccessor< arrayView5d< real64 const, constitutive::multifluid::USD_PHASE_COMP_DC > > m_dPhaseCompFrac_dComp;

  ElementRegionManager::ElementViewAccessor< arrayView3d< real64 const, constitutive::cappres::USD_CAPPRES > > m_phaseCapPressure;
  ElementRegionManager::ElementViewAccessor< arrayView4d< real64 const, constitutive::cappres::USD_CAPPRES_DS > > m_dPhaseCapPressure_dPhaseVolFrac;

  ElementRegionManager::ElementViewAccessor< arrayView3d< real64 const, constitutive::multifluid::USD_PHASE > > m_phaseEnthalpy;
  ElementRegionManager::ElementViewAccessor< arrayView3d< real64 const, constitutive::multifluid::USD_PHASE > > m_dPhaseEnthalpy_dPres;
  ElementRegionManager::ElementViewAccessor< arrayView3d< real64 const, constitutive::multifluid::USD_PHASE > > m_dPhaseEnthalpy_dTemp;
  ElementRegionManager::ElementViewAccessor< arrayView4d< real64 const, constitutive::multifluid::USD_PHASE_DC > > m_dPhaseEnthalpy_dComp;

  ElementRegionManager::ElementViewAccessor< arrayView1d< real64 const > > m_totalDensOld;
  ElementRegionManager::ElementViewAccessor< arrayView2d< real64 const, compflow::USD_PHASE > > m_phaseMobOld;

};

} // namespace geosx

#endif //GEOSX_PHYSICSSOLVERS_FLUIDFLOW_COMPOSITIONALMULTIPHASEBASE_HPP_<|MERGE_RESOLUTION|>--- conflicted
+++ resolved
@@ -213,14 +213,11 @@
 
     // inputs
 
-    // TODO: when GEOSX becomes thermal, remove inputTemperatureString
+    static constexpr char const * inputTemperatureString() { return "temperature"; }
+
     static constexpr char const * temperatureString() { return "temperature"; }
-    static constexpr char const * inputTemperatureString() { return "temperature"; }
-<<<<<<< HEAD
 
     static constexpr char const * deltaTemperatureString() { return "deltaTemperature"; }
-=======
->>>>>>> 72916b43
 
     static constexpr char const * useMassFlagString() { return "useMass"; }
 
@@ -412,12 +409,9 @@
 
   /// the input temperature
   real64 m_inputTemperature;
-<<<<<<< HEAD
 
   /// flag indicating if the problem is isothermal
   integer m_isothermalFlag;
-=======
->>>>>>> 72916b43
 
   /// flag indicating whether mass or molar formulation should be used
   integer m_useMass;
