<?xml version="1.0" ?>

<Problem>
  <!-- SPHINX_TUT_DEAD_OIL_BOTTOM_SPE10_SOLVERS -->
  <Solvers>
    <CompositionalMultiphaseReservoir
      name="coupledFlowAndWells"
      flowSolverName="compositionalMultiphaseFlow"
      wellSolverName="compositionalMultiphaseWell"
      logLevel="1"
      initialDt="1e3"
      targetRegions="{ reservoir, wellRegion1, wellRegion2, wellRegion3, wellRegion4, wellRegion5 }">
      <NonlinearSolverParameters
        newtonTol="1.0e-4"
        maxTimeStepCuts="10"
        lineSearchAction="None"
        newtonMaxIter="20"/>
      <LinearSolverParameters
        solverType="fgmres"
        preconditionerType="mgr"
        krylovTol="1e-4"
        krylovAdaptiveTol="1"
        krylovWeakestTol="1e-2"/>
    </CompositionalMultiphaseReservoir>

    <CompositionalMultiphaseFVM
      name="compositionalMultiphaseFlow"
      targetRegions="{ reservoir }"
      discretization="fluidTPFA"
      fluidNames="{ fluid }"
      solidNames="{ rock }"
      permeabilityNames="{ rockPerm }"
      relPermNames="{ relperm }"
      maxCompFractionChange="0.3"
      temperature="297.15"
      useMass="1"/>

    <CompositionalMultiphaseWell
      name="compositionalMultiphaseWell"
      targetRegions="{ wellRegion1, wellRegion2, wellRegion3, wellRegion4, wellRegion5 }"
      fluidNames="{ fluid }"
      relPermNames="{ relperm }"
      wellTemperature="297.15"
      maxCompFractionChange="0.3"
      logLevel="1"
      useMass="1">
      <WellControls
        name="wellControls1"
        type="producer"
        control="BHP"
        referenceElevation="-3706.98"
        targetBHP="2.7579e7"
        targetPhaseRate="1e6"
        targetPhaseName="oil"/>
      <WellControls
        name="wellControls2"
        type="producer"
        control="BHP"
<<<<<<< HEAD
        referenceElevation="-3706.98"    
=======
        referenceElevation="3710.03"
>>>>>>> d3e26230
        targetBHP="2.7579e7"
        targetPhaseRate="1e6"
        targetPhaseName="oil"/>
      <WellControls
        name="wellControls3"
        type="producer"
        control="BHP"
<<<<<<< HEAD
        referenceElevation="-3706.98"    
=======
        referenceElevation="3710.03"
>>>>>>> d3e26230
        targetBHP="2.7579e7"
        targetPhaseRate="1e6"
        targetPhaseName="oil"/>
      <WellControls
        name="wellControls4"
        type="producer"
        control="BHP"
<<<<<<< HEAD
        referenceElevation="-3706.98"    
=======
        referenceElevation="3710.03"
>>>>>>> d3e26230
        targetBHP="2.7579e7"
        targetPhaseRate="1e6"
        targetPhaseName="oil"/>
      <WellControls
        name="wellControls5"
        type="injector"
        control="totalVolRate"
<<<<<<< HEAD
        referenceElevation="-3706.98"    
=======
        referenceElevation="3710.03"
>>>>>>> d3e26230
        targetBHP="6.8948e9"
        targetTotalRate="1e-3"
        injectionStream="{ 0.0, 1.0 }"/>
    </CompositionalMultiphaseWell>
  </Solvers>

  <!-- SPHINX_TUT_DEAD_OIL_BOTTOM_SPE10_SOLVERS_END -->
  <!-- SPHINX_TUT_DEAD_OIL_BOTTOM_SPE10_MESH -->
  <Mesh>
    <ExternalCornerPointMesh
      name="mesh"
<<<<<<< HEAD
      file="../../../../../../../GEOSXDATA/DataSets/SPE10/EclipseBottomLayers/SPE10_LAYERS_83_84_85.GRDECL"/>
=======
      file="../../../../../../../GEOSXDATA/DataSets/SPE10/EclipseBottomLayers/SPE10_LAYERS_83_84_85.GRDECL"
      fieldsToImport="{ PERM, PORO }"
      fieldNamesInGEOSX="{ rockPerm_permeability, referencePorosity }"/>
>>>>>>> d3e26230

    <InternalWell
      name="wellProducer1"
      wellRegionName="wellRegion1"
      wellControlsName="wellControls1"
      meshName="mesh"
      polylineNodeCoords="{ { 3.048, 1.52399, -3706.98 },
                            { 3.048, 1.52399, -3709.42 } }"
      polylineSegmentConn="{ { 0, 1 } }"
      radius="0.1"
      numElementsPerSegment="4">
      <Perforation
        name="producer1_perf1"
        distanceFromHead="0.91"/>
      <Perforation
        name="producer1_perf2"
        distanceFromHead="1.52"/>
      <Perforation
        name="producer1_perf3"
        distanceFromHead="2.13"/>
    </InternalWell>

    <InternalWell
      name="wellProducer2"
      wellRegionName="wellRegion2"
      wellControlsName="wellControls2"
      meshName="mesh"
      polylineNodeCoords="{ { 365.7, 0.1, -3706.98 },
                            { 365.7, 0.1, -3709.42 } }"
      polylineSegmentConn="{ { 0, 1 } }"
      radius="0.1"
      numElementsPerSegment="4">
      <Perforation
        name="producer2_perf1"
        distanceFromHead="0.91"/>
      <Perforation
        name="producer2_perf2"
        distanceFromHead="1.52"/>
      <Perforation
        name="producer2_perf3"
        distanceFromHead="2.13"/>
    </InternalWell>

    <InternalWell
      name="wellProducer3"
      wellRegionName="wellRegion3"
      wellControlsName="wellControls3"
      meshName="mesh"
      polylineNodeCoords="{ { 365.7, 670.5, -3706.98 },
                            { 365.7, 670.5, -3709.42 } }"
      polylineSegmentConn="{ { 0, 1 } }"
      radius="0.1"
      numElementsPerSegment="4">
      <Perforation
        name="producer3_perf1"
        distanceFromHead="0.91"/>
      <Perforation
        name="producer3_perf2"
        distanceFromHead="1.52"/>
      <Perforation
        name="producer3_perf3"
        distanceFromHead="2.13"/>
    </InternalWell>

    <InternalWell
      name="wellProducer4"
      wellRegionName="wellRegion4"
      wellControlsName="wellControls4"
      meshName="mesh"
      polylineNodeCoords="{ { 0.1, 670.5, -3706.98 },
                            { 0.1, 670.5, -3709.42 } }"
      polylineSegmentConn="{ { 0, 1 } }"
      radius="0.1"
      numElementsPerSegment="4">
      <Perforation
        name="producer4_perf1"
        distanceFromHead="0.91"/>
      <Perforation
        name="producer4_perf2"
        distanceFromHead="1.52"/>
      <Perforation
        name="producer4_perf3"
        distanceFromHead="2.13"/>
    </InternalWell>

    <InternalWell
      name="wellInjector1"
      wellRegionName="wellRegion5"
      wellControlsName="wellControls5"
      meshName="mesh"
      polylineNodeCoords="{ { 182.8, 335.2, -3706.98 },
                            { 182.8, 335.2, -3709.42 } }"
      polylineSegmentConn="{ { 0, 1 } }"
      radius="0.1"
      numElementsPerSegment="4">
      <Perforation
        name="injector1_perf1"
        distanceFromHead="0.91"/>
      <Perforation
        name="injector1_perf2"
        distanceFromHead="1.52"/>
      <Perforation
        name="injector1_perf3"
        distanceFromHead="2.13"/>
    </InternalWell>
  </Mesh>

  <!-- SPHINX_TUT_DEAD_OIL_BOTTOM_SPE10_MESH_END -->
  <!-- SPHINX_TUT_DEAD_OIL_BOTTOM_SPE10_EVENTS -->
  <Events
    maxTime="2e6">
    <!-- Increase maxTime to 1e7 or 1.5e7 to see more water -->
    <!-- propagating in the domain -->
    <PeriodicEvent
      name="vtk"
      timeFrequency="2e6"
      target="/Outputs/vtkOutput"/>

    <PeriodicEvent
      name="restarts"
      timeFrequency="5529600"
      target="/Outputs/restartOutput"/>

    <PeriodicEvent
      name="timeHistoryOutput"
      timeFrequency="1.5e7">
      <PeriodicEvent
        name="timeHistoryOutput1"
        target="/Outputs/timeHistoryOutput1"/>
      <PeriodicEvent
        name="timeHistoryOutput2"
        target="/Outputs/timeHistoryOutput2"/>
      <PeriodicEvent
        name="timeHistoryOutput3"
        target="/Outputs/timeHistoryOutput3"/>
      <PeriodicEvent
        name="timeHistoryOutput4"
        target="/Outputs/timeHistoryOutput4"/>
    </PeriodicEvent>

    <PeriodicEvent
      name="solverApplications"
      maxEventDt="2e5"
      target="/Solvers/coupledFlowAndWells"/>

    <PeriodicEvent
      name="timeHistoryCollection"
      timeFrequency="5e5">
      <PeriodicEvent
        name="timeHistoryCollection1"
        target="/Tasks/wellRateCollection1"/>
      <PeriodicEvent
        name="timeHistoryCollection2"
        target="/Tasks/wellRateCollection2"/>
      <PeriodicEvent
        name="timeHistoryCollection3"
        target="/Tasks/wellRateCollection3"/>
      <PeriodicEvent
        name="timeHistoryCollection4"
        target="/Tasks/wellRateCollection4"/>
    </PeriodicEvent>
  </Events>

  <!-- SPHINX_TUT_DEAD_OIL_BOTTOM_SPE10_EVENTS_END -->
  <!-- SPHINX_TUT_DEAD_OIL_BOTTOM_SPE10_NUMERICAL_METHODS -->
  <NumericalMethods>
    <FiniteVolume>
      <TwoPointFluxApproximation
        name="fluidTPFA"
        fieldName="pressure"
        coefficientName="permeability"
        coefficientModelNames="{ rockPerm }"/>
    </FiniteVolume>
  </NumericalMethods>

  <!-- SPHINX_TUT_DEAD_OIL_BOTTOM_SPE10_NUMERICAL_METHODS_END -->
  <!-- SPHINX_TUT_DEAD_OIL_BOTTOM_SPE10_ELEMENT_REGIONS -->
  <ElementRegions>
    <CellElementRegion
      name="reservoir"
<<<<<<< HEAD
      cellBlocks="{ DEFAULT_HEX_0 }"
      materialList="{ fluid, rock, relperm }"/>
=======
      cellBlocks="{ DEFAULT_HEX }"
      materialList="{ fluid, rock, relperm, rockPerm }"/>
>>>>>>> d3e26230

    <WellElementRegion
      name="wellRegion1"
      materialList="{ fluid, relperm }"/>

    <WellElementRegion
      name="wellRegion2"
      materialList="{ fluid, relperm }"/>

    <WellElementRegion
      name="wellRegion3"
      materialList="{ fluid, relperm }"/>

    <WellElementRegion
      name="wellRegion4"
      materialList="{ fluid, relperm }"/>

    <WellElementRegion
      name="wellRegion5"
      materialList="{ fluid, relperm }"/>
  </ElementRegions>

  <!-- SPHINX_TUT_DEAD_OIL_BOTTOM_SPE10_ELEMENT_REGIONS_END -->
  <!-- SPHINX_TUT_DEAD_OIL_BOTTOM_SPE10_CONSTITUTIVE -->
  <Constitutive>
    <DeadOilFluid
      name="fluid"
      phaseNames="{ oil, water }"
      surfaceDensities="{ 848.9, 1025.2 }"
      componentMolarWeight="{ 114e-3, 18e-3 }"
      tableFiles="{ pvdo.txt, pvtw.txt }"/>

    <BrooksCoreyRelativePermeability
      name="relperm"
      phaseNames="{ oil, water }"
      phaseMinVolumeFraction="{ 0.2, 0.2 }"
      phaseRelPermExponent="{ 2.0, 2.0 }"
      phaseRelPermMaxValue="{ 0.1, 1.0 }"/>

    <PoreVolumeCompressibleSolid
      name="rock"
      referencePressure="1e7"
      compressibility="1e-10"/>

    <ConstantPermeability
      name="rockPerm"
      permeabilityComponents="{ 1.0e-4, 0.0, 1.0e-4 }"/>
  </Constitutive>

  <!-- SPHINX_TUT_DEAD_OIL_BOTTOM_SPE10_CONSTITUTIVE_END -->
  <!-- SPHINX_TUT_DEAD_OIL_BOTTOM_SPE10_FIELD_SPECS -->
  <FieldSpecifications>
    <FieldSpecification
      name="initialPressure"
      initialCondition="1"
      setNames="{ all }"
      objectPath="ElementRegions/reservoir/DEFAULT_HEX_0"
      fieldName="pressure"
      scale="4.1369e7"/>

    <FieldSpecification
      name="initialComposition_oil"
      initialCondition="1"
      setNames="{ all }"
      objectPath="ElementRegions/reservoir/DEFAULT_HEX_0"
      fieldName="globalCompFraction"
      component="0"
      scale="1.0"/>

    <FieldSpecification
      name="initialComposition_water"
      initialCondition="1"
      setNames="{ all }"
      objectPath="ElementRegions/reservoir/DEFAULT_HEX_0"
      fieldName="globalCompFraction"
      component="1"
      scale="0.0"/>
  </FieldSpecifications>

  <!-- SPHINX_TUT_DEAD_OIL_BOTTOM_SPE10_FIELD_SPECS_END -->
  <!-- SPHINX_TUT_DEAD_OIL_BOTTOM_SPE10_OUTPUT -->
  <Outputs>
    <VTK
      name="vtkOutput"/>

    <Restart
      name="restartOutput"/>

    <TimeHistory
      name="timeHistoryOutput1"
      sources="{ /Tasks/wellRateCollection1 }"
      filename="wellRateHistory1"/>

    <TimeHistory
      name="timeHistoryOutput2"
      sources="{ /Tasks/wellRateCollection2 }"
      filename="wellRateHistory2"/>

    <TimeHistory
      name="timeHistoryOutput3"
      sources="{ /Tasks/wellRateCollection3 }"
      filename="wellRateHistory3"/>

    <TimeHistory
      name="timeHistoryOutput4"
      sources="{ /Tasks/wellRateCollection4 }"
      filename="wellRateHistory4"/>
  </Outputs>

  <!-- SPHINX_TUT_DEAD_OIL_BOTTOM_SPE10_OUTPUT_END -->
  <!-- SPHINX_TUT_DEAD_OIL_BOTTOM_SPE10_TASKS -->
  <Tasks>
    <PackCollection
      name="wellRateCollection1"
      objectPath="ElementRegions/wellRegion1/wellRegion1uniqueSubRegion"
      fieldName="wellElementMixtureConnectionRate"/>

    <PackCollection
      name="wellRateCollection2"
      objectPath="ElementRegions/wellRegion2/wellRegion2uniqueSubRegion"
      fieldName="wellElementMixtureConnectionRate"/>

    <PackCollection
      name="wellRateCollection3"
      objectPath="ElementRegions/wellRegion3/wellRegion3uniqueSubRegion"
      fieldName="wellElementMixtureConnectionRate"/>

    <PackCollection
      name="wellRateCollection4"
      objectPath="ElementRegions/wellRegion4/wellRegion4uniqueSubRegion"
      fieldName="wellElementMixtureConnectionRate"/>
  </Tasks>

  <!-- SPHINX_TUT_DEAD_OIL_BOTTOM_SPE10_TASKS_END -->
</Problem><|MERGE_RESOLUTION|>--- conflicted
+++ resolved
@@ -56,11 +56,7 @@
         name="wellControls2"
         type="producer"
         control="BHP"
-<<<<<<< HEAD
         referenceElevation="-3706.98"    
-=======
-        referenceElevation="3710.03"
->>>>>>> d3e26230
         targetBHP="2.7579e7"
         targetPhaseRate="1e6"
         targetPhaseName="oil"/>
@@ -68,11 +64,7 @@
         name="wellControls3"
         type="producer"
         control="BHP"
-<<<<<<< HEAD
         referenceElevation="-3706.98"    
-=======
-        referenceElevation="3710.03"
->>>>>>> d3e26230
         targetBHP="2.7579e7"
         targetPhaseRate="1e6"
         targetPhaseName="oil"/>
@@ -80,11 +72,7 @@
         name="wellControls4"
         type="producer"
         control="BHP"
-<<<<<<< HEAD
         referenceElevation="-3706.98"    
-=======
-        referenceElevation="3710.03"
->>>>>>> d3e26230
         targetBHP="2.7579e7"
         targetPhaseRate="1e6"
         targetPhaseName="oil"/>
@@ -92,11 +80,7 @@
         name="wellControls5"
         type="injector"
         control="totalVolRate"
-<<<<<<< HEAD
         referenceElevation="-3706.98"    
-=======
-        referenceElevation="3710.03"
->>>>>>> d3e26230
         targetBHP="6.8948e9"
         targetTotalRate="1e-3"
         injectionStream="{ 0.0, 1.0 }"/>
@@ -108,13 +92,7 @@
   <Mesh>
     <ExternalCornerPointMesh
       name="mesh"
-<<<<<<< HEAD
       file="../../../../../../../GEOSXDATA/DataSets/SPE10/EclipseBottomLayers/SPE10_LAYERS_83_84_85.GRDECL"/>
-=======
-      file="../../../../../../../GEOSXDATA/DataSets/SPE10/EclipseBottomLayers/SPE10_LAYERS_83_84_85.GRDECL"
-      fieldsToImport="{ PERM, PORO }"
-      fieldNamesInGEOSX="{ rockPerm_permeability, referencePorosity }"/>
->>>>>>> d3e26230
 
     <InternalWell
       name="wellProducer1"
@@ -295,13 +273,8 @@
   <ElementRegions>
     <CellElementRegion
       name="reservoir"
-<<<<<<< HEAD
       cellBlocks="{ DEFAULT_HEX_0 }"
-      materialList="{ fluid, rock, relperm }"/>
-=======
-      cellBlocks="{ DEFAULT_HEX }"
       materialList="{ fluid, rock, relperm, rockPerm }"/>
->>>>>>> d3e26230
 
     <WellElementRegion
       name="wellRegion1"
