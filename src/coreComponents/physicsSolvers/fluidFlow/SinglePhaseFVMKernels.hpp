--- conflicted
+++ resolved
@@ -233,78 +233,6 @@
    * This is a specialized version that flux in a single region, and uses
    * element pairing instead of a proper junction.
    */
-<<<<<<< HEAD
-  inline static void
-  ComputeJunction( localIndex const numFluxElems,
-                   arraySlice1d< localIndex const > const & stencilElementIndices,
-                   arraySlice1d< real64 const > const & stencilWeights,
-                   arrayView1d< real64 const > const & pres,
-                   arrayView1d< real64 const > const & dPres,
-                   arrayView1d< real64 const > const & gravCoef,
-                   arrayView2d< real64 const > const & dens,
-                   arrayView2d< real64 const > const & dDens_dPres,
-                   arrayView1d< real64 const > const & mob,
-                   arrayView1d< real64 const > const & dMob_dPres,
-                   arrayView1d< real64 const > const & aperture0,
-                   arrayView1d< real64 const > const & conductivity0,
-                   arrayView1d< real64 const > const & aperture,
-                   real64 const meanPermCoeff,
-#ifdef GEOSX_USE_SEPARATION_COEFFICIENT
-                   arrayView1d< real64 const > const &,//s,
-                   arrayView1d< real64 const > const &,//dSdAper,
-#endif
-                   real64 const dt,
-                   arraySlice1d< real64 > const & flux,
-                   arraySlice2d< real64 > const & fluxJacobian,
-                   arraySlice2d< real64 > const & dFlux_dAperture )
-  {
-    real64 sumOfWeights = 0;
-    real64 aperTerm[10];
-    real64 dAperTerm_dAper[10];
-
-    for( localIndex k=0; k<numFluxElems; ++k )
-    {
-
-      #define PERM_CALC 1
-//      real64 const aperAdd = aperture0[stencilElementIndices[k]] < 0.09e-3 ? ( 0.09e-3 -
-// aperture0[stencilElementIndices[k]] ) : 0.0;
-#if PERM_CALC==1
-      // FIXME: just a trick to allow both calculations!
-      if( conductivity0[stencilElementIndices[k]] < 0.0 )
-      {
-        FluxKernelHelper::
-          apertureForPermeablityCalculation< 1 >( aperture0[stencilElementIndices[k]],
-                                                  aperture[stencilElementIndices[k]],
-                                                  aperTerm[k],
-                                                  dAperTerm_dAper[k] );
-      }
-      else
-      {
-        // 12 should be at denominator, but it's included in "finiteVolume/TwoPointFluxApproximation.cpp" line 270:
-        // --> stencilWeights[kfe] =  1.0 / 12.0 * edgeLength / cellCenterToEdgeCenter.L2_Norm(); <--
-        aperTerm[k] = 12.0*conductivity0[stencilElementIndices[k]];
-        dAperTerm_dAper[k] = 0.0;
-        if( aperture[stencilElementIndices[k]] > 0.0 )
-        {
-          aperTerm[k] += (aperture[stencilElementIndices[k]]*aperture[stencilElementIndices[k]]*aperture[stencilElementIndices[k]]);
-          dAperTerm_dAper[k] += 3.0*(aperture[stencilElementIndices[k]]*aperture[stencilElementIndices[k]]);
-        }
-      }
-#elif PERM_CALC==2
-
-      if( s[k] >= 1.0 )
-      {
-        aperTerm[k] = aperture[stencilElementIndices[k]] * aperture[stencilElementIndices[k]] * aperture[stencilElementIndices[k]];
-        dAperTerm_dAper[k] = 3*aperture[stencilElementIndices[k]]*aperture[stencilElementIndices[k]];
-      }
-      else
-      {
-        aperTerm[k] = aperture[stencilElementIndices[k]] * aperture[stencilElementIndices[k]] * aperture[stencilElementIndices[k]]/s[k];
-        dAperTerm_dAper[k] = 3*aperture[stencilElementIndices[k]]*aperture[stencilElementIndices[k]]/s[k]
-                             - aperture[stencilElementIndices[k]] * aperture[stencilElementIndices[k]] * aperture[stencilElementIndices[k]]/(s[k]*s[k]) *
-                             dSdAper[k];
-      }
-=======
   GEOSX_HOST_DEVICE
   static void
     ComputeJunction( localIndex const numFluxElems,
@@ -318,12 +246,12 @@
                      arrayView1d< real64 const > const & mob,
                      arrayView1d< real64 const > const & dMob_dPres,
                      arrayView1d< real64 const > const & aperture0,
+                     arrayView1d< real64 const > const & conductivity0,
                      arrayView1d< real64 const > const & aperture,
                      real64 const meanPermCoeff,
 #ifdef GEOSX_USE_SEPARATION_COEFFICIENT
                      arrayView1d< real64 const > const & GEOSX_GEOSX_UNUSED_PARAM( s ),
                      arrayView1d< real64 const > const & GEOSX_GEOSX_UNUSED_PARAM( dSdAper ),
->>>>>>> 6e4b45d9
 #endif
                      real64 const dt,
                      arraySlice1d< real64 > const & flux,
@@ -361,21 +289,8 @@
     using Order = BoundaryStencil::Order;
     localIndex constexpr numElems = BoundaryStencil::NUM_POINT_IN_FLUX;
 
-<<<<<<< HEAD
-        //real64 const
-        //dHarmonicWeight_dAper[2] =
-        //{ ( 1 / aperTerm[k[0]]  - stencilWeights[k[0]] / sumOfWeights ) * harmonicWeight * dAperTerm_dAper[k[0]],
-        //  ( 1 / aperTerm[k[1]]  - stencilWeights[k[1]] / sumOfWeights ) * harmonicWeight * dAperTerm_dAper[k[1]]};
-        real64 const
-        dHarmonicWeight_dAper[2] =
-        { ( stencilWeights[k[1]]*aperTerm[k[1]] / sumOfWeights )*( stencilWeights[k[1]]*aperTerm[k[1]] / sumOfWeights )
-          * stencilWeights[k[0]]*dAperTerm_dAper[k[0]],
-          ( stencilWeights[k[0]]*aperTerm[k[0]] / sumOfWeights )*( stencilWeights[k[0]]*aperTerm[k[0]] / sumOfWeights )
-          * stencilWeights[k[1]]*dAperTerm_dAper[k[1]] };
-=======
     stackArray1d< real64, numElems > mobility( numElems );
     stackArray1d< real64, numElems > dMobility_dP( numElems );
->>>>>>> 6e4b45d9
 
     localIndex const er  = seri[ Order::ELEM ];
     localIndex const esr = sesri[ Order::ELEM ];
@@ -389,13 +304,8 @@
     mobility[Order::ELEM] = mob[er][esr][ei];
     SinglePhaseBaseKernels::MobilityKernel::Compute( faceDens, faceVisc, mobility[Order::FACE] );
 
-<<<<<<< HEAD
-        real64 const potDif = -( ( pres[ei[0]] + dPres[ei[0]] ) - ( pres[ei[1]] + dPres[ei[1]] ) -
-                                 densMean * ( gravCoef[ei[0]] - gravCoef[ei[1]] ) );
-=======
     dMobility_dP[Order::ELEM] = dMob_dPres[er][esr][ei];
     dMobility_dP[Order::FACE] = 0.0;
->>>>>>> 6e4b45d9
 
     // Compute average density
     real64 const densMean = 0.5 * ( dens[er][esr][ei][0] + faceDens );
