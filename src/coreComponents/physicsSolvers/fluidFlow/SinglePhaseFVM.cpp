/*
 * ------------------------------------------------------------------------------------------------------------
 * SPDX-License-Identifier: LGPL-2.1-only
 *
 * Copyright (c) 2018-2020 Lawrence Livermore National Security LLC
 * Copyright (c) 2018-2020 The Board of Trustees of the Leland Stanford Junior University
 * Copyright (c) 2018-2020 TotalEnergies
 * Copyright (c) 2019-     GEOSX Contributors
 * All rights reserved
 *
 * See top level LICENSE, COPYRIGHT, CONTRIBUTORS, NOTICE, and ACKNOWLEDGEMENTS files for details.
 * ------------------------------------------------------------------------------------------------------------
 */

/**
 * @file SinglePhaseFVM.cpp
 */

#include "SinglePhaseFVM.hpp"

#include "mesh/mpiCommunications/CommunicationTools.hpp"
#include "common/TimingMacros.hpp"
#include "constitutive/fluid/singleFluidSelector.hpp"
#include "constitutive/permeability/PermeabilityExtrinsicData.hpp"
#include "constitutive/ConstitutivePassThru.hpp"
#include "discretizationMethods/NumericalMethodsManager.hpp"
#include "mainInterface/ProblemManager.hpp"
#include "finiteVolume/BoundaryStencil.hpp"
#include "finiteVolume/FiniteVolumeManager.hpp"
#include "finiteVolume/FluxApproximationBase.hpp"
#include "fieldSpecification/FieldSpecificationManager.hpp"
#include "fieldSpecification/AquiferBoundaryCondition.hpp"
#include "physicsSolvers/fluidFlow/FlowSolverBaseExtrinsicData.hpp"
#include "physicsSolvers/fluidFlow/SinglePhaseBaseExtrinsicData.hpp"
#include "physicsSolvers/fluidFlow/SinglePhaseBaseKernels.hpp"
#include "physicsSolvers/fluidFlow/SinglePhaseFVMKernels.hpp"
#include "physicsSolvers/multiphysics/SinglePhasePoromechanicsFluxKernels.hpp"

/**
 * @namespace the geosx namespace that encapsulates the majority of the code
 */
namespace geosx
{

using namespace dataRepository;
using namespace constitutive;
using namespace SinglePhaseBaseKernels;
using namespace SinglePhaseFVMKernels;
using namespace SinglePhasePoromechanicsFluxKernels;

template< typename BASE >
SinglePhaseFVM< BASE >::SinglePhaseFVM( const string & name,
                                        Group * const parent ):
  BASE( name, parent )
{
  m_numDofPerCell = 1;
}

template< typename BASE >
void SinglePhaseFVM< BASE >::initializePreSubGroups()
{
  BASE::initializePreSubGroups();

  DomainPartition & domain = this->template getGroupByPath< DomainPartition >( "/Problem/domain" );
  NumericalMethodsManager const & numericalMethodManager = domain.getNumericalMethodManager();
  FiniteVolumeManager const & fvManager = numericalMethodManager.getFiniteVolumeManager();

  if( !fvManager.hasGroup< FluxApproximationBase >( m_discretizationName ) )
  {
    GEOSX_ERROR( "A discretization deriving from FluxApproximationBase must be selected with SinglePhaseFVM" );
  }
}

template< typename BASE >
void SinglePhaseFVM< BASE >::setupDofs( DomainPartition const & domain,
                                        DofManager & dofManager ) const
{
  dofManager.addField( extrinsicMeshData::flow::pressure::key(),
                       DofManager::Location::Elem,
                       1,
                       BASE::m_meshTargets );

  NumericalMethodsManager const & numericalMethodManager = domain.getNumericalMethodManager();
  FiniteVolumeManager const & fvManager = numericalMethodManager.getFiniteVolumeManager();
  FluxApproximationBase const & fluxApprox = fvManager.getFluxApproximation( m_discretizationName );

  dofManager.addCoupling( extrinsicMeshData::flow::pressure::key(), fluxApprox );
}

template< typename BASE >
void SinglePhaseFVM< BASE >::setupSystem( DomainPartition & domain,
                                          DofManager & dofManager,
                                          CRSMatrix< real64, globalIndex > & localMatrix,
                                          ParallelVector & rhs,
                                          ParallelVector & solution,
                                          bool const setSparsity )
{
  GEOSX_MARK_FUNCTION;
  BASE::setupSystem( domain,
                     dofManager,
                     localMatrix,
                     rhs,
                     solution,
                     setSparsity );

}

template< typename BASE >
real64 SinglePhaseFVM< BASE >::calculateResidualNorm( DomainPartition const & domain,
                                                      DofManager const & dofManager,
                                                      arrayView1d< real64 const > const & localRhs )
{
  GEOSX_MARK_FUNCTION;

  real64 residual = 0.0;
  integer numMeshTargets = 0;

  string const dofKey = dofManager.getKey( extrinsicMeshData::flow::pressure::key() );
  globalIndex const rankOffset = dofManager.rankOffset();

  forMeshTargets( domain.getMeshBodies(), [&] ( string const &,
                                                MeshLevel const & mesh,
                                                arrayView1d< string const > const & regionNames )
  {
    real64 localResidualNorm[3] = { 0.0, 0.0, 0.0 };
    mesh.getElemManager().forElementSubRegions( regionNames,
                                                [&]( localIndex const,
                                                     ElementSubRegionBase const & subRegion )
    {
      arrayView1d< globalIndex const > const & dofNumber = subRegion.template getReference< array1d< globalIndex > >( dofKey );
      arrayView1d< integer const > const & elemGhostRank = subRegion.ghostRank();
      arrayView1d< real64 const > const & volume         = subRegion.getElementVolume();
      arrayView1d< real64 const > const & densOld        = subRegion.template getExtrinsicData< extrinsicMeshData::flow::densityOld >();

      CoupledSolidBase const & solidModel =
        SolverBase::getConstitutiveModel< CoupledSolidBase >( subRegion, subRegion.getReference< string >( BASE::viewKeyStruct::solidNamesString() ) );

      arrayView2d< real64 const > const & porosityOld = solidModel.getOldPorosity();

      ResidualNormKernel::launch< parallelDevicePolicy<>, parallelDeviceReduce >( localRhs,
                                                                                  rankOffset,
                                                                                  dofNumber,
                                                                                  elemGhostRank,
                                                                                  volume,
                                                                                  densOld,
                                                                                  porosityOld,
                                                                                  localResidualNorm );

    } );

    // compute global residual norm
    real64 globalResidualNorm[3] = {0, 0, 0};
    MpiWrapper::allReduce( localResidualNorm,
                           globalResidualNorm,
                           3,
                           MPI_SUM,
                           MPI_COMM_GEOSX );

    residual += sqrt( globalResidualNorm[0] ) / ( ( globalResidualNorm[1] + m_fluxEstimate ) / (globalResidualNorm[2]+1) );
    numMeshTargets++;
  } );

  return residual / numMeshTargets;
}


template< typename BASE >
void SinglePhaseFVM< BASE >::applySystemSolution( DofManager const & dofManager,
                                                  arrayView1d< real64 const > const & localSolution,
                                                  real64 const scalingFactor,
                                                  DomainPartition & domain )
{
  dofManager.addVectorToField( localSolution,
                               extrinsicMeshData::flow::pressure::key(),
                               extrinsicMeshData::flow::deltaPressure::key(),
                               scalingFactor );

  forMeshTargets( domain.getMeshBodies(), [&] ( string const &,
                                                MeshLevel & mesh,
                                                arrayView1d< string const > const & )
  {
    std::map< string, string_array > fieldNames;
    fieldNames["elems"].emplace_back( string( extrinsicMeshData::flow::deltaPressure::key() ) );

    CommunicationTools::getInstance().synchronizeFields( fieldNames, mesh, domain.getNeighbors(), true );
  } );
}

template<>
void SinglePhaseFVM< SinglePhaseBase >::assembleFluxTerms( real64 const GEOSX_UNUSED_PARAM ( time_n ),
                                                           real64 const dt,
                                                           DomainPartition const & domain,
                                                           DofManager const & dofManager,
                                                           CRSMatrixView< real64, globalIndex const > const & localMatrix,
                                                           arrayView1d< real64 > const & localRhs )
{
  GEOSX_MARK_FUNCTION;

  NumericalMethodsManager const & numericalMethodManager = domain.getNumericalMethodManager();
  FiniteVolumeManager const & fvManager = numericalMethodManager.getFiniteVolumeManager();
  FluxApproximationBase const & fluxApprox = fvManager.getFluxApproximation( m_discretizationName );
  ElementRegionManager const & elemManager = mesh.getElemManager();

  string const & dofKey = dofManager.getKey( extrinsicMeshData::flow::pressure::key() );
<<<<<<< HEAD
=======
  ElementRegionManager::ElementViewAccessor< arrayView1d< globalIndex const > >
  elemDofNumber = elemManager.constructArrayViewAccessor< globalIndex, 1 >( dofKey );
  elemDofNumber.setName( this->getName() + "/accessors/" + dofKey );
>>>>>>> c0002e5c

  forMeshTargets( domain.getMeshBodies(), [&] ( string const &,
                                                MeshLevel const & mesh,
                                                arrayView1d< string const > const & )
  {
<<<<<<< HEAD
    ElementRegionManager::ElementViewAccessor< arrayView1d< globalIndex const > >
    elemDofNumber = mesh.getElemManager().constructArrayViewAccessor< globalIndex, 1 >( dofKey );
    elemDofNumber.setName( this->getName() + "/accessors/" + dofKey );

    fluxApprox.forAllStencils( mesh, [&]( auto & stencil )
    {
      typename TYPEOFREF( stencil ) ::StencilWrapper stencilWrapper = stencil.createStencilWrapper();

      FluxKernel::launch( stencilWrapper,
                          dt,
                          dofManager.rankOffset(),
                          elemDofNumber.toNestedViewConst(),
                          m_elemGhostRank.toNestedViewConst(),
                          m_pressure.toNestedViewConst(),
                          m_deltaPressure.toNestedViewConst(),
                          m_gravCoef.toNestedViewConst(),
                          m_density.toNestedViewConst(),
                          m_dDens_dPres.toNestedViewConst(),
                          m_mobility.toNestedViewConst(),
                          m_dMobility_dPres.toNestedViewConst(),
                          m_permeability.toNestedViewConst(),
                          m_dPerm_dPressure.toNestedViewConst(),
                          localMatrix,
                          localRhs );

    } );
=======
    typename TYPEOFREF( stencil ) ::StencilWrapper stencilWrapper = stencil.createStencilWrapper();


    typename FluxKernel::SinglePhaseFlowAccessors flowAccessors( elemManager, getName() );
    typename FluxKernel::SinglePhaseFluidAccessors fluidAccessors( elemManager, getName(), targetRegionNames(), fluidModelNames() );
    typename FluxKernel::PermeabilityAccessors permAccessors( elemManager, getName(), targetRegionNames(), permeabilityModelNames() );


    FluxKernel::launch( stencilWrapper,
                        dt,
                        dofManager.rankOffset(),
                        elemDofNumber.toNestedViewConst(),
                        flowAccessors.get< extrinsicMeshData::ghostRank >(),
                        flowAccessors.get< extrinsicMeshData::flow::pressure >(),
                        flowAccessors.get< extrinsicMeshData::flow::deltaPressure >(),
                        flowAccessors.get< extrinsicMeshData::flow::gravityCoefficient >(),
                        fluidAccessors.get< extrinsicMeshData::singlefluid::density >(),
                        fluidAccessors.get< extrinsicMeshData::singlefluid::dDensity_dPressure >(),
                        flowAccessors.get< extrinsicMeshData::flow::mobility >(),
                        flowAccessors.get< extrinsicMeshData::flow::dMobility_dPressure >(),
                        permAccessors.get< extrinsicMeshData::permeability::permeability >(),
                        permAccessors.get< extrinsicMeshData::permeability::dPerm_dPressure >(),
                        localMatrix,
                        localRhs );
>>>>>>> c0002e5c

  } );

}


template<>
void SinglePhaseFVM< SinglePhaseProppantBase >::assembleFluxTerms( real64 const GEOSX_UNUSED_PARAM ( time_n ),
                                                                   real64 const dt,
                                                                   DomainPartition const & domain,
                                                                   DofManager const & dofManager,
                                                                   CRSMatrixView< real64, globalIndex const > const & localMatrix,
                                                                   arrayView1d< real64 > const & localRhs )
{
  GEOSX_MARK_FUNCTION;

  NumericalMethodsManager const & numericalMethodManager = domain.getNumericalMethodManager();
  FiniteVolumeManager const & fvManager = numericalMethodManager.getFiniteVolumeManager();
  FluxApproximationBase const & fluxApprox = fvManager.getFluxApproximation( m_discretizationName );
  ElementRegionManager const & elemManager = mesh.getElemManager();

  string const & dofKey = dofManager.getKey( extrinsicMeshData::flow::pressure::key() );
<<<<<<< HEAD
  forMeshTargets( domain.getMeshBodies(), [&] ( string const &,
                                                MeshLevel const & mesh,
                                                arrayView1d< string const > const & )
  {
    ElementRegionManager::ElementViewAccessor< arrayView1d< globalIndex const > >
    elemDofNumber = mesh.getElemManager().constructArrayViewAccessor< globalIndex, 1 >( dofKey );
    elemDofNumber.setName( this->getName() + "/accessors/" + dofKey );

    ElementRegionManager::ElementViewAccessor< arrayView3d< real64 const > > dPerm_dAper =
      mesh.getElemManager().constructMaterialArrayViewAccessor< PermeabilityBase, real64, 3 >( extrinsicMeshData::permeability::dPerm_dAperture::key() );

    fluxApprox.forStencils< SurfaceElementStencil >( mesh, [&]( auto & stencil )
    {
      typename TYPEOFREF( stencil ) ::StencilWrapper stencilWrapper = stencil.createStencilWrapper();

      FaceElementFluxKernel::launch( stencilWrapper,
                                     dt,
                                     dofManager.rankOffset(),
                                     elemDofNumber.toNestedViewConst(),
                                     m_elemGhostRank.toNestedViewConst(),
                                     m_pressure.toNestedViewConst(),
                                     m_deltaPressure.toNestedViewConst(),
                                     m_gravCoef.toNestedViewConst(),
                                     m_density.toNestedViewConst(),
                                     m_dDens_dPres.toNestedViewConst(),
                                     m_mobility.toNestedViewConst(),
                                     m_dMobility_dPres.toNestedViewConst(),
                                     m_permeability.toNestedViewConst(),
                                     m_dPerm_dPressure.toNestedViewConst(),
                                     dPerm_dAper.toNestedViewConst(),
                                     SinglePhaseProppantBase::m_permeabilityMultiplier.toNestedViewConst(),
                                     this->gravityVector(),
                                     localMatrix,
                                     localRhs );
    } );
=======
  ElementRegionManager::ElementViewAccessor< arrayView1d< globalIndex const > >
  elemDofNumber = elemManager.constructArrayViewAccessor< globalIndex, 1 >( dofKey );
  elemDofNumber.setName( this->getName() + "/accessors/" + dofKey );

  fluxApprox.forStencils< SurfaceElementStencil >( mesh, [&]( auto & stencil )
  {
    typename TYPEOFREF( stencil ) ::StencilWrapper stencilWrapper = stencil.createStencilWrapper();

    typename FluxKernel::SinglePhaseFlowAccessors flowAccessors( elemManager, getName() );
    typename FluxKernel::SlurryFluidAccessors fluidAccessors( elemManager, getName(), targetRegionNames(), fluidModelNames() );
    typename FluxKernel::ProppantPermeabilityAccessors permAccessors( elemManager, getName(), targetRegionNames(), permeabilityModelNames() );


    FaceElementFluxKernel::launch( stencilWrapper,
                                   dt,
                                   dofManager.rankOffset(),
                                   elemDofNumber.toNestedViewConst(),
                                   flowAccessors.get< extrinsicMeshData::ghostRank >(),
                                   flowAccessors.get< extrinsicMeshData::flow::pressure >(),
                                   flowAccessors.get< extrinsicMeshData::flow::deltaPressure >(),
                                   flowAccessors.get< extrinsicMeshData::flow::gravityCoefficient >(),
                                   fluidAccessors.get< extrinsicMeshData::slurryfluid::density >(),
                                   fluidAccessors.get< extrinsicMeshData::slurryfluid::dDensity_dPressure >(),
                                   flowAccessors.get< extrinsicMeshData::flow::mobility >(),
                                   flowAccessors.get< extrinsicMeshData::flow::dMobility_dPressure >(),
                                   permAccessors.get< extrinsicMeshData::permeability::permeability >(),
                                   permAccessors.get< extrinsicMeshData::permeability::dPerm_dPressure >(),
                                   permAccessors.get< extrinsicMeshData::permeability::dPerm_dDispJump >(),
                                   permAccessors.get< extrinsicMeshData::permeability::permeabilityMultiplier >(),
                                   this->gravityVector(),
                                   localMatrix,
                                   localRhs );
>>>>>>> c0002e5c
  } );


}


template< typename BASE >
void SinglePhaseFVM< BASE >::assemblePoroelasticFluxTerms( real64 const GEOSX_UNUSED_PARAM ( time_n ),
                                                           real64 const dt,
                                                           DomainPartition const & domain,
                                                           DofManager const & dofManager,
                                                           CRSMatrixView< real64, globalIndex const > const & localMatrix,
                                                           arrayView1d< real64 > const & localRhs,
                                                           string const & jumpDofKey )
{
  GEOSX_MARK_FUNCTION;

  NumericalMethodsManager const & numericalMethodManager = domain.getNumericalMethodManager();
  FiniteVolumeManager const & fvManager = numericalMethodManager.getFiniteVolumeManager();
  FluxApproximationBase const & fluxApprox = fvManager.getFluxApproximation( m_discretizationName );
  ElementRegionManager const & elemManager = mesh.getElemManager();

  string const & pressureDofKey = dofManager.getKey( extrinsicMeshData::flow::pressure::key() );

  forMeshTargets( domain.getMeshBodies(), [&] ( string const &,
                                                MeshLevel const & mesh,
                                                arrayView1d< string const > const & )
  {
    ElementRegionManager::ElementViewAccessor< arrayView1d< globalIndex const > >
    pressureDofNumber = mesh.getElemManager().constructArrayViewAccessor< globalIndex, 1 >( pressureDofKey );
    pressureDofNumber.setName( this->getName() + "/accessors/" + pressureDofKey );

<<<<<<< HEAD
    ElementRegionManager::ElementViewAccessor< arrayView1d< globalIndex const > >
    jumpDofNumber = mesh.getElemManager().constructArrayViewAccessor< globalIndex, 1 >( jumpDofKey );
    jumpDofNumber.setName( this->getName() + "/accessors/" + jumpDofKey );
=======
  ElementRegionManager::ElementViewAccessor< arrayView4d< real64 const > > dPerm_dDispJump =
    mesh.getElemManager().constructMaterialArrayViewAccessor< real64, 4 >( extrinsicMeshData::permeability::dPerm_dDispJump::key(),
                                                                           targetRegionNames(),
                                                                           m_permeabilityModelNames,
                                                                           true );
>>>>>>> c0002e5c

    ElementRegionManager::ElementViewAccessor< arrayView3d< real64 const > > dPerm_dAper =
      mesh.getElemManager().constructMaterialArrayViewAccessor< PermeabilityBase, real64, 3 >( extrinsicMeshData::permeability::dPerm_dAperture::key() );


    fluxApprox.forStencils< CellElementStencilTPFA, SurfaceElementStencil, EmbeddedSurfaceToCellStencil >( mesh, [&]( auto & stencil )
    {
      typename TYPEOFREF( stencil ) ::StencilWrapper stencilWrapper = stencil.createStencilWrapper();

      EmbeddedSurfaceFluxKernel::launch( stencilWrapper,
                                         dt,
                                         dofManager.rankOffset(),
                                         pressureDofNumber.toNestedViewConst(),
                                         jumpDofNumber.toNestedViewConst(),
                                         m_elemGhostRank.toNestedViewConst(),
                                         m_pressure.toNestedViewConst(),
                                         m_deltaPressure.toNestedViewConst(),
                                         m_gravCoef.toNestedViewConst(),
                                         m_density.toNestedViewConst(),
                                         m_dDens_dPres.toNestedViewConst(),
                                         m_mobility.toNestedViewConst(),
                                         m_dMobility_dPres.toNestedViewConst(),
                                         m_permeability.toNestedViewConst(),
                                         m_dPerm_dPressure.toNestedViewConst(),
                                         dPerm_dAper.toNestedViewConst(),
                                         localMatrix,
                                         localRhs );
    } );

<<<<<<< HEAD
=======
    typename FluxKernel::SinglePhaseFlowAccessors flowAccessors( elemManager, this->getName() );
    typename FluxKernel::SinglePhaseFluidAccessors fluidAccessors( elemManager, this->getName(), this->targetRegionNames(), this->fluidModelNames() );
    typename FluxKernel::PermeabilityAccessors permAccessors( elemManager, this->getName(), this->targetRegionNames(), this->permeabilityModelNames() );

    EmbeddedSurfaceFluxKernel::launch( stencilWrapper,
                                       dt,
                                       dofManager.rankOffset(),
                                       pressureDofNumber.toNestedViewConst(),
                                       jumpDofNumber.toNestedViewConst(),
                                       flowAccessors.get< extrinsicMeshData::ghostRank >(),
                                       flowAccessors.get< extrinsicMeshData::flow::pressure >(),
                                       flowAccessors.get< extrinsicMeshData::flow::deltaPressure >(),
                                       flowAccessors.get< extrinsicMeshData::flow::gravityCoefficient >(),
                                       fluidAccessors.get< extrinsicMeshData::singlefluid::density >(),
                                       fluidAccessors.get< extrinsicMeshData::singlefluid::dDensity_dPressure >(),
                                       flowAccessors.get< extrinsicMeshData::flow::mobility >(),
                                       flowAccessors.get< extrinsicMeshData::flow::dMobility_dPressure >(),
                                       permAccessors.get< extrinsicMeshData::permeability::permeability >(),
                                       permAccessors.get< extrinsicMeshData::permeability::dPerm_dPressure >(),
                                       dPerm_dDispJump.toNestedViewConst(),
                                       localMatrix,
                                       localRhs );
>>>>>>> c0002e5c
  } );

}

template< typename BASE >
void SinglePhaseFVM< BASE >::assembleHydrofracFluxTerms( real64 const GEOSX_UNUSED_PARAM ( time_n ),
                                                         real64 const dt,
                                                         DomainPartition const & domain,
                                                         DofManager const & dofManager,
                                                         CRSMatrixView< real64, globalIndex const > const & localMatrix,
                                                         arrayView1d< real64 > const & localRhs,
                                                         CRSMatrixView< real64, localIndex const > const & dR_dAper )
{
  GEOSX_MARK_FUNCTION;

  NumericalMethodsManager const & numericalMethodManager = domain.getNumericalMethodManager();
  FiniteVolumeManager const & fvManager = numericalMethodManager.getFiniteVolumeManager();
  FluxApproximationBase const & fluxApprox = fvManager.getFluxApproximation( m_discretizationName );
  ElementRegionManager const & elemManager = mesh.getElemManager();

  string const & dofKey = dofManager.getKey( extrinsicMeshData::flow::pressure::key() );
<<<<<<< HEAD
=======
  ElementRegionManager::ElementViewAccessor< arrayView1d< globalIndex const > >
  elemDofNumber = elemManager.constructArrayViewAccessor< globalIndex, 1 >( dofKey );
  elemDofNumber.setName( this->getName() + "/accessors/" + dofKey );

  ElementRegionManager::ElementViewAccessor< arrayView4d< real64 const > > dPerm_dDispJump =
    mesh.getElemManager().constructMaterialArrayViewAccessor< real64, 4 >( extrinsicMeshData::permeability::dPerm_dDispJump::key(),
                                                                           targetRegionNames(),
                                                                           m_permeabilityModelNames,
                                                                           true );
>>>>>>> c0002e5c

  forMeshTargets( domain.getMeshBodies(), [&] ( string const &,
                                                MeshLevel const & mesh,
                                                arrayView1d< string const > const & )
  {
<<<<<<< HEAD
    ElementRegionManager::ElementViewAccessor< arrayView1d< globalIndex const > >
    elemDofNumber = mesh.getElemManager().constructArrayViewAccessor< globalIndex, 1 >( dofKey );
    elemDofNumber.setName( this->getName() + "/accessors/" + dofKey );

    ElementRegionManager::ElementViewAccessor< arrayView3d< real64 const > > dPerm_dAper =
      mesh.getElemManager().constructMaterialArrayViewAccessor< PermeabilityBase, real64, 3 >( extrinsicMeshData::permeability::dPerm_dAperture::key() );

    fluxApprox.forStencils< CellElementStencilTPFA, SurfaceElementStencil, FaceElementToCellStencil >( mesh, [&]( auto & stencil )
    {
      typename TYPEOFREF( stencil ) ::StencilWrapper stencilWrapper = stencil.createStencilWrapper();

      FaceElementFluxKernel::launch( stencilWrapper,
                                     dt,
                                     dofManager.rankOffset(),
                                     elemDofNumber.toNestedViewConst(),
                                     m_elemGhostRank.toNestedViewConst(),
                                     m_pressure.toNestedViewConst(),
                                     m_deltaPressure.toNestedViewConst(),
                                     m_gravCoef.toNestedViewConst(),
                                     m_density.toNestedViewConst(),
                                     m_dDens_dPres.toNestedViewConst(),
                                     m_mobility.toNestedViewConst(),
                                     m_dMobility_dPres.toNestedViewConst(),
                                     m_permeability.toNestedViewConst(),
                                     m_dPerm_dPressure.toNestedViewConst(),
                                     dPerm_dAper.toNestedViewConst(),
                                     localMatrix,
                                     localRhs,
                                     dR_dAper );
    } );
=======
    typename TYPEOFREF( stencil ) ::StencilWrapper stencilWrapper = stencil.createStencilWrapper();

    typename FluxKernel::SinglePhaseFlowAccessors flowAccessors( elemManager, this->getName() );
    typename FluxKernel::SinglePhaseFluidAccessors fluidAccessors( elemManager, this->getName(), this->targetRegionNames(), this->fluidModelNames() );
    typename FluxKernel::PermeabilityAccessors permAccessors( elemManager, this->getName(), this->targetRegionNames(), this->permeabilityModelNames() );

    FaceElementFluxKernel::launch( stencilWrapper,
                                   dt,
                                   dofManager.rankOffset(),
                                   elemDofNumber.toNestedViewConst(),
                                   flowAccessors.get< extrinsicMeshData::ghostRank >(),
                                   flowAccessors.get< extrinsicMeshData::flow::pressure >(),
                                   flowAccessors.get< extrinsicMeshData::flow::deltaPressure >(),
                                   flowAccessors.get< extrinsicMeshData::flow::gravityCoefficient >(),
                                   fluidAccessors.get< extrinsicMeshData::singlefluid::density >(),
                                   fluidAccessors.get< extrinsicMeshData::singlefluid::dDensity_dPressure >(),
                                   flowAccessors.get< extrinsicMeshData::flow::mobility >(),
                                   flowAccessors.get< extrinsicMeshData::flow::dMobility_dPressure >(),
                                   permAccessors.get< extrinsicMeshData::permeability::permeability >(),
                                   permAccessors.get< extrinsicMeshData::permeability::dPerm_dPressure >(),
                                   dPerm_dDispJump.toNestedViewConst(),
                                   localMatrix,
                                   localRhs,
                                   dR_dAper );
>>>>>>> c0002e5c
  } );


}

template< typename BASE >
void
SinglePhaseFVM< BASE >::applyBoundaryConditions( real64 const time_n,
                                                 real64 const dt,
                                                 DomainPartition & domain,
                                                 DofManager const & dofManager,
                                                 CRSMatrixView< real64, globalIndex const > const & localMatrix,
                                                 arrayView1d< real64 > const & localRhs )
{
  GEOSX_MARK_FUNCTION;

  BASE::applyBoundaryConditions( time_n, dt, domain, dofManager, localMatrix, localRhs );
  applyFaceDirichletBC( time_n, dt, dofManager, domain, localMatrix, localRhs );
}

namespace internal
{
string const faceBcLogMessage = string( "SinglePhaseFVM {}: at time {}s, " )
                                + string( "the <{}> boundary condition '{}' is applied to the face set '{}' in '{}'. " )
                                + string( "\nThe total number of target faces (including ghost faces) is {}. " )
                                + string( "\nNote that if this number is equal to zero, the boundary condition will not be applied on this face set." );
}


template< typename BASE >
void SinglePhaseFVM< BASE >::applyFaceDirichletBC( real64 const time_n,
                                                   real64 const dt,
                                                   DofManager const & dofManager,
                                                   DomainPartition & domain,
                                                   CRSMatrixView< real64, globalIndex const > const & localMatrix,
                                                   arrayView1d< real64 > const & localRhs )
{
  GEOSX_MARK_FUNCTION;

  FieldSpecificationManager & fsManager = FieldSpecificationManager::getInstance();
<<<<<<< HEAD
=======
  MeshLevel & mesh = domain.getMeshBody( 0 ).getMeshLevel( 0 );
  FaceManager & faceManager = mesh.getFaceManager();
  ElementRegionManager const & elemManager = mesh.getElemManager();

  ConstitutiveManager & constitutiveManager = domain.getConstitutiveManager();
>>>>>>> c0002e5c

  NumericalMethodsManager const & numericalMethodManager = domain.getNumericalMethodManager();
  FiniteVolumeManager const & fvManager = numericalMethodManager.getFiniteVolumeManager();
  FluxApproximationBase const & fluxApprox = fvManager.getFluxApproximation( m_discretizationName );

  string const & dofKey = dofManager.getKey( extrinsicMeshData::flow::pressure::key() );
<<<<<<< HEAD
=======
  ElementRegionManager::ElementViewAccessor< arrayView1d< globalIndex const > >
  elemDofNumber = elemManager.constructArrayViewAccessor< globalIndex, 1 >( dofKey );
  elemDofNumber.setName( this->getName() + "/accessors/" + dofKey );

  // Take BCs defined for "pressure" field and apply values to "facePressure"
  fsManager.apply( time_n + dt,
                   domain,
                   "faceManager",
                   extrinsicMeshData::flow::pressure::key(),
                   [&] ( FieldSpecificationBase const & fs,
                         string const & setName,
                         SortedArrayView< localIndex const > const & targetSet,
                         Group & targetGroup,
                         string const & )
  {
    BoundaryStencil const & stencil = fluxApprox.getStencil< BoundaryStencil >( mesh, setName );
    if( fs.getLogLevel() >= 1 && m_nonlinearSolverParameters.m_numNewtonIterations == 0 )
    {
      globalIndex const numTargetFaces = MpiWrapper::sum< globalIndex >( stencil.size() );
      GEOSX_LOG_RANK_0( GEOSX_FMT( geosx::internal::faceBcLogMessage,
                                   this->getName(), time_n+dt, AquiferBoundaryCondition::catalogName(),
                                   fs.getName(), setName, targetGroup.getName(), numTargetFaces ) );
    }
>>>>>>> c0002e5c

  forMeshTargets( domain.getMeshBodies(), [&] ( string const &,
                                                MeshLevel & mesh,
                                                arrayView1d< string const > const & )
  {
    FaceManager & faceManager = mesh.getFaceManager();

    arrayView1d< real64 const > const presFace =
      faceManager.getExtrinsicData< extrinsicMeshData::flow::facePressure >();

    arrayView1d< real64 const > const gravCoefFace =
      faceManager.getExtrinsicData< extrinsicMeshData::flow::gravityCoefficient >();

    ElementRegionManager::ElementViewAccessor< arrayView1d< globalIndex const > >
    elemDofNumber = mesh.getElemManager().constructArrayViewAccessor< globalIndex, 1 >( dofKey );
    elemDofNumber.setName( this->getName() + "/accessors/" + dofKey );

    // Take BCs defined for "pressure" field and apply values to "facePressure"
    fsManager.apply( time_n + dt,
                     domain,
                     "faceManager",
                     extrinsicMeshData::flow::pressure::key(),
                     [&] ( FieldSpecificationBase const & fs,
                           string const & setName,
                           SortedArrayView< localIndex const > const & targetSet,
                           Group & targetGroup,
                           string const & )
    {
<<<<<<< HEAD
      BoundaryStencil const & stencil = fluxApprox.getStencil< BoundaryStencil >( mesh, setName );
      if( stencil.size() == 0 )
      {
        return;
      }

      // first, evaluate BC to get primary field values (pressure)
      fs.applyFieldValue< FieldSpecificationEqual, parallelDevicePolicy<> >( targetSet,
                                                                             time_n + dt,
                                                                             targetGroup,
                                                                             extrinsicMeshData::flow::facePressure::key() );

      // Now run the actual kernel
      BoundaryStencil::IndexContainerViewConstType const & seri = stencil.getElementRegionIndices();
      BoundaryStencil::IndexContainerViewConstType const & sesri = stencil.getElementSubRegionIndices();
      BoundaryStencil::IndexContainerViewConstType const & sefi = stencil.getElementIndices();
      BoundaryStencil::WeightContainerViewConstType const & trans = stencil.getWeights();

      // TODO: currently we just use model from the first cell in this stencil
      //       since it's not clear how to create fluid kernel wrappers for arbitrary models.
      //       Can we just use cell properties for an approximate flux computation?
      //       Then we can forget about capturing the fluid model.
      ElementSubRegionBase & subRegion = mesh.getElemManager().getRegion( seri( 0, 0 ) ).getSubRegion( sesri( 0, 0 ) );

      string & fluidName = subRegion.getReference< string >( BASE::viewKeyStruct::fluidNamesString() );

      SingleFluidBase & fluidBase = subRegion.template getConstitutiveModel< SingleFluidBase >( fluidName );

      constitutiveUpdatePassThru( fluidBase, [&]( auto & fluid )
      {
        // create the fluid compute wrapper suitable for capturing in a kernel lambda
        typename TYPEOFREF( fluid ) ::KernelWrapper fluidWrapper = fluid.createKernelWrapper();

        FaceDirichletBCKernel::launch( seri, sesri, sefi, trans,
                                       m_elemGhostRank.toNestedViewConst(),
                                       elemDofNumber.toNestedViewConst(),
                                       dofManager.rankOffset(),
                                       m_pressure.toNestedViewConst(),
                                       m_deltaPressure.toNestedViewConst(),
                                       m_gravCoef.toNestedViewConst(),
                                       m_density.toNestedViewConst(),
                                       m_dDens_dPres.toNestedViewConst(),
                                       m_mobility.toNestedViewConst(),
                                       m_dMobility_dPres.toNestedViewConst(),
                                       presFace,
                                       gravCoefFace,
                                       fluidWrapper,
                                       dt,
                                       localMatrix,
                                       localRhs );
      } );
=======
      // create the fluid compute wrapper suitable for capturing in a kernel lambda
      typename TYPEOFREF( fluid ) ::KernelWrapper fluidWrapper = fluid.createKernelWrapper();

      typename FluxKernel::SinglePhaseFlowAccessors flowAccessors( elemManager, this->getName() );
      typename FluxKernel::SinglePhaseFluidAccessors fluidAccessors( elemManager, this->getName(), this->targetRegionNames(), this->fluidModelNames() );

      FaceDirichletBCKernel::launch( seri, sesri, sefi, trans,
                                     flowAccessors.get< extrinsicMeshData::ghostRank >(),
                                     elemDofNumber.toNestedViewConst(),
                                     dofManager.rankOffset(),
                                     flowAccessors.get< extrinsicMeshData::flow::pressure >(),
                                     flowAccessors.get< extrinsicMeshData::flow::deltaPressure >(),
                                     flowAccessors.get< extrinsicMeshData::flow::gravityCoefficient >(),
                                     fluidAccessors.get< extrinsicMeshData::singlefluid::density >(),
                                     fluidAccessors.get< extrinsicMeshData::singlefluid::dDensity_dPressure >(),
                                     flowAccessors.get< extrinsicMeshData::flow::mobility >(),
                                     flowAccessors.get< extrinsicMeshData::flow::dMobility_dPressure >(),
                                     presFace,
                                     gravCoefFace,
                                     fluidWrapper,
                                     dt,
                                     localMatrix,
                                     localRhs );
>>>>>>> c0002e5c
    } );
  } );


}

template<>
void SinglePhaseFVM< SinglePhaseProppantBase >::applyAquiferBC( real64 const GEOSX_UNUSED_PARAM( time ),
                                                                real64 const GEOSX_UNUSED_PARAM( dt ),
                                                                DomainPartition & GEOSX_UNUSED_PARAM( domain ),
                                                                DofManager const & GEOSX_UNUSED_PARAM( dofManager ),
                                                                CRSMatrixView< real64, globalIndex const > const & GEOSX_UNUSED_PARAM( localMatrix ),
                                                                arrayView1d< real64 > const & GEOSX_UNUSED_PARAM( localRhs ) ) const
{
  // Aquifer does not make sense for proppant flow in fractures
}

template<>
void SinglePhaseFVM< SinglePhaseBase >::applyAquiferBC( real64 const time,
                                                        real64 const dt,
                                                        DomainPartition & domain,
                                                        DofManager const & dofManager,
                                                        CRSMatrixView< real64, globalIndex const > const & localMatrix,
                                                        arrayView1d< real64 > const & localRhs ) const
{
  GEOSX_MARK_FUNCTION;

  FieldSpecificationManager & fsManager = FieldSpecificationManager::getInstance();
<<<<<<< HEAD
=======
  MeshLevel & mesh = domain.getMeshBody( 0 ).getMeshLevel( 0 );
  ElementRegionManager const & elemManager = mesh.getElemManager();
>>>>>>> c0002e5c

  NumericalMethodsManager const & numericalMethodManager = domain.getNumericalMethodManager();
  FiniteVolumeManager const & fvManager = numericalMethodManager.getFiniteVolumeManager();
  FluxApproximationBase const & fluxApprox = fvManager.getFluxApproximation( m_discretizationName );

  string const & elemDofKey = dofManager.getKey( extrinsicMeshData::flow::pressure::key() );
<<<<<<< HEAD
=======
  ElementRegionManager::ElementViewAccessor< arrayView1d< globalIndex const > > elemDofNumber =
    elemManager.constructArrayViewAccessor< globalIndex, 1 >( elemDofKey );
  elemDofNumber.setName( this->getName() + "/accessors/" + elemDofKey );

  typename FluxKernel::SinglePhaseFlowAccessors flowAccessors( elemManager, this->getName() );
  typename FluxKernel::SinglePhaseFluidAccessors fluidAccessors( elemManager, this->getName(), this->targetRegionNames(), this->fluidModelNames() );

  fsManager.apply< AquiferBoundaryCondition >( time + dt,
                                               domain,
                                               "faceManager",
                                               AquiferBoundaryCondition::catalogName(),
                                               [&] ( AquiferBoundaryCondition const & bc,
                                                     string const & setName,
                                                     SortedArrayView< localIndex const > const &,
                                                     Group & targetGroup,
                                                     string const & )
  {
    BoundaryStencil const & stencil = fluxApprox.getStencil< BoundaryStencil >( mesh, setName );
    if( bc.getLogLevel() >= 1 && m_nonlinearSolverParameters.m_numNewtonIterations == 0 )
    {
      globalIndex const numTargetFaces = MpiWrapper::sum< globalIndex >( stencil.size() );
      GEOSX_LOG_RANK_0( GEOSX_FMT( geosx::internal::faceBcLogMessage,
                                   this->getName(), time+dt, AquiferBoundaryCondition::catalogName(),
                                   bc.getName(), setName, targetGroup.getName(), numTargetFaces ) );
    }
>>>>>>> c0002e5c

  forMeshTargets( domain.getMeshBodies(), [&] ( string const &,
                                                MeshLevel & mesh,
                                                arrayView1d< string const > const & )
  {
    ElementRegionManager::ElementViewAccessor< arrayView1d< globalIndex const > > elemDofNumber =
      mesh.getElemManager().constructArrayViewAccessor< globalIndex, 1 >( elemDofKey );
    elemDofNumber.setName( this->getName() + "/accessors/" + elemDofKey );

    fsManager.apply< AquiferBoundaryCondition >( time + dt,
                                                 domain,
                                                 "faceManager",
                                                 AquiferBoundaryCondition::catalogName(),
                                                 [&] ( AquiferBoundaryCondition const & bc,
                                                       string const & setName,
                                                       SortedArrayView< localIndex const > const &,
                                                       Group &,
                                                       string const & )
    {
<<<<<<< HEAD
      BoundaryStencil const & stencil = fluxApprox.getStencil< BoundaryStencil >( mesh, setName );
      if( stencil.size() == 0 )
      {
        return;
      }

      AquiferBoundaryCondition::KernelWrapper aquiferBCWrapper = bc.createKernelWrapper();
      real64 const & aquiferDens = bc.getWaterPhaseDensity();

      SinglePhaseFVMKernels::AquiferBCKernel::launch( stencil,
                                                      dofManager.rankOffset(),
                                                      elemDofNumber.toNestedViewConst(),
                                                      m_elemGhostRank.toNestedViewConst(),
                                                      aquiferBCWrapper,
                                                      aquiferDens,
                                                      m_pressure.toNestedViewConst(),
                                                      m_deltaPressure.toNestedViewConst(),
                                                      m_gravCoef.toNestedViewConst(),
                                                      m_density.toNestedViewConst(),
                                                      m_dDens_dPres.toNestedViewConst(),
                                                      time,
                                                      dt,
                                                      localMatrix.toViewConstSizes(),
                                                      localRhs.toView() );
=======
      return;
    }

    AquiferBoundaryCondition::KernelWrapper aquiferBCWrapper = bc.createKernelWrapper();
    real64 const & aquiferDens = bc.getWaterPhaseDensity();

    SinglePhaseFVMKernels::AquiferBCKernel::launch( stencil,
                                                    dofManager.rankOffset(),
                                                    elemDofNumber.toNestedViewConst(),
                                                    flowAccessors.get< extrinsicMeshData::ghostRank >(),
                                                    aquiferBCWrapper,
                                                    aquiferDens,
                                                    flowAccessors.get< extrinsicMeshData::flow::pressure >(),
                                                    flowAccessors.get< extrinsicMeshData::flow::deltaPressure >(),
                                                    flowAccessors.get< extrinsicMeshData::flow::gravityCoefficient >(),
                                                    fluidAccessors.get< extrinsicMeshData::singlefluid::density >(),
                                                    fluidAccessors.get< extrinsicMeshData::singlefluid::dDensity_dPressure >(),
                                                    time,
                                                    dt,
                                                    localMatrix.toViewConstSizes(),
                                                    localRhs.toView() );
>>>>>>> c0002e5c

    } );
  } );


}

namespace
{
typedef SinglePhaseFVM< SinglePhaseBase > NoProppant;
typedef SinglePhaseFVM< SinglePhaseProppantBase > Proppant;
REGISTER_CATALOG_ENTRY( SolverBase, NoProppant, string const &, Group * const )
REGISTER_CATALOG_ENTRY( SolverBase, Proppant, string const &, Group * const )
}
} /* namespace geosx */<|MERGE_RESOLUTION|>--- conflicted
+++ resolved
@@ -199,74 +199,45 @@
   NumericalMethodsManager const & numericalMethodManager = domain.getNumericalMethodManager();
   FiniteVolumeManager const & fvManager = numericalMethodManager.getFiniteVolumeManager();
   FluxApproximationBase const & fluxApprox = fvManager.getFluxApproximation( m_discretizationName );
-  ElementRegionManager const & elemManager = mesh.getElemManager();
 
   string const & dofKey = dofManager.getKey( extrinsicMeshData::flow::pressure::key() );
-<<<<<<< HEAD
-=======
-  ElementRegionManager::ElementViewAccessor< arrayView1d< globalIndex const > >
-  elemDofNumber = elemManager.constructArrayViewAccessor< globalIndex, 1 >( dofKey );
-  elemDofNumber.setName( this->getName() + "/accessors/" + dofKey );
->>>>>>> c0002e5c
 
   forMeshTargets( domain.getMeshBodies(), [&] ( string const &,
                                                 MeshLevel const & mesh,
                                                 arrayView1d< string const > const & )
   {
-<<<<<<< HEAD
+    ElementRegionManager const & elemManager = mesh.getElemManager();
     ElementRegionManager::ElementViewAccessor< arrayView1d< globalIndex const > >
-    elemDofNumber = mesh.getElemManager().constructArrayViewAccessor< globalIndex, 1 >( dofKey );
+    elemDofNumber = elemManager.constructArrayViewAccessor< globalIndex, 1 >( dofKey );
     elemDofNumber.setName( this->getName() + "/accessors/" + dofKey );
 
     fluxApprox.forAllStencils( mesh, [&]( auto & stencil )
     {
       typename TYPEOFREF( stencil ) ::StencilWrapper stencilWrapper = stencil.createStencilWrapper();
+
+
+      typename FluxKernel::SinglePhaseFlowAccessors flowAccessors( elemManager, getName() );
+      typename FluxKernel::SinglePhaseFluidAccessors fluidAccessors( elemManager, getName() );
+      typename FluxKernel::PermeabilityAccessors permAccessors( elemManager, getName() );
+
 
       FluxKernel::launch( stencilWrapper,
                           dt,
                           dofManager.rankOffset(),
                           elemDofNumber.toNestedViewConst(),
-                          m_elemGhostRank.toNestedViewConst(),
-                          m_pressure.toNestedViewConst(),
-                          m_deltaPressure.toNestedViewConst(),
-                          m_gravCoef.toNestedViewConst(),
-                          m_density.toNestedViewConst(),
-                          m_dDens_dPres.toNestedViewConst(),
-                          m_mobility.toNestedViewConst(),
-                          m_dMobility_dPres.toNestedViewConst(),
-                          m_permeability.toNestedViewConst(),
-                          m_dPerm_dPressure.toNestedViewConst(),
+                          flowAccessors.get< extrinsicMeshData::ghostRank >(),
+                          flowAccessors.get< extrinsicMeshData::flow::pressure >(),
+                          flowAccessors.get< extrinsicMeshData::flow::deltaPressure >(),
+                          flowAccessors.get< extrinsicMeshData::flow::gravityCoefficient >(),
+                          fluidAccessors.get< extrinsicMeshData::singlefluid::density >(),
+                          fluidAccessors.get< extrinsicMeshData::singlefluid::dDensity_dPressure >(),
+                          flowAccessors.get< extrinsicMeshData::flow::mobility >(),
+                          flowAccessors.get< extrinsicMeshData::flow::dMobility_dPressure >(),
+                          permAccessors.get< extrinsicMeshData::permeability::permeability >(),
+                          permAccessors.get< extrinsicMeshData::permeability::dPerm_dPressure >(),
                           localMatrix,
                           localRhs );
-
     } );
-=======
-    typename TYPEOFREF( stencil ) ::StencilWrapper stencilWrapper = stencil.createStencilWrapper();
-
-
-    typename FluxKernel::SinglePhaseFlowAccessors flowAccessors( elemManager, getName() );
-    typename FluxKernel::SinglePhaseFluidAccessors fluidAccessors( elemManager, getName(), targetRegionNames(), fluidModelNames() );
-    typename FluxKernel::PermeabilityAccessors permAccessors( elemManager, getName(), targetRegionNames(), permeabilityModelNames() );
-
-
-    FluxKernel::launch( stencilWrapper,
-                        dt,
-                        dofManager.rankOffset(),
-                        elemDofNumber.toNestedViewConst(),
-                        flowAccessors.get< extrinsicMeshData::ghostRank >(),
-                        flowAccessors.get< extrinsicMeshData::flow::pressure >(),
-                        flowAccessors.get< extrinsicMeshData::flow::deltaPressure >(),
-                        flowAccessors.get< extrinsicMeshData::flow::gravityCoefficient >(),
-                        fluidAccessors.get< extrinsicMeshData::singlefluid::density >(),
-                        fluidAccessors.get< extrinsicMeshData::singlefluid::dDensity_dPressure >(),
-                        flowAccessors.get< extrinsicMeshData::flow::mobility >(),
-                        flowAccessors.get< extrinsicMeshData::flow::dMobility_dPressure >(),
-                        permAccessors.get< extrinsicMeshData::permeability::permeability >(),
-                        permAccessors.get< extrinsicMeshData::permeability::dPerm_dPressure >(),
-                        localMatrix,
-                        localRhs );
->>>>>>> c0002e5c
-
   } );
 
 }
@@ -285,79 +256,47 @@
   NumericalMethodsManager const & numericalMethodManager = domain.getNumericalMethodManager();
   FiniteVolumeManager const & fvManager = numericalMethodManager.getFiniteVolumeManager();
   FluxApproximationBase const & fluxApprox = fvManager.getFluxApproximation( m_discretizationName );
-  ElementRegionManager const & elemManager = mesh.getElemManager();
 
   string const & dofKey = dofManager.getKey( extrinsicMeshData::flow::pressure::key() );
-<<<<<<< HEAD
   forMeshTargets( domain.getMeshBodies(), [&] ( string const &,
                                                 MeshLevel const & mesh,
                                                 arrayView1d< string const > const & )
   {
+    ElementRegionManager const & elemManager = mesh.getElemManager();
+
     ElementRegionManager::ElementViewAccessor< arrayView1d< globalIndex const > >
-    elemDofNumber = mesh.getElemManager().constructArrayViewAccessor< globalIndex, 1 >( dofKey );
+    elemDofNumber = elemManager.constructArrayViewAccessor< globalIndex, 1 >( dofKey );
     elemDofNumber.setName( this->getName() + "/accessors/" + dofKey );
-
-    ElementRegionManager::ElementViewAccessor< arrayView3d< real64 const > > dPerm_dAper =
-      mesh.getElemManager().constructMaterialArrayViewAccessor< PermeabilityBase, real64, 3 >( extrinsicMeshData::permeability::dPerm_dAperture::key() );
 
     fluxApprox.forStencils< SurfaceElementStencil >( mesh, [&]( auto & stencil )
     {
       typename TYPEOFREF( stencil ) ::StencilWrapper stencilWrapper = stencil.createStencilWrapper();
+
+      typename FluxKernel::SinglePhaseFlowAccessors flowAccessors( elemManager, getName() );
+      typename FluxKernel::SlurryFluidAccessors fluidAccessors( elemManager, getName() );
+      typename FluxKernel::ProppantPermeabilityAccessors permAccessors( elemManager, getName() );
+
 
       FaceElementFluxKernel::launch( stencilWrapper,
                                      dt,
                                      dofManager.rankOffset(),
                                      elemDofNumber.toNestedViewConst(),
-                                     m_elemGhostRank.toNestedViewConst(),
-                                     m_pressure.toNestedViewConst(),
-                                     m_deltaPressure.toNestedViewConst(),
-                                     m_gravCoef.toNestedViewConst(),
-                                     m_density.toNestedViewConst(),
-                                     m_dDens_dPres.toNestedViewConst(),
-                                     m_mobility.toNestedViewConst(),
-                                     m_dMobility_dPres.toNestedViewConst(),
-                                     m_permeability.toNestedViewConst(),
-                                     m_dPerm_dPressure.toNestedViewConst(),
-                                     dPerm_dAper.toNestedViewConst(),
-                                     SinglePhaseProppantBase::m_permeabilityMultiplier.toNestedViewConst(),
+                                     flowAccessors.get< extrinsicMeshData::ghostRank >(),
+                                     flowAccessors.get< extrinsicMeshData::flow::pressure >(),
+                                     flowAccessors.get< extrinsicMeshData::flow::deltaPressure >(),
+                                     flowAccessors.get< extrinsicMeshData::flow::gravityCoefficient >(),
+                                     fluidAccessors.get< extrinsicMeshData::slurryfluid::density >(),
+                                     fluidAccessors.get< extrinsicMeshData::slurryfluid::dDensity_dPressure >(),
+                                     flowAccessors.get< extrinsicMeshData::flow::mobility >(),
+                                     flowAccessors.get< extrinsicMeshData::flow::dMobility_dPressure >(),
+                                     permAccessors.get< extrinsicMeshData::permeability::permeability >(),
+                                     permAccessors.get< extrinsicMeshData::permeability::dPerm_dPressure >(),
+                                     permAccessors.get< extrinsicMeshData::permeability::dPerm_dDispJump >(),
+                                     permAccessors.get< extrinsicMeshData::permeability::permeabilityMultiplier >(),
                                      this->gravityVector(),
                                      localMatrix,
                                      localRhs );
     } );
-=======
-  ElementRegionManager::ElementViewAccessor< arrayView1d< globalIndex const > >
-  elemDofNumber = elemManager.constructArrayViewAccessor< globalIndex, 1 >( dofKey );
-  elemDofNumber.setName( this->getName() + "/accessors/" + dofKey );
-
-  fluxApprox.forStencils< SurfaceElementStencil >( mesh, [&]( auto & stencil )
-  {
-    typename TYPEOFREF( stencil ) ::StencilWrapper stencilWrapper = stencil.createStencilWrapper();
-
-    typename FluxKernel::SinglePhaseFlowAccessors flowAccessors( elemManager, getName() );
-    typename FluxKernel::SlurryFluidAccessors fluidAccessors( elemManager, getName(), targetRegionNames(), fluidModelNames() );
-    typename FluxKernel::ProppantPermeabilityAccessors permAccessors( elemManager, getName(), targetRegionNames(), permeabilityModelNames() );
-
-
-    FaceElementFluxKernel::launch( stencilWrapper,
-                                   dt,
-                                   dofManager.rankOffset(),
-                                   elemDofNumber.toNestedViewConst(),
-                                   flowAccessors.get< extrinsicMeshData::ghostRank >(),
-                                   flowAccessors.get< extrinsicMeshData::flow::pressure >(),
-                                   flowAccessors.get< extrinsicMeshData::flow::deltaPressure >(),
-                                   flowAccessors.get< extrinsicMeshData::flow::gravityCoefficient >(),
-                                   fluidAccessors.get< extrinsicMeshData::slurryfluid::density >(),
-                                   fluidAccessors.get< extrinsicMeshData::slurryfluid::dDensity_dPressure >(),
-                                   flowAccessors.get< extrinsicMeshData::flow::mobility >(),
-                                   flowAccessors.get< extrinsicMeshData::flow::dMobility_dPressure >(),
-                                   permAccessors.get< extrinsicMeshData::permeability::permeability >(),
-                                   permAccessors.get< extrinsicMeshData::permeability::dPerm_dPressure >(),
-                                   permAccessors.get< extrinsicMeshData::permeability::dPerm_dDispJump >(),
-                                   permAccessors.get< extrinsicMeshData::permeability::permeabilityMultiplier >(),
-                                   this->gravityVector(),
-                                   localMatrix,
-                                   localRhs );
->>>>>>> c0002e5c
   } );
 
 
@@ -378,7 +317,6 @@
   NumericalMethodsManager const & numericalMethodManager = domain.getNumericalMethodManager();
   FiniteVolumeManager const & fvManager = numericalMethodManager.getFiniteVolumeManager();
   FluxApproximationBase const & fluxApprox = fvManager.getFluxApproximation( m_discretizationName );
-  ElementRegionManager const & elemManager = mesh.getElemManager();
 
   string const & pressureDofKey = dofManager.getKey( extrinsicMeshData::flow::pressure::key() );
 
@@ -386,75 +324,46 @@
                                                 MeshLevel const & mesh,
                                                 arrayView1d< string const > const & )
   {
+    ElementRegionManager const & elemManager = mesh.getElemManager();
+
     ElementRegionManager::ElementViewAccessor< arrayView1d< globalIndex const > >
-    pressureDofNumber = mesh.getElemManager().constructArrayViewAccessor< globalIndex, 1 >( pressureDofKey );
+    pressureDofNumber = elemManager.constructArrayViewAccessor< globalIndex, 1 >( pressureDofKey );
     pressureDofNumber.setName( this->getName() + "/accessors/" + pressureDofKey );
 
-<<<<<<< HEAD
     ElementRegionManager::ElementViewAccessor< arrayView1d< globalIndex const > >
-    jumpDofNumber = mesh.getElemManager().constructArrayViewAccessor< globalIndex, 1 >( jumpDofKey );
+    jumpDofNumber = elemManager.constructArrayViewAccessor< globalIndex, 1 >( jumpDofKey );
     jumpDofNumber.setName( this->getName() + "/accessors/" + jumpDofKey );
-=======
+
   ElementRegionManager::ElementViewAccessor< arrayView4d< real64 const > > dPerm_dDispJump =
-    mesh.getElemManager().constructMaterialArrayViewAccessor< real64, 4 >( extrinsicMeshData::permeability::dPerm_dDispJump::key(),
-                                                                           targetRegionNames(),
-                                                                           m_permeabilityModelNames,
-                                                                           true );
->>>>>>> c0002e5c
-
-    ElementRegionManager::ElementViewAccessor< arrayView3d< real64 const > > dPerm_dAper =
-      mesh.getElemManager().constructMaterialArrayViewAccessor< PermeabilityBase, real64, 3 >( extrinsicMeshData::permeability::dPerm_dAperture::key() );
-
+      elemManager.constructMaterialArrayViewAccessor< PermeabilityBase, real64, 4 >( extrinsicMeshData::permeability::dPerm_dDispJump::key() );
 
     fluxApprox.forStencils< CellElementStencilTPFA, SurfaceElementStencil, EmbeddedSurfaceToCellStencil >( mesh, [&]( auto & stencil )
     {
       typename TYPEOFREF( stencil ) ::StencilWrapper stencilWrapper = stencil.createStencilWrapper();
+
+      typename FluxKernel::SinglePhaseFlowAccessors flowAccessors( elemManager, this->getName() );
+      typename FluxKernel::SinglePhaseFluidAccessors fluidAccessors( elemManager, this->getName() );
+      typename FluxKernel::PermeabilityAccessors permAccessors( elemManager, this->getName() );
 
       EmbeddedSurfaceFluxKernel::launch( stencilWrapper,
                                          dt,
                                          dofManager.rankOffset(),
                                          pressureDofNumber.toNestedViewConst(),
                                          jumpDofNumber.toNestedViewConst(),
-                                         m_elemGhostRank.toNestedViewConst(),
-                                         m_pressure.toNestedViewConst(),
-                                         m_deltaPressure.toNestedViewConst(),
-                                         m_gravCoef.toNestedViewConst(),
-                                         m_density.toNestedViewConst(),
-                                         m_dDens_dPres.toNestedViewConst(),
-                                         m_mobility.toNestedViewConst(),
-                                         m_dMobility_dPres.toNestedViewConst(),
-                                         m_permeability.toNestedViewConst(),
-                                         m_dPerm_dPressure.toNestedViewConst(),
-                                         dPerm_dAper.toNestedViewConst(),
+                                         flowAccessors.get< extrinsicMeshData::ghostRank >(),
+                                         flowAccessors.get< extrinsicMeshData::flow::pressure >(),
+                                         flowAccessors.get< extrinsicMeshData::flow::deltaPressure >(),
+                                         flowAccessors.get< extrinsicMeshData::flow::gravityCoefficient >(),
+                                         fluidAccessors.get< extrinsicMeshData::singlefluid::density >(),
+                                         fluidAccessors.get< extrinsicMeshData::singlefluid::dDensity_dPressure >(),
+                                         flowAccessors.get< extrinsicMeshData::flow::mobility >(),
+                                         flowAccessors.get< extrinsicMeshData::flow::dMobility_dPressure >(),
+                                         permAccessors.get< extrinsicMeshData::permeability::permeability >(),
+                                         permAccessors.get< extrinsicMeshData::permeability::dPerm_dPressure >(),
+                                         dPerm_dDispJump.toNestedViewConst(),
                                          localMatrix,
                                          localRhs );
     } );
-
-<<<<<<< HEAD
-=======
-    typename FluxKernel::SinglePhaseFlowAccessors flowAccessors( elemManager, this->getName() );
-    typename FluxKernel::SinglePhaseFluidAccessors fluidAccessors( elemManager, this->getName(), this->targetRegionNames(), this->fluidModelNames() );
-    typename FluxKernel::PermeabilityAccessors permAccessors( elemManager, this->getName(), this->targetRegionNames(), this->permeabilityModelNames() );
-
-    EmbeddedSurfaceFluxKernel::launch( stencilWrapper,
-                                       dt,
-                                       dofManager.rankOffset(),
-                                       pressureDofNumber.toNestedViewConst(),
-                                       jumpDofNumber.toNestedViewConst(),
-                                       flowAccessors.get< extrinsicMeshData::ghostRank >(),
-                                       flowAccessors.get< extrinsicMeshData::flow::pressure >(),
-                                       flowAccessors.get< extrinsicMeshData::flow::deltaPressure >(),
-                                       flowAccessors.get< extrinsicMeshData::flow::gravityCoefficient >(),
-                                       fluidAccessors.get< extrinsicMeshData::singlefluid::density >(),
-                                       fluidAccessors.get< extrinsicMeshData::singlefluid::dDensity_dPressure >(),
-                                       flowAccessors.get< extrinsicMeshData::flow::mobility >(),
-                                       flowAccessors.get< extrinsicMeshData::flow::dMobility_dPressure >(),
-                                       permAccessors.get< extrinsicMeshData::permeability::permeability >(),
-                                       permAccessors.get< extrinsicMeshData::permeability::dPerm_dPressure >(),
-                                       dPerm_dDispJump.toNestedViewConst(),
-                                       localMatrix,
-                                       localRhs );
->>>>>>> c0002e5c
   } );
 
 }
@@ -473,83 +382,49 @@
   NumericalMethodsManager const & numericalMethodManager = domain.getNumericalMethodManager();
   FiniteVolumeManager const & fvManager = numericalMethodManager.getFiniteVolumeManager();
   FluxApproximationBase const & fluxApprox = fvManager.getFluxApproximation( m_discretizationName );
-  ElementRegionManager const & elemManager = mesh.getElemManager();
 
   string const & dofKey = dofManager.getKey( extrinsicMeshData::flow::pressure::key() );
-<<<<<<< HEAD
-=======
-  ElementRegionManager::ElementViewAccessor< arrayView1d< globalIndex const > >
-  elemDofNumber = elemManager.constructArrayViewAccessor< globalIndex, 1 >( dofKey );
-  elemDofNumber.setName( this->getName() + "/accessors/" + dofKey );
-
-  ElementRegionManager::ElementViewAccessor< arrayView4d< real64 const > > dPerm_dDispJump =
-    mesh.getElemManager().constructMaterialArrayViewAccessor< real64, 4 >( extrinsicMeshData::permeability::dPerm_dDispJump::key(),
-                                                                           targetRegionNames(),
-                                                                           m_permeabilityModelNames,
-                                                                           true );
->>>>>>> c0002e5c
+
 
   forMeshTargets( domain.getMeshBodies(), [&] ( string const &,
                                                 MeshLevel const & mesh,
                                                 arrayView1d< string const > const & )
   {
-<<<<<<< HEAD
+    ElementRegionManager const & elemManager = mesh.getElemManager();
     ElementRegionManager::ElementViewAccessor< arrayView1d< globalIndex const > >
-    elemDofNumber = mesh.getElemManager().constructArrayViewAccessor< globalIndex, 1 >( dofKey );
+    elemDofNumber = elemManager.constructArrayViewAccessor< globalIndex, 1 >( dofKey );
     elemDofNumber.setName( this->getName() + "/accessors/" + dofKey );
 
-    ElementRegionManager::ElementViewAccessor< arrayView3d< real64 const > > dPerm_dAper =
-      mesh.getElemManager().constructMaterialArrayViewAccessor< PermeabilityBase, real64, 3 >( extrinsicMeshData::permeability::dPerm_dAperture::key() );
+    ElementRegionManager::ElementViewAccessor< arrayView4d< real64 const > > dPerm_dDispJump =
+        elemManager.constructMaterialArrayViewAccessor< PermeabilityBase, real64, 4 >( extrinsicMeshData::permeability::dPerm_dDispJump::key() );
 
     fluxApprox.forStencils< CellElementStencilTPFA, SurfaceElementStencil, FaceElementToCellStencil >( mesh, [&]( auto & stencil )
     {
       typename TYPEOFREF( stencil ) ::StencilWrapper stencilWrapper = stencil.createStencilWrapper();
+
+      typename FluxKernel::SinglePhaseFlowAccessors flowAccessors( elemManager, this->getName() );
+      typename FluxKernel::SinglePhaseFluidAccessors fluidAccessors( elemManager, this->getName() );
+      typename FluxKernel::PermeabilityAccessors permAccessors( elemManager, this->getName() );
 
       FaceElementFluxKernel::launch( stencilWrapper,
                                      dt,
                                      dofManager.rankOffset(),
                                      elemDofNumber.toNestedViewConst(),
-                                     m_elemGhostRank.toNestedViewConst(),
-                                     m_pressure.toNestedViewConst(),
-                                     m_deltaPressure.toNestedViewConst(),
-                                     m_gravCoef.toNestedViewConst(),
-                                     m_density.toNestedViewConst(),
-                                     m_dDens_dPres.toNestedViewConst(),
-                                     m_mobility.toNestedViewConst(),
-                                     m_dMobility_dPres.toNestedViewConst(),
-                                     m_permeability.toNestedViewConst(),
-                                     m_dPerm_dPressure.toNestedViewConst(),
-                                     dPerm_dAper.toNestedViewConst(),
+                                     flowAccessors.get< extrinsicMeshData::ghostRank >(),
+                                     flowAccessors.get< extrinsicMeshData::flow::pressure >(),
+                                     flowAccessors.get< extrinsicMeshData::flow::deltaPressure >(),
+                                     flowAccessors.get< extrinsicMeshData::flow::gravityCoefficient >(),
+                                     fluidAccessors.get< extrinsicMeshData::singlefluid::density >(),
+                                     fluidAccessors.get< extrinsicMeshData::singlefluid::dDensity_dPressure >(),
+                                     flowAccessors.get< extrinsicMeshData::flow::mobility >(),
+                                     flowAccessors.get< extrinsicMeshData::flow::dMobility_dPressure >(),
+                                     permAccessors.get< extrinsicMeshData::permeability::permeability >(),
+                                     permAccessors.get< extrinsicMeshData::permeability::dPerm_dPressure >(),
+                                     dPerm_dDispJump.toNestedViewConst(),
                                      localMatrix,
                                      localRhs,
                                      dR_dAper );
     } );
-=======
-    typename TYPEOFREF( stencil ) ::StencilWrapper stencilWrapper = stencil.createStencilWrapper();
-
-    typename FluxKernel::SinglePhaseFlowAccessors flowAccessors( elemManager, this->getName() );
-    typename FluxKernel::SinglePhaseFluidAccessors fluidAccessors( elemManager, this->getName(), this->targetRegionNames(), this->fluidModelNames() );
-    typename FluxKernel::PermeabilityAccessors permAccessors( elemManager, this->getName(), this->targetRegionNames(), this->permeabilityModelNames() );
-
-    FaceElementFluxKernel::launch( stencilWrapper,
-                                   dt,
-                                   dofManager.rankOffset(),
-                                   elemDofNumber.toNestedViewConst(),
-                                   flowAccessors.get< extrinsicMeshData::ghostRank >(),
-                                   flowAccessors.get< extrinsicMeshData::flow::pressure >(),
-                                   flowAccessors.get< extrinsicMeshData::flow::deltaPressure >(),
-                                   flowAccessors.get< extrinsicMeshData::flow::gravityCoefficient >(),
-                                   fluidAccessors.get< extrinsicMeshData::singlefluid::density >(),
-                                   fluidAccessors.get< extrinsicMeshData::singlefluid::dDensity_dPressure >(),
-                                   flowAccessors.get< extrinsicMeshData::flow::mobility >(),
-                                   flowAccessors.get< extrinsicMeshData::flow::dMobility_dPressure >(),
-                                   permAccessors.get< extrinsicMeshData::permeability::permeability >(),
-                                   permAccessors.get< extrinsicMeshData::permeability::dPerm_dPressure >(),
-                                   dPerm_dDispJump.toNestedViewConst(),
-                                   localMatrix,
-                                   localRhs,
-                                   dR_dAper );
->>>>>>> c0002e5c
   } );
 
 
@@ -590,52 +465,21 @@
   GEOSX_MARK_FUNCTION;
 
   FieldSpecificationManager & fsManager = FieldSpecificationManager::getInstance();
-<<<<<<< HEAD
-=======
-  MeshLevel & mesh = domain.getMeshBody( 0 ).getMeshLevel( 0 );
-  FaceManager & faceManager = mesh.getFaceManager();
-  ElementRegionManager const & elemManager = mesh.getElemManager();
 
   ConstitutiveManager & constitutiveManager = domain.getConstitutiveManager();
->>>>>>> c0002e5c
 
   NumericalMethodsManager const & numericalMethodManager = domain.getNumericalMethodManager();
   FiniteVolumeManager const & fvManager = numericalMethodManager.getFiniteVolumeManager();
   FluxApproximationBase const & fluxApprox = fvManager.getFluxApproximation( m_discretizationName );
 
   string const & dofKey = dofManager.getKey( extrinsicMeshData::flow::pressure::key() );
-<<<<<<< HEAD
-=======
-  ElementRegionManager::ElementViewAccessor< arrayView1d< globalIndex const > >
-  elemDofNumber = elemManager.constructArrayViewAccessor< globalIndex, 1 >( dofKey );
-  elemDofNumber.setName( this->getName() + "/accessors/" + dofKey );
-
-  // Take BCs defined for "pressure" field and apply values to "facePressure"
-  fsManager.apply( time_n + dt,
-                   domain,
-                   "faceManager",
-                   extrinsicMeshData::flow::pressure::key(),
-                   [&] ( FieldSpecificationBase const & fs,
-                         string const & setName,
-                         SortedArrayView< localIndex const > const & targetSet,
-                         Group & targetGroup,
-                         string const & )
-  {
-    BoundaryStencil const & stencil = fluxApprox.getStencil< BoundaryStencil >( mesh, setName );
-    if( fs.getLogLevel() >= 1 && m_nonlinearSolverParameters.m_numNewtonIterations == 0 )
-    {
-      globalIndex const numTargetFaces = MpiWrapper::sum< globalIndex >( stencil.size() );
-      GEOSX_LOG_RANK_0( GEOSX_FMT( geosx::internal::faceBcLogMessage,
-                                   this->getName(), time_n+dt, AquiferBoundaryCondition::catalogName(),
-                                   fs.getName(), setName, targetGroup.getName(), numTargetFaces ) );
-    }
->>>>>>> c0002e5c
 
   forMeshTargets( domain.getMeshBodies(), [&] ( string const &,
                                                 MeshLevel & mesh,
                                                 arrayView1d< string const > const & )
   {
     FaceManager & faceManager = mesh.getFaceManager();
+    ElementRegionManager const & elemManager = mesh.getElemManager();
 
     arrayView1d< real64 const > const presFace =
       faceManager.getExtrinsicData< extrinsicMeshData::flow::facePressure >();
@@ -644,7 +488,7 @@
       faceManager.getExtrinsicData< extrinsicMeshData::flow::gravityCoefficient >();
 
     ElementRegionManager::ElementViewAccessor< arrayView1d< globalIndex const > >
-    elemDofNumber = mesh.getElemManager().constructArrayViewAccessor< globalIndex, 1 >( dofKey );
+    elemDofNumber = elemManager.constructArrayViewAccessor< globalIndex, 1 >( dofKey );
     elemDofNumber.setName( this->getName() + "/accessors/" + dofKey );
 
     // Take BCs defined for "pressure" field and apply values to "facePressure"
@@ -658,7 +502,6 @@
                            Group & targetGroup,
                            string const & )
     {
-<<<<<<< HEAD
       BoundaryStencil const & stencil = fluxApprox.getStencil< BoundaryStencil >( mesh, setName );
       if( stencil.size() == 0 )
       {
@@ -692,17 +535,20 @@
         // create the fluid compute wrapper suitable for capturing in a kernel lambda
         typename TYPEOFREF( fluid ) ::KernelWrapper fluidWrapper = fluid.createKernelWrapper();
 
+        typename FluxKernel::SinglePhaseFlowAccessors flowAccessors( elemManager, this->getName() );
+        typename FluxKernel::SinglePhaseFluidAccessors fluidAccessors( elemManager, this->getName() );
+
         FaceDirichletBCKernel::launch( seri, sesri, sefi, trans,
-                                       m_elemGhostRank.toNestedViewConst(),
+                                       flowAccessors.get< extrinsicMeshData::ghostRank >(),
                                        elemDofNumber.toNestedViewConst(),
                                        dofManager.rankOffset(),
-                                       m_pressure.toNestedViewConst(),
-                                       m_deltaPressure.toNestedViewConst(),
-                                       m_gravCoef.toNestedViewConst(),
-                                       m_density.toNestedViewConst(),
-                                       m_dDens_dPres.toNestedViewConst(),
-                                       m_mobility.toNestedViewConst(),
-                                       m_dMobility_dPres.toNestedViewConst(),
+                                       flowAccessors.get< extrinsicMeshData::flow::pressure >(),
+                                       flowAccessors.get< extrinsicMeshData::flow::deltaPressure >(),
+                                       flowAccessors.get< extrinsicMeshData::flow::gravityCoefficient >(),
+                                       fluidAccessors.get< extrinsicMeshData::singlefluid::density >(),
+                                       fluidAccessors.get< extrinsicMeshData::singlefluid::dDensity_dPressure >(),
+                                       flowAccessors.get< extrinsicMeshData::flow::mobility >(),
+                                       flowAccessors.get< extrinsicMeshData::flow::dMobility_dPressure >(),
                                        presFace,
                                        gravCoefFace,
                                        fluidWrapper,
@@ -710,31 +556,6 @@
                                        localMatrix,
                                        localRhs );
       } );
-=======
-      // create the fluid compute wrapper suitable for capturing in a kernel lambda
-      typename TYPEOFREF( fluid ) ::KernelWrapper fluidWrapper = fluid.createKernelWrapper();
-
-      typename FluxKernel::SinglePhaseFlowAccessors flowAccessors( elemManager, this->getName() );
-      typename FluxKernel::SinglePhaseFluidAccessors fluidAccessors( elemManager, this->getName(), this->targetRegionNames(), this->fluidModelNames() );
-
-      FaceDirichletBCKernel::launch( seri, sesri, sefi, trans,
-                                     flowAccessors.get< extrinsicMeshData::ghostRank >(),
-                                     elemDofNumber.toNestedViewConst(),
-                                     dofManager.rankOffset(),
-                                     flowAccessors.get< extrinsicMeshData::flow::pressure >(),
-                                     flowAccessors.get< extrinsicMeshData::flow::deltaPressure >(),
-                                     flowAccessors.get< extrinsicMeshData::flow::gravityCoefficient >(),
-                                     fluidAccessors.get< extrinsicMeshData::singlefluid::density >(),
-                                     fluidAccessors.get< extrinsicMeshData::singlefluid::dDensity_dPressure >(),
-                                     flowAccessors.get< extrinsicMeshData::flow::mobility >(),
-                                     flowAccessors.get< extrinsicMeshData::flow::dMobility_dPressure >(),
-                                     presFace,
-                                     gravCoefFace,
-                                     fluidWrapper,
-                                     dt,
-                                     localMatrix,
-                                     localRhs );
->>>>>>> c0002e5c
     } );
   } );
 
@@ -763,53 +584,24 @@
   GEOSX_MARK_FUNCTION;
 
   FieldSpecificationManager & fsManager = FieldSpecificationManager::getInstance();
-<<<<<<< HEAD
-=======
-  MeshLevel & mesh = domain.getMeshBody( 0 ).getMeshLevel( 0 );
-  ElementRegionManager const & elemManager = mesh.getElemManager();
->>>>>>> c0002e5c
 
   NumericalMethodsManager const & numericalMethodManager = domain.getNumericalMethodManager();
   FiniteVolumeManager const & fvManager = numericalMethodManager.getFiniteVolumeManager();
   FluxApproximationBase const & fluxApprox = fvManager.getFluxApproximation( m_discretizationName );
 
   string const & elemDofKey = dofManager.getKey( extrinsicMeshData::flow::pressure::key() );
-<<<<<<< HEAD
-=======
-  ElementRegionManager::ElementViewAccessor< arrayView1d< globalIndex const > > elemDofNumber =
-    elemManager.constructArrayViewAccessor< globalIndex, 1 >( elemDofKey );
-  elemDofNumber.setName( this->getName() + "/accessors/" + elemDofKey );
-
-  typename FluxKernel::SinglePhaseFlowAccessors flowAccessors( elemManager, this->getName() );
-  typename FluxKernel::SinglePhaseFluidAccessors fluidAccessors( elemManager, this->getName(), this->targetRegionNames(), this->fluidModelNames() );
-
-  fsManager.apply< AquiferBoundaryCondition >( time + dt,
-                                               domain,
-                                               "faceManager",
-                                               AquiferBoundaryCondition::catalogName(),
-                                               [&] ( AquiferBoundaryCondition const & bc,
-                                                     string const & setName,
-                                                     SortedArrayView< localIndex const > const &,
-                                                     Group & targetGroup,
-                                                     string const & )
-  {
-    BoundaryStencil const & stencil = fluxApprox.getStencil< BoundaryStencil >( mesh, setName );
-    if( bc.getLogLevel() >= 1 && m_nonlinearSolverParameters.m_numNewtonIterations == 0 )
-    {
-      globalIndex const numTargetFaces = MpiWrapper::sum< globalIndex >( stencil.size() );
-      GEOSX_LOG_RANK_0( GEOSX_FMT( geosx::internal::faceBcLogMessage,
-                                   this->getName(), time+dt, AquiferBoundaryCondition::catalogName(),
-                                   bc.getName(), setName, targetGroup.getName(), numTargetFaces ) );
-    }
->>>>>>> c0002e5c
 
   forMeshTargets( domain.getMeshBodies(), [&] ( string const &,
                                                 MeshLevel & mesh,
                                                 arrayView1d< string const > const & )
   {
+    ElementRegionManager const & elemManager = mesh.getElemManager();
     ElementRegionManager::ElementViewAccessor< arrayView1d< globalIndex const > > elemDofNumber =
-      mesh.getElemManager().constructArrayViewAccessor< globalIndex, 1 >( elemDofKey );
+      elemManager.constructArrayViewAccessor< globalIndex, 1 >( elemDofKey );
     elemDofNumber.setName( this->getName() + "/accessors/" + elemDofKey );
+
+  typename FluxKernel::SinglePhaseFlowAccessors flowAccessors( elemManager, this->getName() );
+  typename FluxKernel::SinglePhaseFluidAccessors fluidAccessors( elemManager, this->getName() );
 
     fsManager.apply< AquiferBoundaryCondition >( time + dt,
                                                  domain,
@@ -821,7 +613,6 @@
                                                        Group &,
                                                        string const & )
     {
-<<<<<<< HEAD
       BoundaryStencil const & stencil = fluxApprox.getStencil< BoundaryStencil >( mesh, setName );
       if( stencil.size() == 0 )
       {
@@ -834,41 +625,18 @@
       SinglePhaseFVMKernels::AquiferBCKernel::launch( stencil,
                                                       dofManager.rankOffset(),
                                                       elemDofNumber.toNestedViewConst(),
-                                                      m_elemGhostRank.toNestedViewConst(),
+                                                      flowAccessors.get< extrinsicMeshData::ghostRank >(),
                                                       aquiferBCWrapper,
                                                       aquiferDens,
-                                                      m_pressure.toNestedViewConst(),
-                                                      m_deltaPressure.toNestedViewConst(),
-                                                      m_gravCoef.toNestedViewConst(),
-                                                      m_density.toNestedViewConst(),
-                                                      m_dDens_dPres.toNestedViewConst(),
+                                                      flowAccessors.get< extrinsicMeshData::flow::pressure >(),
+                                                      flowAccessors.get< extrinsicMeshData::flow::deltaPressure >(),
+                                                      flowAccessors.get< extrinsicMeshData::flow::gravityCoefficient >(),
+                                                      fluidAccessors.get< extrinsicMeshData::singlefluid::density >(),
+                                                      fluidAccessors.get< extrinsicMeshData::singlefluid::dDensity_dPressure >(),
                                                       time,
                                                       dt,
                                                       localMatrix.toViewConstSizes(),
                                                       localRhs.toView() );
-=======
-      return;
-    }
-
-    AquiferBoundaryCondition::KernelWrapper aquiferBCWrapper = bc.createKernelWrapper();
-    real64 const & aquiferDens = bc.getWaterPhaseDensity();
-
-    SinglePhaseFVMKernels::AquiferBCKernel::launch( stencil,
-                                                    dofManager.rankOffset(),
-                                                    elemDofNumber.toNestedViewConst(),
-                                                    flowAccessors.get< extrinsicMeshData::ghostRank >(),
-                                                    aquiferBCWrapper,
-                                                    aquiferDens,
-                                                    flowAccessors.get< extrinsicMeshData::flow::pressure >(),
-                                                    flowAccessors.get< extrinsicMeshData::flow::deltaPressure >(),
-                                                    flowAccessors.get< extrinsicMeshData::flow::gravityCoefficient >(),
-                                                    fluidAccessors.get< extrinsicMeshData::singlefluid::density >(),
-                                                    fluidAccessors.get< extrinsicMeshData::singlefluid::dDensity_dPressure >(),
-                                                    time,
-                                                    dt,
-                                                    localMatrix.toViewConstSizes(),
-                                                    localRhs.toView() );
->>>>>>> c0002e5c
 
     } );
   } );
