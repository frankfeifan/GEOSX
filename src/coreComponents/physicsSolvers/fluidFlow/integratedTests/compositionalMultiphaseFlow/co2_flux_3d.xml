<?xml version="1.0" ?>

<Problem>
  <Solvers>
    <CompositionalMultiphaseFVM
      name="compflow"
      logLevel="1"
      discretization="fluidTPFA"
      fluidNames="{ fluid1 }"
      solidNames="{ rock }"
      relPermNames="{ relperm }"
      temperature="368.15"
      useMass="1"
      targetRegions="{ Region1 }">
      <NonlinearSolverParameters
        newtonTol="1.0e-5"
        newtonMaxIter="100"
        maxTimeStepCuts="5"
        lineSearchAction="None"/>
      <LinearSolverParameters
<<<<<<< HEAD
        solverType="bicgstab"
        krylovTol="1e-7"/>
    </CompositionalMultiphaseFVM>
=======
        solverType="direct"
        directParallel="0"
        logLevel="0"/>
    </CompositionalMultiphaseFlow>
>>>>>>> ecaa0f24
  </Solvers>

  <Mesh>
    <InternalMesh
      name="mesh1"
      elementTypes="{ C3D8 }"
      xCoords="{ 0, 30 }"
      yCoords="{ 0, 30 }"
      zCoords="{ 0, 30 }"
      nx="{ 10 }"
      ny="{ 10 }"
      nz="{ 10 }"
      cellBlockNames="{ cb1 }"/>
  </Mesh>

  <Geometry>
    <Box
      name="source"
      xMin="-0.01, 26.99, -0.01"
      xMax="3.01, 30.01, 10.01"/>

    <Box
      name="sink1"
      xMin="26.99, -0.01, -0.01"
      xMax="30.01, 30.01, 30.01"/>

    <Box
      name="sink2"
      xMin="-0.01, -0.01, 26.99"
      xMax="30.01, 30.01, 30.01"/>

    <Box
      name="barrier"
      xMin="-0.01, 20.99, 20.99"
      xMax="12.01, 30.01, 21.01"/>
    
  </Geometry>

  <Events
    maxTime="1e6">
    <PeriodicEvent
      name="solverApplications"
      forceDt="5e4"
      target="/Solvers/compflow"/>

    <PeriodicEvent
      name="outputs"
      timeFrequency="1e5"
      targetExactTimestep="1"
      target="/Outputs/vtkOutput"/>

    <PeriodicEvent
      name="restarts"
      timeFrequency="5e5"
      targetExactTimestep="0"
      target="/Outputs/sidreRestart"/>
  </Events>

  <NumericalMethods>
    <FiniteVolume>
      <TwoPointFluxApproximation
        name="fluidTPFA"
        fieldName="pressure"
        coefficientName="permeability"/>
    </FiniteVolume>
  </NumericalMethods>

  <ElementRegions>
    <CellElementRegion
      name="Region1"
      cellBlocks="{ cb1 }"
      materialList="{ fluid1, rock, relperm }"/>
  </ElementRegions>

  <Constitutive>
    <MultiPhaseMultiComponentFluid
      name="fluid1"
      phaseNames="{ gas, water }"
      componentNames="{ co2, water }"
      componentMolarWeight="{ 44e-3, 18e-3 }"
      phasePVTParaFiles="{ pvtgas.txt, pvtliquid.txt }"
      flashModelParaFile="co2flash.txt"/>

    <PoreVolumeCompressibleSolid
      name="rock"
      referencePressure="0.0"
      compressibility="1e-9"/>

    <BrooksCoreyRelativePermeability
      name="relperm"
      phaseNames="{ gas, water }"
      phaseMinVolumeFraction="{ 0.05, 0.05 }"
      phaseRelPermExponent="{ 1.5, 1.5 }"
      phaseRelPermMaxValue="{ 0.9, 0.9 }"/>
  </Constitutive>

  <FieldSpecifications>
    <FieldSpecification
      name="permx"
      component="0"
      initialCondition="1"
      setNames="{ all }"
      objectPath="ElementRegions/Region1/cb1"
      fieldName="permeability"
      scale="1.0e-13"/>

    <FieldSpecification
      name="permy"
      component="1"
      initialCondition="1"
      setNames="{ all }"
      objectPath="ElementRegions/Region1/cb1"
      fieldName="permeability"
      scale="1.0e-13"/>

    <FieldSpecification
      name="permz"
      component="2"
      initialCondition="1"
      setNames="{ all }"
      objectPath="ElementRegions/Region1/cb1"
      fieldName="permeability"
      scale="1.0e-13"/>

    <FieldSpecification
      name="referencePorosity"
      initialCondition="1"
      setNames="{ all }"
      objectPath="ElementRegions/Region1/cb1"
      fieldName="referencePorosity"
      scale="0.2"/>

    <FieldSpecification
      name="barrierTransMult"
      initialCondition="1"
      setNames="{ barrier }"      
      objectPath="faceManager"
      fieldName="permeabilityTransMultiplier"
      scale="0.0"/>
    
    <FieldSpecification
      name="initialPressure"
      initialCondition="1"
      setNames="{ all }"
      objectPath="ElementRegions/Region1/cb1"
      fieldName="pressure"
      scale="9e6"/>

    <!-- Initial composition: no water, only heavy hydrocarbon components and N2 -->
    <FieldSpecification
      name="initialComposition_co2"
      initialCondition="1"
      setNames="{ all }"
      objectPath="ElementRegions/Region1/cb1"
      fieldName="globalCompFraction"
      component="0"
      scale="0.005"/>

    <FieldSpecification
      name="initialComposition_water"
      initialCondition="1"
      setNames="{ all }"
      objectPath="ElementRegions/Region1/cb1"
      fieldName="globalCompFraction"
      component="1"
      scale="0.995"/>

    <!-- Injection rate: 0.03 kg/s -->
    <SourceFlux
      name="sourceTerm"
      objectPath="ElementRegions/Region1/cb1"
      component="0"      
      scale="-0.03"
      setNames="{ source }"/>

    <!-- Production stream: same as initial (should not matter due to upwinding) -->
    <FieldSpecification
      name="sinkTerm1"
      objectPath="ElementRegions/Region1/cb1"
      fieldName="pressure"
      scale="9e6"
      setNames="{ sink1 }"/>

    <FieldSpecification
      name="sinkTermComposition1_co2"
      setNames="{ sink1 }"
      objectPath="ElementRegions/Region1/elementSubRegions/cb1"
      fieldName="globalCompFraction"
      component="0"
      scale="0.005"/>

    <FieldSpecification
      name="sinkTermComposition1_water"
      setNames="{ sink1 }"
      objectPath="ElementRegions/Region1/cb1"
      fieldName="globalCompFraction"
      component="1"
      scale="0.995"/>

    <FieldSpecification
      name="sinkTerm2"
      objectPath="ElementRegions/Region1/cb1"
      fieldName="pressure"
      scale="9e6"
      setNames="{ sink2 }"/>

    <!-- Production stream: same as initial (should not matter due to upwinding) -->
    <FieldSpecification
      name="sinkTermComposition2_co2"
      setNames="{ sink2 }"
      objectPath="ElementRegions/Region1/cb1"
      fieldName="globalCompFraction"
      component="0"
      scale="0.005"/>

    <FieldSpecification
      name="sinkTermComposition2_water"
      setNames="{ sink2 }"
      objectPath="ElementRegions/Region1/cb1"
      fieldName="globalCompFraction"
      component="1"
      scale="0.995"/>
  </FieldSpecifications>

  <Functions/>

  <Outputs>
    <VTK
      name="vtkOutput"/>

    <Restart
      name="sidreRestart"/>
  </Outputs>
</Problem><|MERGE_RESOLUTION|>--- conflicted
+++ resolved
@@ -18,16 +18,10 @@
         maxTimeStepCuts="5"
         lineSearchAction="None"/>
       <LinearSolverParameters
-<<<<<<< HEAD
-        solverType="bicgstab"
-        krylovTol="1e-7"/>
-    </CompositionalMultiphaseFVM>
-=======
         solverType="direct"
         directParallel="0"
         logLevel="0"/>
-    </CompositionalMultiphaseFlow>
->>>>>>> ecaa0f24
+    </CompositionalMultiphaseFVM>
   </Solvers>
 
   <Mesh>
