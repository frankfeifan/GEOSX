--- conflicted
+++ resolved
@@ -71,19 +71,11 @@
   this->registerWrapper( viewKeyStruct::fluidIndexString, &m_fluidIndex, false );
   this->registerWrapper( viewKeyStruct::solidIndexString, &m_solidIndex, false );
   
-<<<<<<< HEAD
-
-=======
->>>>>>> 4d0772f9
   this->registerWrapper( viewKeyStruct::inputFluxEstimateString,  &m_fluxEstimate,  false )->
     setApplyDefaultValue(1.0)->
     setInputFlag(InputFlags::OPTIONAL)->
     setDescription("Initial estimate of the input flux used only for residual scaling. This should be "
                    "essentially equivalent to the input flux * dt.");
-<<<<<<< HEAD
-
-=======
->>>>>>> 4d0772f9
 }
 
 void FlowSolverBase::RegisterDataOnMesh( Group * const MeshBodies )
