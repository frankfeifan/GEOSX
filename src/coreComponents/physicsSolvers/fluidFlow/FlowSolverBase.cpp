/*
 * ------------------------------------------------------------------------------------------------------------
 * SPDX-License-Identifier: LGPL-2.1-only
 *
 * Copyright (c) 2018-2020 Lawrence Livermore National Security LLC
 * Copyright (c) 2018-2020 The Board of Trustees of the Leland Stanford Junior University
 * Copyright (c) 2018-2020 TotalEnergies
 * Copyright (c) 2019-     GEOSX Contributors
 * All rights reserved
 *
 * See top level LICENSE, COPYRIGHT, CONTRIBUTORS, NOTICE, and ACKNOWLEDGEMENTS files for details.
 * ------------------------------------------------------------------------------------------------------------
 */

/**
 * @file FlowSolverBase.cpp
 */

#include "FlowSolverBase.hpp"

#include "constitutive/ConstitutivePassThru.hpp"
#include "constitutive/permeability/PermeabilityExtrinsicData.hpp"
#include "discretizationMethods/NumericalMethodsManager.hpp"
#include "fieldSpecification/AquiferBoundaryCondition.hpp"
#include "fieldSpecification/EquilibriumInitialCondition.hpp"
#include "fieldSpecification/FieldSpecificationManager.hpp"
#include "finiteVolume/FiniteVolumeManager.hpp"
#include "finiteVolume/FluxApproximationBase.hpp"
#include "mesh/DomainPartition.hpp"
#include "physicsSolvers/fluidFlow/FluxKernelsHelper.hpp"
#include "physicsSolvers/fluidFlow/FlowSolverBaseExtrinsicData.hpp"

namespace geosx
{

using namespace dataRepository;
using namespace constitutive;

template< typename POROUSWRAPPER_TYPE >
void execute1( POROUSWRAPPER_TYPE porousWrapper,
               CellElementSubRegion & subRegion,
               arrayView1d< real64 const > const & pressure,
               arrayView1d< real64 const > const & deltaPressure )
{
  forAll< parallelDevicePolicy<> >( subRegion.size(), [=] GEOSX_DEVICE ( localIndex const k )
  {
    for( localIndex q = 0; q < porousWrapper.numGauss(); ++q )
    {
      porousWrapper.updateStateFromPressure( k, q,
                                             pressure[k],
                                             deltaPressure[k] );
    }
  } );
}

template< typename POROUSWRAPPER_TYPE >
void execute2( POROUSWRAPPER_TYPE porousWrapper,
               SurfaceElementSubRegion & subRegion,
               arrayView1d< real64 const > const & pressure,
               arrayView1d< real64 const > const & deltaPressure,
               arrayView1d< real64 const > const & oldHydraulicAperture,
               arrayView1d< real64 const > const & newHydraulicAperture )
{
  forAll< parallelDevicePolicy<> >( subRegion.size(), [=] GEOSX_DEVICE ( localIndex const k )
  {
    for( localIndex q = 0; q < porousWrapper.numGauss(); ++q )
    {
      porousWrapper.updateStateFromPressureAndAperture( k, q,
                                                        pressure[k],
                                                        deltaPressure[k],
                                                        oldHydraulicAperture[k],
                                                        newHydraulicAperture[k] );
    }
  } );
}

FlowSolverBase::FlowSolverBase( string const & name,
                                Group * const parent ):
  SolverBase( name, parent ),
  m_poroElasticFlag( 0 ),
  m_coupledWellsFlag( 0 ),
  m_numDofPerCell( 0 ),
  m_fluxEstimate()
{
  this->registerWrapper( viewKeyStruct::discretizationString(), &m_discretizationName ).
    setInputFlag( InputFlags::REQUIRED ).
    setDescription( "Name of discretization object to use for this solver." );

  this->registerWrapper( viewKeyStruct::inputFluxEstimateString(), &m_fluxEstimate ).
    setApplyDefaultValue( 1.0 ).
    setInputFlag( InputFlags::OPTIONAL ).
    setDescription( "Initial estimate of the input flux used only for residual scaling. This should be "
                    "essentially equivalent to the input flux * dt." );
}

void FlowSolverBase::registerDataOnMesh( Group & meshBodies )
{
  SolverBase::registerDataOnMesh( meshBodies );

  forMeshTargets( meshBodies, [&] ( string const &,
                                    MeshLevel & mesh,
                                    arrayView1d< string const > const & regionNames )
  {

    ElementRegionManager & elemManager = mesh.getElemManager();

    elemManager.forElementSubRegions< ElementSubRegionBase >( regionNames,
                                                              [&]( localIndex const,
                                                                   ElementSubRegionBase & subRegion )
    {
      subRegion.registerExtrinsicData< extrinsicMeshData::flow::gravityCoefficient >( getName() ).
        setApplyDefaultValue( 0.0 );
    } );

    elemManager.forElementSubRegionsComplete< SurfaceElementSubRegion >( [&]( localIndex const,
                                                                              localIndex const,
                                                                              ElementRegionBase & region,
                                                                              SurfaceElementSubRegion & subRegion )
    {
      SurfaceElementRegion & faceRegion = dynamicCast< SurfaceElementRegion & >( region );

      subRegion.registerExtrinsicData< extrinsicMeshData::flow::gravityCoefficient >( getName() );

      subRegion.registerExtrinsicData< extrinsicMeshData::flow::aperture0 >( getName() ).
        setDefaultValue( faceRegion.getDefaultAperture() );

      subRegion.registerExtrinsicData< extrinsicMeshData::flow::hydraulicAperture >( getName() ).
        setDefaultValue( faceRegion.getDefaultAperture() );

    } );

    FaceManager & faceManager = mesh.getFaceManager();
    faceManager.registerExtrinsicData< extrinsicMeshData::flow::gravityCoefficient >( getName() ).
      setApplyDefaultValue( 0.0 );

    faceManager.registerWrapper< array1d< real64 > >( viewKeyStruct::transMultiplierString() ).
      setApplyDefaultValue( 1.0 ).
      setPlotLevel( PlotLevel::LEVEL_0 ).
      setRegisteringObjects( this->getName() ).
      setDescription( "An array that holds the permeability transmissibility multipliers" );

  } );

  DomainPartition & domain = this->getGroupByPath< DomainPartition >( "/Problem/domain" );

  // fill stencil targetRegions
  NumericalMethodsManager & numericalMethodManager = domain.getNumericalMethodManager();
  FiniteVolumeManager & fvManager = numericalMethodManager.getFiniteVolumeManager();

  if( fvManager.hasGroup< FluxApproximationBase >( m_discretizationName ) )
  {

    FluxApproximationBase & fluxApprox = fvManager.getFluxApproximation( m_discretizationName );
    fluxApprox.setFieldName( extrinsicMeshData::flow::pressure::key() );
    fluxApprox.setCoeffName( extrinsicMeshData::permeability::permeability::key() );
  }
}

void FlowSolverBase::setConstitutiveNamesCallSuper( ElementSubRegionBase & subRegion ) const
{
  SolverBase::setConstitutiveNamesCallSuper( subRegion );

  subRegion.registerWrapper< string >( viewKeyStruct::fluidNamesString() ).
    setPlotLevel( PlotLevel::NOPLOT ).
    setRestartFlags( RestartFlags::NO_WRITE ).
    setSizedFromParent( 0 );

  subRegion.registerWrapper< string >( viewKeyStruct::solidNamesString() ).
    setPlotLevel( PlotLevel::NOPLOT ).
    setRestartFlags( RestartFlags::NO_WRITE ).
    setSizedFromParent( 0 );

  string & solidName = subRegion.getReference< string >( viewKeyStruct::solidNamesString() );
  solidName = getConstitutiveName< CoupledSolidBase >( subRegion );
  GEOSX_ERROR_IF( solidName.empty(), GEOSX_FMT( "Solid model not found on subregion {}", subRegion.getName() ) );

  subRegion.registerWrapper< string >( viewKeyStruct::permeabilityNamesString() ).
    setPlotLevel( PlotLevel::NOPLOT ).
    setRestartFlags( RestartFlags::NO_WRITE ).
    setSizedFromParent( 0 );

  string & permName = subRegion.getReference< string >( viewKeyStruct::permeabilityNamesString() );
  permName = getConstitutiveName< PermeabilityBase >( subRegion );
  GEOSX_ERROR_IF( permName.empty(), GEOSX_FMT( "Permeability model not found on subregion {}", subRegion.getName() ) );
}

void FlowSolverBase::setConstitutiveNames( ElementSubRegionBase & subRegion ) const
{
  GEOSX_UNUSED_VAR(subRegion);
}

void FlowSolverBase::initializePreSubGroups()
{
  SolverBase::initializePreSubGroups();

  DomainPartition & domain = this->getGroupByPath< DomainPartition >( "/Problem/domain" );

  // fill stencil targetRegions
  NumericalMethodsManager & numericalMethodManager = domain.getNumericalMethodManager();
  FiniteVolumeManager & fvManager = numericalMethodManager.getFiniteVolumeManager();

  if( fvManager.hasGroup< FluxApproximationBase >( m_discretizationName ) )
  {

    FluxApproximationBase & fluxApprox = fvManager.getFluxApproximation( m_discretizationName );

    forMeshTargets( domain.getMeshBodies(), [&] ( string const & meshBodyName,
                                                  MeshLevel & mesh,
                                                  arrayView1d< string const > const & regionNames )
    {
      array1d< string > & stencilTargetRegions = fluxApprox.targetRegions( meshBodyName );
      array1d< string > & stencilCoeffModelNames = fluxApprox.coefficientModelNames( meshBodyName );

      std::set< string > stencilTargetRegionsSet( stencilTargetRegions.begin(), stencilTargetRegions.end() );
      map< string, string > coeffModelNames;

      mesh.getElemManager().forElementSubRegionsComplete< ElementSubRegionBase >( regionNames,
                                                                                  [&]( localIndex const,
                                                                                       localIndex const,
                                                                                       localIndex const,
                                                                                       ElementRegionBase const & region,
                                                                                       ElementSubRegionBase const & )
      {
//        string const & permName = subRegion.getReference<string>( viewKeyStruct::permeabilityNamesString() );
        coeffModelNames[region.getName()] = viewKeyStruct::permeabilityNamesString();//permName;
        stencilTargetRegionsSet.insert( region.getName() );
      } );

      stencilTargetRegions.clear();
      stencilCoeffModelNames.clear();
      for( auto const & targetRegion: stencilTargetRegionsSet )
      {
        stencilTargetRegions.emplace_back( targetRegion );
        stencilCoeffModelNames.emplace_back( coeffModelNames[targetRegion] );
      }
    } );
  }

}

void FlowSolverBase::initializePostInitialConditionsPreSubGroups()
{
  SolverBase::initializePostInitialConditionsPreSubGroups();

<<<<<<< HEAD
  DomainPartition & domain = this->getGroupByPath< DomainPartition >( "/Problem/domain" );

  forMeshTargets( domain.getMeshBodies(), [&] ( string const &,
                                                MeshLevel & mesh,
                                                arrayView1d< string const > const & regionNames )
  {
    resetViews( mesh ); // TODO: won't work with multiple meshes
    precomputeData( mesh, regionNames );
  } );
=======
  DomainPartition & domain = this->getGroupByPath< DomainPartition >( "/Problem/domain" );;
  MeshLevel & mesh = domain.getMeshBody( 0 ).getMeshLevel( 0 );

  // Precompute solver-specific constant data (e.g. gravity-depth)
  precomputeData( mesh );
>>>>>>> c0002e5c
}

void FlowSolverBase::precomputeData( MeshLevel & mesh,
                                     arrayView1d< string const > const & regionNames )
{
  FaceManager & faceManager = mesh.getFaceManager();
  real64 const gravVector[3] = LVARRAY_TENSOROPS_INIT_LOCAL_3( gravityVector() );

  mesh.getElemManager().forElementSubRegions< ElementSubRegionBase >( regionNames, [&]( localIndex const,
                                                                                        ElementSubRegionBase & subRegion )
  {
    arrayView2d< real64 const > const elemCenter = subRegion.getElementCenter();

    arrayView1d< real64 > const gravityCoef =
      subRegion.getExtrinsicData< extrinsicMeshData::flow::gravityCoefficient >();

    forAll< parallelHostPolicy >( subRegion.size(), [=] ( localIndex const ei )
    {
      gravityCoef[ ei ] = LvArray::tensorOps::AiBi< 3 >( elemCenter[ ei ], gravVector );
    } );
  } );

  {
    arrayView2d< real64 const > const faceCenter = faceManager.faceCenter();

    arrayView1d< real64 > const gravityCoef =
      faceManager.getExtrinsicData< extrinsicMeshData::flow::gravityCoefficient >();

    forAll< parallelHostPolicy >( faceManager.size(), [=] ( localIndex const kf )
    {
      gravityCoef[ kf ] = LvArray::tensorOps::AiBi< 3 >( faceCenter[ kf ], gravVector );
    } );
  }
}

void FlowSolverBase::updatePorosityAndPermeability( CellElementSubRegion & subRegion ) const
{
  GEOSX_MARK_FUNCTION;

  arrayView1d< real64 const > const & pressure = subRegion.getExtrinsicData< extrinsicMeshData::flow::pressure >();
  arrayView1d< real64 const > const & deltaPressure = subRegion.getExtrinsicData< extrinsicMeshData::flow::deltaPressure >();

  string const & solidName = subRegion.getReference< string >( viewKeyStruct::solidNamesString() );
  CoupledSolidBase & porousSolid = subRegion.template getConstitutiveModel< CoupledSolidBase >( solidName );

  constitutive::ConstitutivePassThru< CoupledSolidBase >::execute( porousSolid, [=, &subRegion] ( auto & castedPorousSolid )
  {
    typename TYPEOFREF( castedPorousSolid ) ::KernelWrapper porousWrapper = castedPorousSolid.createKernelUpdates();

    execute1( porousWrapper, subRegion, pressure, deltaPressure );
  } );
}

void FlowSolverBase::updatePorosityAndPermeability( SurfaceElementSubRegion & subRegion ) const
{
  GEOSX_MARK_FUNCTION;

  arrayView1d< real64 const > const & pressure = subRegion.getExtrinsicData< extrinsicMeshData::flow::pressure >();
  arrayView1d< real64 const > const & deltaPressure = subRegion.getExtrinsicData< extrinsicMeshData::flow::deltaPressure >();

  arrayView1d< real64 const > const newHydraulicAperture = subRegion.getExtrinsicData< extrinsicMeshData::flow::hydraulicAperture >();
  arrayView1d< real64 const > const oldHydraulicAperture = subRegion.getExtrinsicData< extrinsicMeshData::flow::aperture0 >();

  string const & solidName = subRegion.getReference< string >( viewKeyStruct::solidNamesString() );
  CoupledSolidBase & porousSolid = subRegion.getConstitutiveModel< CoupledSolidBase >( solidName );

  constitutive::ConstitutivePassThru< CompressibleSolidBase >::execute( porousSolid, [=, &subRegion] ( auto & castedPorousSolid )
  {
    typename TYPEOFREF( castedPorousSolid ) ::KernelWrapper porousWrapper = castedPorousSolid.createKernelUpdates();

    execute2( porousWrapper, subRegion, pressure, deltaPressure, oldHydraulicAperture, newHydraulicAperture );

  } );
}

<<<<<<< HEAD
void FlowSolverBase::resetViews( MeshLevel & mesh )
{
  ElementRegionManager const & elemManager = mesh.getElemManager();

  {
    using namespace extrinsicMeshData::flow;

    m_pressure.clear();
    m_pressure = elemManager.constructExtrinsicAccessor< pressure >();
    m_pressure.setName( getName() + "/accessors/" + pressure::key() );

    m_deltaPressure.clear();
    m_deltaPressure = elemManager.constructExtrinsicAccessor< deltaPressure >();
    m_deltaPressure.setName( getName() + "/accessors/" + deltaPressure::key() );

    m_elemGhostRank.clear();
    m_elemGhostRank = elemManager.constructExtrinsicAccessor< extrinsicMeshData::ghostRank >();
    m_elemGhostRank.setName( getName() + "/accessors/" + extrinsicMeshData::ghostRank::key() );

    m_volume.clear();
    m_volume = elemManager.constructArrayViewAccessor< real64, 1 >( ElementSubRegionBase::viewKeyStruct::elementVolumeString() );
    m_volume.setName( getName() + "/accessors/" + ElementSubRegionBase::viewKeyStruct::elementVolumeString() );

    m_gravCoef.clear();
    m_gravCoef = elemManager.constructExtrinsicAccessor< gravityCoefficient >();
    m_gravCoef.setName( getName() + "/accessors/" + gravityCoefficient::key() );
  }

  {
    using namespace extrinsicMeshData::permeability;

    m_permeability.clear();
    m_permeability = elemManager.constructMaterialExtrinsicAccessor< PermeabilityBase, permeability >();
    m_permeability.setName( getName() + "/accessors/" + permeability::key() );

    m_dPerm_dPressure.clear();
    m_dPerm_dPressure = elemManager.constructMaterialExtrinsicAccessor< PermeabilityBase, dPerm_dPressure >();
    m_dPerm_dPressure.setName( getName() + "/accessors/" + dPerm_dPressure::key() );
  }

#ifdef GEOSX_USE_SEPARATION_COEFFICIENT
  m_elementSeparationCoefficient.clear();
  m_elementSeparationCoefficient = elemManager.constructArrayViewAccessor< real64, 1 >( FaceElementSubRegion::viewKeyStruct::separationCoeffString() );
  m_elementSeparationCoefficient.setName( getName() + "/accessors/" + FaceElementSubRegion::viewKeyStruct::separationCoeffString() );

  m_element_dSeparationCoefficient_dAperture.clear();
  m_element_dSeparationCoefficient_dAperture = elemManager.constructArrayViewAccessor< real64, 1 >(
    FaceElementSubRegion::viewKeyStruct::dSeparationCoeffdAperString() );
  m_element_dSeparationCoefficient_dAperture.setName( getName() + "/accessors/" + FaceElementSubRegion::viewKeyStruct::dSeparationCoeffdAperString() );
#endif
}
=======
>>>>>>> c0002e5c

void FlowSolverBase::findMinMaxElevationInEquilibriumTarget( DomainPartition & domain, // cannot be const...
                                                             std::map< string, localIndex > const & equilNameToEquilId,
                                                             arrayView1d< real64 > const & maxElevation,
                                                             arrayView1d< real64 > const & minElevation ) const
{
  array1d< real64 > localMaxElevation( equilNameToEquilId.size() );
  array1d< real64 > localMinElevation( equilNameToEquilId.size() );
  localMaxElevation.setValues< parallelHostPolicy >( -1e99 );
  localMinElevation.setValues< parallelHostPolicy >( 1e99 );

  FieldSpecificationManager & fsManager = FieldSpecificationManager::getInstance();

  fsManager.apply< EquilibriumInitialCondition >( 0.0,
                                                  domain,
                                                  "ElementRegions",
                                                  EquilibriumInitialCondition::catalogName(),
                                                  [&] ( EquilibriumInitialCondition const & fs,
                                                        string const &,
                                                        SortedArrayView< localIndex const > const & targetSet,
                                                        Group & subRegion,
                                                        string const & )
  {
    RAJA::ReduceMax< parallelDeviceReduce, real64 > targetSetMaxElevation( -1e99 );
    RAJA::ReduceMin< parallelDeviceReduce, real64 > targetSetMinElevation( 1e99 );

    arrayView2d< real64 const > const elemCenter =
      subRegion.getReference< array2d< real64 > >( ElementSubRegionBase::viewKeyStruct::elementCenterString() );

    forAll< parallelDevicePolicy<> >( targetSet.size(), [=] GEOSX_HOST_DEVICE ( localIndex const i )
    {
      localIndex const k = targetSet[i];
      targetSetMaxElevation.max( elemCenter[k][2] );
      targetSetMinElevation.min( elemCenter[k][2] );
    } );

    localIndex const equilIndex = equilNameToEquilId.at( fs.getName() );
    localMaxElevation[equilIndex] = LvArray::math::max( targetSetMaxElevation.get(), localMaxElevation[equilIndex] );
    localMinElevation[equilIndex] = LvArray::math::min( targetSetMinElevation.get(), localMinElevation[equilIndex] );

  } );

  MpiWrapper::allReduce( localMaxElevation.data(),
                         maxElevation.data(),
                         localMaxElevation.size(),
                         MpiWrapper::getMpiOp( MpiWrapper::Reduction::Max ),
                         MPI_COMM_GEOSX );
  MpiWrapper::allReduce( localMinElevation.data(),
                         minElevation.data(),
                         localMinElevation.size(),
                         MpiWrapper::getMpiOp( MpiWrapper::Reduction::Min ),
                         MPI_COMM_GEOSX );
}

void FlowSolverBase::saveAquiferConvergedState( real64 const & time,
                                                real64 const & dt,
                                                DomainPartition & domain )
{
  GEOSX_MARK_FUNCTION;

  FieldSpecificationManager & fsManager = FieldSpecificationManager::getInstance();
  MeshLevel const & mesh = domain.getMeshBody( 0 ).getMeshLevel( 0 );

  NumericalMethodsManager const & numericalMethodManager = domain.getNumericalMethodManager();
  FiniteVolumeManager const & fvManager = numericalMethodManager.getFiniteVolumeManager();
  FluxApproximationBase const & fluxApprox = fvManager.getFluxApproximation( m_discretizationName );
  ElementRegionManager const & elemManager = mesh.getElemManager();

  // This step requires three passes:
  //    - First we count the number of individual aquifers
  //    - Second we loop over all the stencil entries to compute the sum of aquifer influxes
  //    - Third we loop over the aquifers to save the sums of each individual aquifer

  // Step 1: count individual aquifers

  std::map< string, localIndex > aquiferNameToAquiferId;
  localIndex aquiferCounter = 0;

  fsManager.forSubGroups< AquiferBoundaryCondition >( [&] ( AquiferBoundaryCondition const & bc )
  {
    aquiferNameToAquiferId[bc.getName()] = aquiferCounter;
    aquiferCounter++;
  } );

  // Step 2: sum the aquifer fluxes for each individual aquifer

  array1d< real64 > globalSumFluxes( aquiferNameToAquiferId.size() );
  array1d< real64 > localSumFluxes( aquiferNameToAquiferId.size() );

  fsManager.apply< AquiferBoundaryCondition >( time + dt,
                                               domain,
                                               "faceManager",
                                               AquiferBoundaryCondition::catalogName(),
                                               [&] ( AquiferBoundaryCondition const & bc,
                                                     string const & setName,
                                                     SortedArrayView< localIndex const > const &,
                                                     Group &,
                                                     string const & )
  {
    BoundaryStencil const & stencil = fluxApprox.getStencil< BoundaryStencil >( mesh, setName );
    if( stencil.size() == 0 )
    {
      return;
    }

    AquiferBoundaryCondition::KernelWrapper aquiferBCWrapper = bc.createKernelWrapper();

    using namespace extrinsicMeshData::flow;

    ElementRegionManager::ElementViewAccessor< arrayView1d< real64 const > >
    m_pressure = elemManager.constructExtrinsicAccessor< pressure >();
    m_pressure.setName( getName() + "/accessors/" + pressure::key() );

    ElementRegionManager::ElementViewAccessor< arrayView1d< real64 const > >
    m_deltaPressure = elemManager.constructExtrinsicAccessor< deltaPressure >();
    m_deltaPressure.setName( getName() + "/accessors/" + deltaPressure::key() );

    ElementRegionManager::ElementViewAccessor< arrayView1d< real64 const > >
    m_gravCoef = elemManager.constructExtrinsicAccessor< gravityCoefficient >();
    m_gravCoef.setName( getName() + "/accessors/" + gravityCoefficient::key() );

    real64 const targetSetSumFluxes =
      FluxKernelsHelper::AquiferBCKernel::sumFluxes( stencil,
                                                     aquiferBCWrapper,
                                                     m_pressure.toNestedViewConst(),
                                                     m_deltaPressure.toNestedViewConst(),
                                                     m_gravCoef.toNestedViewConst(),
                                                     time,
                                                     dt );

    localIndex const aquiferIndex = aquiferNameToAquiferId.at( bc.getName() );
    localSumFluxes[aquiferIndex] += targetSetSumFluxes;
  } );

  MpiWrapper::allReduce( localSumFluxes.data(),
                         globalSumFluxes.data(),
                         localSumFluxes.size(),
                         MpiWrapper::getMpiOp( MpiWrapper::Reduction::Sum ),
                         MPI_COMM_GEOSX );

  // Step 3: we are ready to save the summed fluxes for each individual aquifer

  fsManager.forSubGroups< AquiferBoundaryCondition >( [&] ( AquiferBoundaryCondition & bc )
  {
    localIndex const aquiferIndex = aquiferNameToAquiferId.at( bc.getName() );

    if( bc.getLogLevel() >= 1 )
    {
      GEOSX_LOG_RANK_0( GEOSX_FMT( string( "FlowSolverBase {}: at time {}s, " )
                                   + string( "the <{}> boundary condition '{}' produces a flux of {} kg (or moles if useMass=0). " ),
                                   getName(), time+dt, AquiferBoundaryCondition::catalogName(), bc.getName(), dt * globalSumFluxes[aquiferIndex] ) );
    }
    bc.saveConvergedState( dt * globalSumFluxes[aquiferIndex] );
  } );
}


} // namespace geosx<|MERGE_RESOLUTION|>--- conflicted
+++ resolved
@@ -242,23 +242,14 @@
 {
   SolverBase::initializePostInitialConditionsPreSubGroups();
 
-<<<<<<< HEAD
   DomainPartition & domain = this->getGroupByPath< DomainPartition >( "/Problem/domain" );
 
   forMeshTargets( domain.getMeshBodies(), [&] ( string const &,
                                                 MeshLevel & mesh,
                                                 arrayView1d< string const > const & regionNames )
   {
-    resetViews( mesh ); // TODO: won't work with multiple meshes
     precomputeData( mesh, regionNames );
   } );
-=======
-  DomainPartition & domain = this->getGroupByPath< DomainPartition >( "/Problem/domain" );;
-  MeshLevel & mesh = domain.getMeshBody( 0 ).getMeshLevel( 0 );
-
-  // Precompute solver-specific constant data (e.g. gravity-depth)
-  precomputeData( mesh );
->>>>>>> c0002e5c
 }
 
 void FlowSolverBase::precomputeData( MeshLevel & mesh,
@@ -334,60 +325,6 @@
   } );
 }
 
-<<<<<<< HEAD
-void FlowSolverBase::resetViews( MeshLevel & mesh )
-{
-  ElementRegionManager const & elemManager = mesh.getElemManager();
-
-  {
-    using namespace extrinsicMeshData::flow;
-
-    m_pressure.clear();
-    m_pressure = elemManager.constructExtrinsicAccessor< pressure >();
-    m_pressure.setName( getName() + "/accessors/" + pressure::key() );
-
-    m_deltaPressure.clear();
-    m_deltaPressure = elemManager.constructExtrinsicAccessor< deltaPressure >();
-    m_deltaPressure.setName( getName() + "/accessors/" + deltaPressure::key() );
-
-    m_elemGhostRank.clear();
-    m_elemGhostRank = elemManager.constructExtrinsicAccessor< extrinsicMeshData::ghostRank >();
-    m_elemGhostRank.setName( getName() + "/accessors/" + extrinsicMeshData::ghostRank::key() );
-
-    m_volume.clear();
-    m_volume = elemManager.constructArrayViewAccessor< real64, 1 >( ElementSubRegionBase::viewKeyStruct::elementVolumeString() );
-    m_volume.setName( getName() + "/accessors/" + ElementSubRegionBase::viewKeyStruct::elementVolumeString() );
-
-    m_gravCoef.clear();
-    m_gravCoef = elemManager.constructExtrinsicAccessor< gravityCoefficient >();
-    m_gravCoef.setName( getName() + "/accessors/" + gravityCoefficient::key() );
-  }
-
-  {
-    using namespace extrinsicMeshData::permeability;
-
-    m_permeability.clear();
-    m_permeability = elemManager.constructMaterialExtrinsicAccessor< PermeabilityBase, permeability >();
-    m_permeability.setName( getName() + "/accessors/" + permeability::key() );
-
-    m_dPerm_dPressure.clear();
-    m_dPerm_dPressure = elemManager.constructMaterialExtrinsicAccessor< PermeabilityBase, dPerm_dPressure >();
-    m_dPerm_dPressure.setName( getName() + "/accessors/" + dPerm_dPressure::key() );
-  }
-
-#ifdef GEOSX_USE_SEPARATION_COEFFICIENT
-  m_elementSeparationCoefficient.clear();
-  m_elementSeparationCoefficient = elemManager.constructArrayViewAccessor< real64, 1 >( FaceElementSubRegion::viewKeyStruct::separationCoeffString() );
-  m_elementSeparationCoefficient.setName( getName() + "/accessors/" + FaceElementSubRegion::viewKeyStruct::separationCoeffString() );
-
-  m_element_dSeparationCoefficient_dAperture.clear();
-  m_element_dSeparationCoefficient_dAperture = elemManager.constructArrayViewAccessor< real64, 1 >(
-    FaceElementSubRegion::viewKeyStruct::dSeparationCoeffdAperString() );
-  m_element_dSeparationCoefficient_dAperture.setName( getName() + "/accessors/" + FaceElementSubRegion::viewKeyStruct::dSeparationCoeffdAperString() );
-#endif
-}
-=======
->>>>>>> c0002e5c
 
 void FlowSolverBase::findMinMaxElevationInEquilibriumTarget( DomainPartition & domain, // cannot be const...
                                                              std::map< string, localIndex > const & equilNameToEquilId,
