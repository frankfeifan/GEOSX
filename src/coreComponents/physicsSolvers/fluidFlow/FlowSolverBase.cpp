--- conflicted
+++ resolved
@@ -300,24 +300,12 @@
 {
   ElementRegionManager const & elemManager = mesh.getElemManager();
 
-<<<<<<< HEAD
-  using namespace extrinsicMeshData::flow;
-
-  m_pressure.clear();
-  m_pressure = elemManager.constructArrayViewAccessor< real64, 1 >( pressure::key() );
-  m_pressure.setName( getName() + "/accessors/" + pressure::key() );
-
-  m_deltaPressure.clear();
-  m_deltaPressure = elemManager.constructArrayViewAccessor< real64, 1 >( deltaPressure::key() );
-  m_deltaPressure.setName( getName() + "/accessors/" + deltaPressure::key() );
-=======
   {
     using namespace extrinsicMeshData::flow;
 
     m_pressure.clear();
     m_pressure = elemManager.constructExtrinsicAccessor< pressure >();
     m_pressure.setName( getName() + "/accessors/" + pressure::key() );
->>>>>>> 566d3b92
 
     m_deltaPressure.clear();
     m_deltaPressure = elemManager.constructExtrinsicAccessor< deltaPressure >();
@@ -327,15 +315,9 @@
     m_elemGhostRank = elemManager.constructExtrinsicAccessor< extrinsicMeshData::ghostRank >();
     m_elemGhostRank.setName( getName() + "/accessors/" + extrinsicMeshData::ghostRank::key() );
 
-<<<<<<< HEAD
-  m_gravCoef.clear();
-  m_gravCoef = elemManager.constructArrayViewAccessor< real64, 1 >( gravityCoefficient::key() );
-  m_gravCoef.setName( getName() + "/accessors/" + gravityCoefficient::key() );
-=======
     m_volume.clear();
     m_volume = elemManager.constructArrayViewAccessor< real64, 1 >( ElementSubRegionBase::viewKeyStruct::elementVolumeString() );
     m_volume.setName( getName() + "/accessors/" + ElementSubRegionBase::viewKeyStruct::elementVolumeString() );
->>>>>>> 566d3b92
 
     m_gravCoef.clear();
     m_gravCoef = elemManager.constructExtrinsicAccessor< gravityCoefficient >();
