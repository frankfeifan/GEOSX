--- conflicted
+++ resolved
@@ -20,25 +20,16 @@
 #define GEOSX_PHYSICSSOLVERS_FLUIDFLOW_COMPOSITIONALMULTIPHASEHYBRIDFVMKERNELS_HPP
 
 #include "common/DataTypes.hpp"
-<<<<<<< HEAD
-
-#include "constitutive/fluid/MultiFluidBase.hpp"
-=======
 #include "constitutive/fluid/MultiFluidBase.hpp"
 #include "constitutive/fluid/MultiFluidExtrinsicData.hpp"
->>>>>>> 566d3b92
 #include "constitutive/permeability/PermeabilityBase.hpp"
 #include "constitutive/relativePermeability/RelativePermeabilityBase.hpp"
 #include "mesh/ElementRegionManager.hpp"
 #include "mesh/ObjectManagerBase.hpp"
-<<<<<<< HEAD
+#include "physicsSolvers/fluidFlow/CompositionalMultiphaseBaseExtrinsicData.hpp"
 #include "physicsSolvers/fluidFlow/IsothermalCompositionalMultiphaseBaseKernels.hpp"
-
-=======
-#include "physicsSolvers/fluidFlow/CompositionalMultiphaseBaseExtrinsicData.hpp"
-#include "physicsSolvers/fluidFlow/CompositionalMultiphaseBaseKernels.hpp"
 #include "physicsSolvers/fluidFlow/StencilAccessors.hpp"
->>>>>>> 566d3b92
+
 
 namespace geosx
 {
@@ -704,19 +695,11 @@
  * @brief Define the interface for the property kernel in charge of computing the phase mobilities
  */
 template< integer NUM_COMP, integer NUM_PHASE >
-<<<<<<< HEAD
 class PhaseMobilityKernel : public IsothermalCompositionalMultiphaseBaseKernels::PropertyKernelBase< NUM_COMP >
 {
 public:
 
   using Base = IsothermalCompositionalMultiphaseBaseKernels::PropertyKernelBase< NUM_COMP >;
-=======
-class PhaseMobilityKernel : public CompositionalMultiphaseBaseKernels::PropertyKernelBase< NUM_COMP >
-{
-public:
-
-  using Base = CompositionalMultiphaseBaseKernels::PropertyKernelBase< NUM_COMP >;
->>>>>>> 566d3b92
   using Base::numComp;
 
   /// Compile time value for the number of phases
@@ -752,17 +735,10 @@
    * @param[in] ei the element index
    * @param[in] phaseMobilityKernelOp the function used to customize the kernel
    */
-<<<<<<< HEAD
   template< typename FUNC = IsothermalCompositionalMultiphaseBaseKernels::NoOpFunc >
   GEOSX_HOST_DEVICE
   void compute( localIndex const ei,
                 FUNC && phaseMobilityKernelOp = IsothermalCompositionalMultiphaseBaseKernels::NoOpFunc{} ) const
-=======
-  template< typename FUNC = CompositionalMultiphaseBaseKernels::NoOpFunc >
-  GEOSX_HOST_DEVICE
-  void compute( localIndex const ei,
-                FUNC && phaseMobilityKernelOp = CompositionalMultiphaseBaseKernels::NoOpFunc{} ) const
->>>>>>> 566d3b92
   {
     arraySlice2d< real64 const, compflow::USD_COMP_DC - 1 > const dCompFrac_dCompDens = m_dCompFrac_dCompDens[ei];
     arraySlice1d< real64 const, multifluid::USD_PHASE - 2 > const phaseVisc = m_phaseVisc[ei][0];
@@ -891,12 +867,8 @@
   {
     if( numPhase == 2 )
     {
-<<<<<<< HEAD
       IsothermalCompositionalMultiphaseBaseKernels::
         internal::kernelLaunchSelectorCompSwitch( numComp, [&] ( auto NC )
-=======
-      CompositionalMultiphaseBaseKernels::internal::kernelLaunchSelectorCompSwitch( numComp, [&] ( auto NC )
->>>>>>> 566d3b92
       {
         integer constexpr NUM_COMP = NC();
         PhaseMobilityKernel< NUM_COMP, 2 > kernel( subRegion, fluid, relperm );
@@ -905,12 +877,8 @@
     }
     else if( numPhase == 3 )
     {
-<<<<<<< HEAD
       IsothermalCompositionalMultiphaseBaseKernels::
         internal::kernelLaunchSelectorCompSwitch( numComp, [&] ( auto NC )
-=======
-      CompositionalMultiphaseBaseKernels::internal::kernelLaunchSelectorCompSwitch( numComp, [&] ( auto NC )
->>>>>>> 566d3b92
       {
         integer constexpr NUM_COMP = NC();
         PhaseMobilityKernel< NUM_COMP, 3 > kernel( subRegion, fluid, relperm );
