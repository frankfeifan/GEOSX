--- conflicted
+++ resolved
@@ -118,33 +118,11 @@
     arrayView1d< real64 const > const & transMultiplier =
       faceManager.getReference< array1d< real64 > >( coeffName + HybridMimeticDiscretization::viewKeyStruct::transMultiplierString() );
 
-<<<<<<< HEAD
     RAJA::ReduceMin< parallelDeviceReduce, real64 > minVal( 1.0 );
     forAll< parallelDevicePolicy<> >( faceManager.size(), [=] GEOSX_HOST_DEVICE ( localIndex const iface )
     {
       minVal.min( transMultiplier[iface] );
     } );
-=======
-  GEOSX_THROW_IF_LE_MSG( minVal.get(), 0.0,
-                         catalogName() << " " << getName() <<
-                         "The transmissibility multipliers used in SinglePhaseHybridFVM must strictly larger than 0.0",
-                         std::runtime_error );
-
-  FieldSpecificationManager & fsManager = FieldSpecificationManager::getInstance();
-  fsManager.apply( 0.0,
-                   domain,
-                   "faceManager",
-                   extrinsicMeshData::flow::pressure::key(),
-                   [&] ( FieldSpecificationBase const & bc,
-                         string const &,
-                         SortedArrayView< localIndex const > const &,
-                         Group &,
-                         string const & )
-  {
-    GEOSX_LOG_RANK_0( catalogName() << " " << getName() <<
-                      "A face Dirichlet boundary condition named " << bc.getName() << " was requested in the XML file. \n"
-                                                                                      "This type of boundary condition is not yet supported by SinglePhaseHybridFVM and will be ignored" );
->>>>>>> 0ebaf87e
 
     GEOSX_THROW_IF_LE_MSG( minVal.get(), 0.0,
                            catalogName() << " " << getName() <<
@@ -155,7 +133,7 @@
     fsManager.apply( 0.0,
                      domain,
                      "faceManager",
-                     FlowSolverBase::viewKeyStruct::pressureString(),
+                     extrinsicMeshData::flow::pressure::key(),
                      [&] ( FieldSpecificationBase const & bc,
                            string const &,
                            SortedArrayView< localIndex const > const &,
@@ -193,15 +171,9 @@
   {
     FaceManager & faceManager = mesh.getFaceManager();
 
-<<<<<<< HEAD
     // get the accumulated pressure updates
     arrayView1d< real64 > const & dFacePres =
-      faceManager.getReference< array1d< real64 > >( viewKeyStruct::deltaFacePressureString() );
-=======
-  // get the accumulated pressure updates
-  arrayView1d< real64 > const & dFacePres =
-    faceManager.getExtrinsicData< extrinsicMeshData::flow::deltaFacePressure >();
->>>>>>> 0ebaf87e
+      faceManager.getExtrinsicData< extrinsicMeshData::flow::deltaFacePressure >();
 
     // zero out the face pressures
     dFacePres.zero();
@@ -224,19 +196,11 @@
   {
     FaceManager & faceManager = mesh.getFaceManager();
 
-<<<<<<< HEAD
     // get the face-based pressures
     arrayView1d< real64 > const & facePres =
-      faceManager.getReference< array1d< real64 > >( viewKeyStruct::facePressureString() );
+      faceManager.getExtrinsicData< extrinsicMeshData::flow::facePressure >();
     arrayView1d< real64 > const & dFacePres =
-      faceManager.getReference< array1d< real64 > >( viewKeyStruct::deltaFacePressureString() );
-=======
-  // get the face-based pressures
-  arrayView1d< real64 > const & facePres =
-    faceManager.getExtrinsicData< extrinsicMeshData::flow::facePressure >();
-  arrayView1d< real64 > const & dFacePres =
-    faceManager.getExtrinsicData< extrinsicMeshData::flow::deltaFacePressure >();
->>>>>>> 0ebaf87e
+      faceManager.getExtrinsicData< extrinsicMeshData::flow::deltaFacePressure >();
 
     forAll< parallelDevicePolicy<> >( faceManager.size(), [=] GEOSX_HOST_DEVICE ( localIndex const iface )
     {
@@ -293,60 +257,9 @@
     hmDiscretization.getReference< MimeticInnerProductBase >( HybridMimeticDiscretization::viewKeyStruct::innerProductString() );
 
   // node data (for transmissibility computation)
-<<<<<<< HEAD
   forMeshTargets( domain.getMeshBodies(), [&]( string const &,
                                                MeshLevel const & mesh,
                                                arrayView1d< string const > const & regionNames )
-=======
-
-  arrayView2d< real64 const, nodes::REFERENCE_POSITION_USD > const & nodePosition = nodeManager.referencePosition();
-
-  // face data
-
-  // get the face-based DOF numbers for the assembly
-  string const faceDofKey = dofManager.getKey( extrinsicMeshData::flow::facePressure::key() );
-  arrayView1d< globalIndex const > const & faceDofNumber =
-    faceManager.getReference< array1d< globalIndex > >( faceDofKey );
-  arrayView1d< integer const > const & faceGhostRank = faceManager.ghostRank();
-
-  // get the element dof numbers for the assembly
-  string const & elemDofKey = dofManager.getKey( extrinsicMeshData::flow::pressure::key() );
-  ElementRegionManager::ElementViewAccessor< arrayView1d< globalIndex const > > elemDofNumber =
-    mesh.getElemManager().constructArrayViewAccessor< globalIndex, 1 >( elemDofKey );
-  elemDofNumber.setName( getName() + "/accessors/" + elemDofKey );
-
-  // get the face-centered pressures
-  arrayView1d< real64 const > const & facePres =
-    faceManager.getExtrinsicData< extrinsicMeshData::flow::facePressure >();
-  arrayView1d< real64 const > const & dFacePres =
-    faceManager.getExtrinsicData< extrinsicMeshData::flow::deltaFacePressure >();
-
-  // get the face-centered depth
-  arrayView1d< real64 const > const & faceGravCoef =
-    faceManager.getExtrinsicData< extrinsicMeshData::flow::gravityCoefficient >();
-
-  // get the face-centered transMultiplier
-  string const & coeffName = hmDiscretization.getReference< string >( HybridMimeticDiscretization::viewKeyStruct::coeffNameString() );
-  arrayView1d< real64 const > const & transMultiplier =
-    faceManager.getReference< array1d< real64 > >( coeffName + HybridMimeticDiscretization::viewKeyStruct::transMultiplierString() );
-
-  // get the face-to-nodes connectivity for the transmissibility calculation
-  ArrayOfArraysView< localIndex const > const & faceToNodes = faceManager.nodeList().toViewConst();
-
-  arrayView2d< localIndex const > const & elemRegionList    = faceManager.elementRegionList();
-  arrayView2d< localIndex const > const & elemSubRegionList = faceManager.elementSubRegionList();
-  arrayView2d< localIndex const > const & elemList          = faceManager.elementList();
-
-  // tolerance for transmissibility calculation
-  real64 const lengthTolerance = domain.getMeshBody( 0 ).getGlobalLengthScale() * m_areaRelTol;
-
-  forTargetSubRegionsComplete< CellElementSubRegion >( mesh,
-                                                       [&]( localIndex const targetIndex,
-                                                            localIndex const er,
-                                                            localIndex const esr,
-                                                            ElementRegionBase const &,
-                                                            auto const & subRegion )
->>>>>>> 0ebaf87e
   {
     NodeManager const & nodeManager = mesh.getNodeManager();
     FaceManager const & faceManager = mesh.getFaceManager();
@@ -356,26 +269,26 @@
     // face data
 
     // get the face-based DOF numbers for the assembly
-    string const faceDofKey = dofManager.getKey( viewKeyStruct::facePressureString() );
+    string const faceDofKey = dofManager.getKey( extrinsicMeshData::flow::facePressure::key() );
     arrayView1d< globalIndex const > const & faceDofNumber =
       faceManager.getReference< array1d< globalIndex > >( faceDofKey );
     arrayView1d< integer const > const & faceGhostRank = faceManager.ghostRank();
 
     // get the element dof numbers for the assembly
-    string const & elemDofKey = dofManager.getKey( viewKeyStruct::pressureString() );
+    string const & elemDofKey = dofManager.getKey( extrinsicMeshData::flow::pressure::key() );
     ElementRegionManager::ElementViewAccessor< arrayView1d< globalIndex const > > elemDofNumber =
       mesh.getElemManager().constructArrayViewAccessor< globalIndex, 1 >( elemDofKey );
     elemDofNumber.setName( getName() + "/accessors/" + elemDofKey );
 
     // get the face-centered pressures
     arrayView1d< real64 const > const & facePres =
-      faceManager.getReference< array1d< real64 > >( viewKeyStruct::facePressureString() );
+      faceManager.getExtrinsicData< extrinsicMeshData::flow::facePressure >();
     arrayView1d< real64 const > const & dFacePres =
-      faceManager.getReference< array1d< real64 > >( viewKeyStruct::deltaFacePressureString() );
+      faceManager.getExtrinsicData< extrinsicMeshData::flow::deltaFacePressure >();
 
     // get the face-centered depth
     arrayView1d< real64 const > const & faceGravCoef =
-      faceManager.getReference< array1d< real64 > >( viewKeyStruct::gravityCoefString() );
+      faceManager.getExtrinsicData< extrinsicMeshData::flow::gravityCoefficient >();
 
     // get the face-centered transMultiplier
     string const & coeffName = hmDiscretization.getReference< string >( HybridMimeticDiscretization::viewKeyStruct::coeffNameString() );
@@ -547,7 +460,6 @@
   {
     FaceManager const & faceManager = mesh.getFaceManager();
 
-<<<<<<< HEAD
     mesh.getElemManager().forElementSubRegions< ElementSubRegionBase >( regionNames, [&]( localIndex const,
                                                                                           ElementSubRegionBase const & subRegion )
     {
@@ -555,7 +467,7 @@
       arrayView1d< globalIndex const > const & elemDofNumber = subRegion.template getReference< array1d< globalIndex > >( elemDofKey );
       arrayView1d< integer const > const & elemGhostRank = subRegion.ghostRank();
       arrayView1d< real64 const > const & volume = subRegion.getElementVolume();
-      arrayView1d< real64 const > const & densOld = subRegion.template getReference< array1d< real64 > >( viewKeyStruct::densityOldString() );
+      arrayView1d< real64 const > const & densOld = subRegion.template getExtrinsicData< extrinsicMeshData::flow::densityOld >();
 
       string const & solidName = subRegion.getReference< string >( viewKeyStruct::solidNamesString() );
       CoupledSolidBase const & solidModel = subRegion.template getConstitutiveModel< CoupledSolidBase >( solidName );
@@ -580,28 +492,6 @@
       defaultViscosity += fluid.defaultViscosity();
       subRegionCounter++;
     } );
-=======
-    arrayView1d< globalIndex const > const & elemDofNumber = subRegion.template getReference< array1d< globalIndex > >( elemDofKey );
-    arrayView1d< integer const > const & elemGhostRank = subRegion.ghostRank();
-    arrayView1d< real64 const > const & volume = subRegion.getElementVolume();
-    arrayView1d< real64 const > const & densOld = subRegion.template getExtrinsicData< extrinsicMeshData::flow::densityOld >();
-
-    CoupledSolidBase const & solidModel = subRegion.template getConstitutiveModel< CoupledSolidBase >( m_solidModelNames[targetIndex] );
-
-    arrayView2d< real64 const > const & porosityOld = solidModel.getOldPorosity();
-
-    SinglePhaseBaseKernels::
-      ResidualNormKernel::
-      launch< parallelDevicePolicy<>,
-              parallelDeviceReduce >( localRhs,
-                                      rankOffset,
-                                      elemDofNumber,
-                                      elemGhostRank,
-                                      volume,
-                                      densOld,
-                                      porosityOld,
-                                      localResidualNorm );
->>>>>>> 0ebaf87e
 
     arrayView1d< integer const > const & faceGhostRank = faceManager.ghostRank();
     arrayView1d< globalIndex const > const & faceDofNumber =
@@ -676,9 +566,9 @@
         subRegion.ghostRank();
 
       arrayView1d< real64 const > const & pres =
-        subRegion.getReference< array1d< real64 > >( viewKeyStruct::pressureString() );
+        subRegion.getExtrinsicData< extrinsicMeshData::flow::pressure >();
       arrayView1d< real64 const > const & dPres =
-        subRegion.getReference< array1d< real64 > >( viewKeyStruct::deltaPressureString() );
+        subRegion.getExtrinsicData< extrinsicMeshData::flow::deltaPressure >();
 
       localIndex const subRegionSolutionCheck =
         SinglePhaseBaseKernels::SolutionCheckKernel::launch< parallelDevicePolicy<>,
@@ -697,21 +587,15 @@
 
     } );
 
-<<<<<<< HEAD
     arrayView1d< integer const > const & faceGhostRank = faceManager.ghostRank();
     arrayView1d< globalIndex const > const & faceDofNumber =
       faceManager.getReference< array1d< globalIndex > >( faceDofKey );
-=======
-    arrayView1d< real64 const > const & pres =
-      subRegion.getExtrinsicData< extrinsicMeshData::flow::pressure >();
-    arrayView1d< real64 const > const & dPres =
-      subRegion.getExtrinsicData< extrinsicMeshData::flow::deltaPressure >();
->>>>>>> 0ebaf87e
 
     arrayView1d< real64 const > const & facePres =
-      faceManager.getReference< array1d< real64 > >( viewKeyStruct::facePressureString() );
+      faceManager.getExtrinsicData< extrinsicMeshData::flow::facePressure >();
     arrayView1d< real64 const > const & dFacePres =
-      faceManager.getReference< array1d< real64 > >( viewKeyStruct::deltaFacePressureString() );
+      faceManager.getExtrinsicData< extrinsicMeshData::flow::deltaFacePressure >();
+
 
     localIndex const faceSolutionCheck =
       SinglePhaseBaseKernels::SolutionCheckKernel::launch< parallelDevicePolicy<>,
@@ -730,35 +614,7 @@
 
   } );
 
-<<<<<<< HEAD
   return MpiWrapper::min( localCheck, MPI_COMM_GEOSX );
-=======
-  arrayView1d< integer const > const & faceGhostRank = faceManager.ghostRank();
-  arrayView1d< globalIndex const > const & faceDofNumber =
-    faceManager.getReference< array1d< globalIndex > >( faceDofKey );
-
-  arrayView1d< real64 const > const & facePres =
-    faceManager.getExtrinsicData< extrinsicMeshData::flow::facePressure >();
-  arrayView1d< real64 const > const & dFacePres =
-    faceManager.getExtrinsicData< extrinsicMeshData::flow::deltaFacePressure >();
-
-  localIndex const faceSolutionCheck =
-    SinglePhaseBaseKernels::SolutionCheckKernel::launch< parallelDevicePolicy<>,
-                                                         parallelDeviceReduce >( localSolution,
-                                                                                 rankOffset,
-                                                                                 faceDofNumber,
-                                                                                 faceGhostRank,
-                                                                                 facePres,
-                                                                                 dFacePres,
-                                                                                 scalingFactor );
-
-  if( faceSolutionCheck == 0 )
-  {
-    localCheck = 0;
-  }
-
-  return MpiWrapper::min( localCheck );
->>>>>>> 0ebaf87e
 }
 
 
@@ -791,20 +647,11 @@
   {
     // the tags in fieldNames have to match the tags used in NeighborCommunicator.cpp
     std::map< string, string_array > fieldNames;
-    fieldNames["face"].emplace_back( string( viewKeyStruct::deltaFacePressureString() ) );
-    fieldNames["elems"].emplace_back( string( viewKeyStruct::deltaPressureString() ) );
-
-<<<<<<< HEAD
+    fieldNames["face"].emplace_back( extrinsicMeshData::flow::deltaFacePressure::key() );
+    fieldNames["elems"].emplace_back( extrinsicMeshData::flow::deltaPressure::key() );
+
     CommunicationTools::getInstance().synchronizeFields( fieldNames, mesh, domain.getNeighbors(), true );
   } );
-=======
-  // the tags in fieldNames have to match the tags used in NeighborCommunicator.cpp
-  std::map< string, string_array > fieldNames;
-  fieldNames["face"].emplace_back( extrinsicMeshData::flow::deltaFacePressure::key() );
-  fieldNames["elems"].emplace_back( extrinsicMeshData::flow::deltaPressure::key() );
-
-  CommunicationTools::getInstance().synchronizeFields( fieldNames, mesh, domain.getNeighbors(), true );
->>>>>>> 0ebaf87e
 }
 
 
@@ -820,15 +667,9 @@
   {
     FaceManager & faceManager = mesh.getFaceManager();
 
-<<<<<<< HEAD
     // get the accumulated face pressure updates
     arrayView1d< real64 > const & dFacePres =
-      faceManager.getReference< array1d< real64 > >( viewKeyStruct::deltaFacePressureString() );
-=======
-  // get the accumulated face pressure updates
-  arrayView1d< real64 > const & dFacePres =
-    faceManager.getExtrinsicData< extrinsicMeshData::flow::deltaFacePressure >();
->>>>>>> 0ebaf87e
+      faceManager.getExtrinsicData< extrinsicMeshData::flow::deltaFacePressure >();
 
     // zero out the face pressures
     dFacePres.zero();
