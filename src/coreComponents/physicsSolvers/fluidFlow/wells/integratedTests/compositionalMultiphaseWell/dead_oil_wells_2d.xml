--- conflicted
+++ resolved
@@ -125,16 +125,10 @@
   </Mesh>
 
   <Events
-<<<<<<< HEAD
-    maxTime="1e4">
-    <PeriodicEvent
-      name="solverApplications"
-=======
     maxTime="5e5">
     <PeriodicEvent
       name="solverApplications"
       forceDt="5e3"
->>>>>>> c11b5203
       target="/Solvers/reservoirSystem"/>
 
     <PeriodicEvent
