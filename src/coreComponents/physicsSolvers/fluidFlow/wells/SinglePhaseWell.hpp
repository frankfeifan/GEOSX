--- conflicted
+++ resolved
@@ -158,11 +158,7 @@
    * @param subRegion the well subRegion containing the well elements and their associated fields
    * @param targetIndex the targetIndex of the subRegion
    */
-<<<<<<< HEAD
-  virtual void updateSubRegionState( WellElementSubRegion & subRegion ) override;
-=======
-  virtual void updateSubRegionState( MeshLevel const & meshLevel, WellElementSubRegion & subRegion, localIndex const targetIndex ) override;
->>>>>>> c0002e5c
+  virtual void updateSubRegionState( MeshLevel const & meshLevel, WellElementSubRegion & subRegion ) override;
 
   /**
    * @brief assembles the flux terms for all connections between well elements
@@ -244,21 +240,9 @@
 
   /**
    * @brief Compute all the perforation rates for this well
-<<<<<<< HEAD
    * @param well the well with its perforations
    */
-  void computePerforationRates( WellElementSubRegion & subRegion );
-
-  /**
-   * @brief Setup stored reservoir views into domain data for the current step
-   * @param domain the domain containing the well manager to access individual wells
-=======
-   * @param meshLevel the mesh level
-   * @param subRegion the well element subRegion
-   * @param targetIndex the targetIndex
->>>>>>> c0002e5c
-   */
-  void computePerforationRates( MeshLevel const & meshLevel, WellElementSubRegion & subRegion, localIndex const targetIndex );
+  void computePerforationRates( MeshLevel const & meshLevel, WellElementSubRegion & subRegion );
 
   /**
    * @brief Initialize all the primary and secondary variables in all the wells
