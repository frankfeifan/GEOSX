--- conflicted
+++ resolved
@@ -402,12 +402,12 @@
   /// views into reservoir material fields
 
   ElementRegionManager::ElementViewAccessor< arrayView3d< real64 const > > m_resPhaseDens;
-<<<<<<< HEAD
   ElementRegionManager::ElementViewAccessor< arrayView3d< real64 const > > m_dResPhaseDens_dPres;
   ElementRegionManager::ElementViewAccessor< arrayView4d< real64 const > > m_dResPhaseDens_dComp;
-=======
+
   ElementRegionManager::ElementViewAccessor< arrayView3d< real64 const > > m_resPhaseMassDens;
->>>>>>> c11b5203
+  ElementRegionManager::ElementViewAccessor< arrayView3d< real64 const > > m_dResPhaseMassDens_dPres;
+  ElementRegionManager::ElementViewAccessor< arrayView4d< real64 const > > m_dResPhaseMassDens_dComp;
 
   ElementRegionManager::ElementViewAccessor< arrayView3d< real64 const > > m_resPhaseVisc;
   ElementRegionManager::ElementViewAccessor< arrayView3d< real64 const > > m_dResPhaseVisc_dPres;
