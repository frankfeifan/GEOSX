--- conflicted
+++ resolved
@@ -140,96 +140,6 @@
                                     MeshLevel & mesh,
                                     arrayView1d< string const > const & regionNames )
   {
-<<<<<<< HEAD
-    MultiFluidBase const & fluid = getConstitutiveModel< MultiFluidBase >( subRegion, m_fluidModelNames[targetIndex] );
-
-    subRegion.registerExtrinsicData< extrinsicMeshData::well::pressure >( getName() );
-    subRegion.registerExtrinsicData< extrinsicMeshData::well::deltaPressure >( getName() );
-
-    subRegion.registerExtrinsicData< extrinsicMeshData::well::temperature >( getName() );
-    subRegion.registerExtrinsicData< extrinsicMeshData::well::deltaTemperature >( getName() );
-
-    // The resizing of the arrays needs to happen here, before the call to initializePreSubGroups,
-    // to make sure that the dimensions are properly set before the timeHistoryOutput starts its initialization.
-
-    subRegion.registerExtrinsicData< extrinsicMeshData::well::globalCompDensity >( getName() ).
-      reference().resizeDimension< 1 >( m_numComponents );
-    subRegion.registerExtrinsicData< extrinsicMeshData::well::deltaGlobalCompDensity >( getName() ).
-      reference().resizeDimension< 1 >( m_numComponents );
-
-    subRegion.registerExtrinsicData< extrinsicMeshData::well::mixtureConnectionRate >( getName() );
-    subRegion.registerExtrinsicData< extrinsicMeshData::well::deltaMixtureConnectionRate >( getName() );
-
-    subRegion.registerExtrinsicData< extrinsicMeshData::well::globalCompFraction >( getName() ).
-      setDimLabels( 1, fluid.componentNames() ).
-      reference().resizeDimension< 1 >( m_numComponents );
-    subRegion.registerExtrinsicData< extrinsicMeshData::well::dGlobalCompFraction_dGlobalCompDensity >( getName() ).
-      reference().resizeDimension< 1, 2 >( m_numComponents, m_numComponents );
-
-    subRegion.registerExtrinsicData< extrinsicMeshData::well::phaseVolumeFraction >( getName() ).
-      setDimLabels( 1, fluid.phaseNames() ).
-      reference().resizeDimension< 1 >( m_numPhases );
-    subRegion.registerExtrinsicData< extrinsicMeshData::well::dPhaseVolumeFraction_dPressure >( getName() ).
-      reference().resizeDimension< 1 >( m_numPhases );
-    subRegion.registerExtrinsicData< extrinsicMeshData::well::dPhaseVolumeFraction_dGlobalCompDensity >( getName() ).
-      reference().resizeDimension< 1, 2 >( m_numPhases, m_numComponents );
-
-    subRegion.registerExtrinsicData< extrinsicMeshData::well::totalMassDensity >( getName() );
-    subRegion.registerExtrinsicData< extrinsicMeshData::well::dTotalMassDensity_dPressure >( getName() );
-    subRegion.registerExtrinsicData< extrinsicMeshData::well::dTotalMassDensity_dGlobalCompDensity >( getName() ).
-      reference().resizeDimension< 1 >( m_numComponents );
-
-    subRegion.registerExtrinsicData< extrinsicMeshData::well::totalDensityOld >( getName() );
-    subRegion.registerExtrinsicData< extrinsicMeshData::well::phaseVolumeFractionOld >( getName() ).
-      reference().resizeDimension< 1 >( m_numPhases );
-    subRegion.registerExtrinsicData< extrinsicMeshData::well::phaseDensityOld >( getName() ).
-      reference().resizeDimension< 1 >( m_numPhases );
-    subRegion.registerExtrinsicData< extrinsicMeshData::well::phaseComponentFractionOld >( getName() ).
-      reference().resizeDimension< 1, 2 >( m_numPhases, m_numComponents );
-
-    PerforationData & perforationData = *subRegion.getPerforationData();
-    perforationData.registerExtrinsicData< extrinsicMeshData::well::compPerforationRate >( getName() ).
-      reference().resizeDimension< 1 >( m_numComponents );
-    perforationData.registerExtrinsicData< extrinsicMeshData::well::dCompPerforationRate_dPres >( getName() ).
-      reference().resizeDimension< 1, 2 >( 2, m_numComponents );
-    perforationData.registerExtrinsicData< extrinsicMeshData::well::dCompPerforationRate_dComp >( getName() ).
-      reference().resizeDimension< 1, 2, 3 >( 2, m_numComponents, m_numComponents );
-
-    WellControls & wellControls = getWellControls( subRegion );
-    wellControls.registerWrapper< real64 >( viewKeyStruct::currentBHPString() );
-    wellControls.registerWrapper< real64 >( viewKeyStruct::dCurrentBHP_dPresString() ).
-      setRestartFlags( RestartFlags::NO_WRITE );
-    wellControls.registerWrapper< array1d< real64 > >( viewKeyStruct::dCurrentBHP_dCompDensString() ).
-      setRestartFlags( RestartFlags::NO_WRITE ).
-      setSizedFromParent( 0 ).
-      reference().resizeDimension< 0 >( m_numComponents );
-
-    wellControls.registerWrapper< array1d< real64 > >( viewKeyStruct::currentPhaseVolRateString() ).
-      setSizedFromParent( 0 ).
-      reference().resizeDimension< 0 >( m_numPhases );
-    wellControls.registerWrapper< array1d< real64 > >( viewKeyStruct::dCurrentPhaseVolRate_dPresString() ).
-      setRestartFlags( RestartFlags::NO_WRITE ).
-      setSizedFromParent( 0 ).
-      reference().resizeDimension< 0 >( m_numPhases );
-    wellControls.registerWrapper< array2d< real64 > >( viewKeyStruct::dCurrentPhaseVolRate_dCompDensString() ).
-      setRestartFlags( RestartFlags::NO_WRITE ).
-      setSizedFromParent( 0 ).
-      reference().resizeDimension< 0, 1 >( m_numPhases, m_numComponents );
-    wellControls.registerWrapper< array1d< real64 > >( viewKeyStruct::dCurrentPhaseVolRate_dRateString() ).
-      setRestartFlags( RestartFlags::NO_WRITE ).
-      setSizedFromParent( 0 ).
-      reference().resizeDimension< 0 >( m_numPhases );
-
-    wellControls.registerWrapper< real64 >( viewKeyStruct::currentTotalVolRateString() );
-    wellControls.registerWrapper< real64 >( viewKeyStruct::dCurrentTotalVolRate_dPresString() ).
-      setRestartFlags( RestartFlags::NO_WRITE );
-    wellControls.registerWrapper< array1d< real64 > >( viewKeyStruct::dCurrentTotalVolRate_dCompDensString() ).
-      setRestartFlags( RestartFlags::NO_WRITE ).
-      setSizedFromParent( 0 ).
-      reference().resizeDimension< 0 >( m_numComponents );
-    wellControls.registerWrapper< real64 >( viewKeyStruct::dCurrentTotalVolRate_dRateString() ).
-      setRestartFlags( RestartFlags::NO_WRITE );
-=======
 
     ElementRegionManager & elemManager = mesh.getElemManager();
 
@@ -245,6 +155,7 @@
       subRegion.registerExtrinsicData< extrinsicMeshData::well::deltaPressure >( getName() );
 
       subRegion.registerExtrinsicData< extrinsicMeshData::well::temperature >( getName() );
+      subRegion.registerExtrinsicData< extrinsicMeshData::well::deltaTemperature >( getName() );
 
       // The resizing of the arrays needs to happen here, before the call to initializePreSubGroups,
       // to make sure that the dimensions are properly set before the timeHistoryOutput starts its initialization.
@@ -327,7 +238,6 @@
       wellControls.registerWrapper< real64 >( viewKeyStruct::dCurrentTotalVolRate_dRateString() ).
         setRestartFlags( RestartFlags::NO_WRITE );
     } );
->>>>>>> 6062fa42
   } );
 
 }
@@ -535,11 +445,7 @@
 {
   GEOSX_MARK_FUNCTION;
 
-<<<<<<< HEAD
-  IsothermalCompositionalMultiphaseBaseKernels::
-=======
-  compositionalMultiphaseBaseKernels::
->>>>>>> 6062fa42
+  isothermalCompositionalMultiphaseBaseKernels::
     ComponentFractionKernelFactory::
     createAndLaunch< parallelDevicePolicy<> >( m_numComponents,
                                                subRegion );
@@ -822,8 +728,7 @@
     using ExecPolicy = typename FluidType::exec_policy;
     typename FluidType::KernelWrapper fluidWrapper = castedFluid.createKernelWrapper();
 
-<<<<<<< HEAD
-    ThermalCompositionalMultiphaseBaseKernels::
+    thermalCompositionalMultiphaseBaseKernels::
       FluidUpdateKernel::
       launch< ExecPolicy >( subRegion.size(),
                             fluidWrapper,
@@ -832,14 +737,6 @@
                             temp,
                             dTemp,
                             compFrac );
-=======
-    compositionalMultiphaseBaseKernels::FluidUpdateKernel::launch< ExecPolicy >( subRegion.size(),
-                                                                                 fluidWrapper,
-                                                                                 pres,
-                                                                                 dPres,
-                                                                                 temp,
-                                                                                 compFrac );
->>>>>>> 6062fa42
   } );
 }
 
@@ -847,15 +744,9 @@
 {
   GEOSX_MARK_FUNCTION;
 
-<<<<<<< HEAD
-  MultiFluidBase const & fluid = getConstitutiveModel< MultiFluidBase >( subRegion, m_fluidModelNames[targetIndex] );
-
-  IsothermalCompositionalMultiphaseBaseKernels::
-=======
   string const & fluidName = subRegion.getReference< string >( viewKeyStruct::fluidNamesString() );
   MultiFluidBase & fluid = subRegion.getConstitutiveModel< MultiFluidBase >( fluidName );
-  compositionalMultiphaseBaseKernels::
->>>>>>> 6062fa42
+  isothermalCompositionalMultiphaseBaseKernels::
     PhaseVolumeFractionKernelFactory::
     createAndLaunch< parallelDevicePolicy<> >( m_numComponents,
                                                m_numPhases,
@@ -920,15 +811,6 @@
     PresTempCompFracInitializationKernel::CompFlowAccessors resCompFlowAccessors( mesh.getElemManager(), flowSolver.getName() );
     PresTempCompFracInitializationKernel::MultiFluidAccessors resMultiFluidAccessors( mesh.getElemManager(), flowSolver.getName() );
 
-<<<<<<< HEAD
-      ThermalCompositionalMultiphaseBaseKernels::
-        FluidUpdateKernel::
-        launch< serialPolicy >( subRegion.size(),
-                                fluidWrapper,
-                                wellElemPressure,
-                                wellElemTemp,
-                                wellElemCompFrac );
-=======
     elemManager.forElementSubRegions< WellElementSubRegion >( regionNames,
                                                               [&]( localIndex const,
                                                                    WellElementSubRegion & subRegion )
@@ -966,25 +848,26 @@
       // 1) Loop over all perforations to compute an average mixture density and component fraction
       // 2) Initialize the reference pressure
       // 3) Estimate the pressures in the well elements using the average density
-      PresTempCompFracInitializationKernel::launch( perforationData.size(),
-                                                    subRegion.size(),
-                                                    numComp,
-                                                    numPhase,
-                                                    perforationData.getNumPerforationsGlobal(),
-                                                    wellControls,
-                                                    0.0, // initialization done at t = 0
-                                                    resCompFlowAccessors.get( extrinsicMeshData::flow::pressure{} ),
-                                                    resCompFlowAccessors.get( extrinsicMeshData::flow::temperature{} ),
-                                                    resCompFlowAccessors.get( extrinsicMeshData::flow::globalCompDensity{} ),
-                                                    resCompFlowAccessors.get( extrinsicMeshData::flow::phaseVolumeFraction{} ),
-                                                    resMultiFluidAccessors.get( extrinsicMeshData::multifluid::phaseMassDensity{} ),
-                                                    resElementRegion,
-                                                    resElementSubRegion,
-                                                    resElementIndex,
-                                                    wellElemGravCoef,
-                                                    wellElemPressure,
-                                                    wellElemTemp,
-                                                    wellElemCompFrac );
+      PresTempCompFracInitializationKernel::
+        launch( perforationData.size(),
+                subRegion.size(),
+                numComp,
+                numPhase,
+                perforationData.getNumPerforationsGlobal(),
+                wellControls,
+                0.0, // initialization done at t = 0
+                resCompFlowAccessors.get( extrinsicMeshData::flow::pressure{} ),
+                resCompFlowAccessors.get( extrinsicMeshData::flow::temperature{} ),
+                resCompFlowAccessors.get( extrinsicMeshData::flow::globalCompDensity{} ),
+                resCompFlowAccessors.get( extrinsicMeshData::flow::phaseVolumeFraction{} ),
+                resMultiFluidAccessors.get( extrinsicMeshData::multifluid::phaseMassDensity{} ),
+                resElementRegion,
+                resElementSubRegion,
+                resElementIndex,
+                wellElemGravCoef,
+                wellElemPressure,
+                wellElemTemp,
+                wellElemCompFrac );
 
       // get well secondary variables on well elements
       string const & fluidName = subRegion.getReference< string >( viewKeyStruct::fluidNamesString() );
@@ -997,11 +880,13 @@
       {
         typename TYPEOFREF( castedFluid ) ::KernelWrapper fluidWrapper = castedFluid.createKernelWrapper();
 
-        compositionalMultiphaseBaseKernels::FluidUpdateKernel::launch< serialPolicy >( subRegion.size(),
-                                                                                       fluidWrapper,
-                                                                                       wellElemPressure,
-                                                                                       wellElemTemp,
-                                                                                       wellElemCompFrac );
+        thermalCompositionalMultiphaseBaseKernels::
+          FluidUpdateKernel::
+          launch< serialPolicy >( subRegion.size(),
+                                  fluidWrapper,
+                                  wellElemPressure,
+                                  wellElemTemp,
+                                  wellElemCompFrac );
       } );
 
       CompDensInitializationKernel::launch( subRegion.size(),
@@ -1017,14 +902,15 @@
 
       // 6) Estimate the well rates
       // TODO: initialize rates using perforation rates
-      compositionalMultiphaseWellKernels::RateInitializationKernel::launch( subRegion.size(),
-                                                                            m_targetPhaseIndex,
-                                                                            wellControls,
-                                                                            0.0, // initialization done at t = 0
-                                                                            wellElemPhaseDens,
-                                                                            wellElemTotalDens,
-                                                                            connRate );
->>>>>>> 6062fa42
+      compositionalMultiphaseWellKernels::
+        RateInitializationKernel::
+        launch( subRegion.size(),
+                m_targetPhaseIndex,
+                wellControls,
+                0.0, // initialization done at t = 0
+                wellElemPhaseDens,
+                wellElemTotalDens,
+                connRate );
     } );
   } );
 }
@@ -1043,44 +929,6 @@
                                                 MeshLevel const & mesh,
                                                 arrayView1d< string const > const & regionNames )
   {
-<<<<<<< HEAD
-    WellControls const & wellControls = getWellControls( subRegion );
-
-    // get a reference to the degree-of-freedom numbers
-    string const wellDofKey = dofManager.getKey( wellElementDofName() );
-    arrayView1d< globalIndex const > const & wellElemDofNumber =
-      subRegion.getReference< array1d< globalIndex > >( wellDofKey );
-    arrayView1d< localIndex const > const & nextWellElemIndex =
-      subRegion.getReference< array1d< localIndex > >( WellElementSubRegion::viewKeyStruct::nextWellElementIndexString() );
-
-    // get a reference to the primary variables on well elements
-    arrayView1d< real64 const > const & connRate =
-      subRegion.getExtrinsicData< extrinsicMeshData::well::mixtureConnectionRate >();
-    arrayView1d< real64 const > const & dConnRate =
-      subRegion.getExtrinsicData< extrinsicMeshData::well::deltaMixtureConnectionRate >();
-
-    // get the info stored on well elements
-    arrayView2d< real64 const, compflow::USD_COMP > const & wellElemCompFrac =
-      subRegion.getExtrinsicData< extrinsicMeshData::well::globalCompFraction >();
-    arrayView3d< real64 const, compflow::USD_COMP_DC > const & dWellElemCompFrac_dCompDens =
-      subRegion.getExtrinsicData< extrinsicMeshData::well::dGlobalCompFraction_dGlobalCompDensity >();
-
-    IsothermalCompositionalMultiphaseBaseKernels::
-      KernelLaunchSelector1< FluxKernel >
-      ( numFluidComponents(),
-      subRegion.size(),
-      dofManager.rankOffset(),
-      wellControls,
-      wellElemDofNumber,
-      nextWellElemIndex,
-      connRate,
-      dConnRate,
-      wellElemCompFrac,
-      dWellElemCompFrac_dCompDens,
-      dt,
-      localMatrix,
-      localRhs );
-=======
     ElementRegionManager const & elemManager = mesh.getElemManager();
 
     elemManager.forElementSubRegions< WellElementSubRegion >( regionNames,
@@ -1108,7 +956,7 @@
       arrayView3d< real64 const, compflow::USD_COMP_DC > const & dWellElemCompFrac_dCompDens =
         subRegion.getExtrinsicData< extrinsicMeshData::well::dGlobalCompFraction_dGlobalCompDensity >();
 
-      compositionalMultiphaseBaseKernels::
+      isothermalCompositionalMultiphaseBaseKernels::
         KernelLaunchSelector1< FluxKernel >( numFluidComponents(),
                                              subRegion.size(),
                                              dofManager.rankOffset(),
@@ -1123,7 +971,6 @@
                                              localMatrix,
                                              localRhs );
     } );
->>>>>>> 6062fa42
   } );
 }
 
@@ -1157,42 +1004,6 @@
         return;
       }
 
-<<<<<<< HEAD
-    arrayView1d< real64 const > const & wellElemVolume = subRegion.getElementVolume();
-
-    MultiFluidBase const & fluid = getConstitutiveModel< MultiFluidBase >( subRegion, fluidModelNames()[targetIndex] );
-    arrayView3d< real64 const, multifluid::USD_PHASE > const & wellElemPhaseDens = fluid.phaseDensity();
-    arrayView3d< real64 const, multifluid::USD_PHASE > const & dWellElemPhaseDens_dPres = fluid.dPhaseDensity_dPressure();
-    arrayView4d< real64 const, multifluid::USD_PHASE_DC > const & dWellElemPhaseDens_dComp = fluid.dPhaseDensity_dGlobalCompFraction();
-    arrayView4d< real64 const, multifluid::USD_PHASE_COMP > const & wellElemPhaseCompFrac = fluid.phaseCompFraction();
-    arrayView4d< real64 const, multifluid::USD_PHASE_COMP > const & dWellElemPhaseCompFrac_dPres = fluid.dPhaseCompFraction_dPressure();
-    arrayView5d< real64 const, multifluid::USD_PHASE_COMP_DC > const & dWellElemPhaseCompFrac_dComp = fluid.dPhaseCompFraction_dGlobalCompFraction();
-
-    IsothermalCompositionalMultiphaseBaseKernels::
-      KernelLaunchSelector1< AccumulationKernel >
-      ( numFluidComponents(),
-      subRegion.size(),
-      numFluidPhases(),
-      dofManager.rankOffset(),
-      wellElemDofNumber,
-      wellElemGhostRank,
-      wellElemVolume,
-      wellElemPhaseVolFrac,
-      dWellElemPhaseVolFrac_dPres,
-      dWellElemPhaseVolFrac_dComp,
-      dWellElemCompFrac_dCompDens,
-      wellElemPhaseDens,
-      dWellElemPhaseDens_dPres,
-      dWellElemPhaseDens_dComp,
-      wellElemPhaseCompFrac,
-      dWellElemPhaseCompFrac_dPres,
-      dWellElemPhaseCompFrac_dComp,
-      wellElemPhaseVolFracOld,
-      wellElemPhaseDensOld,
-      wellElemPhaseCompFracOld,
-      localMatrix,
-      localRhs );
-=======
       // get the degrees of freedom and ghosting info
       arrayView1d< globalIndex const > const & wellElemDofNumber =
         subRegion.getReference< array1d< globalIndex > >( wellDofKey );
@@ -1225,7 +1036,7 @@
       arrayView4d< real64 const, multifluid::USD_PHASE_COMP > const & wellElemPhaseCompFrac = fluid.phaseCompFraction();
       arrayView5d< real64 const, multifluid::USD_PHASE_COMP_DC > const & dWellElemPhaseCompFrac = fluid.dPhaseCompFraction();
 
-      compositionalMultiphaseBaseKernels::
+      isothermalCompositionalMultiphaseBaseKernels::
         KernelLaunchSelector1< AccumulationKernel >( numFluidComponents(),
                                                      subRegion.size(),
                                                      numFluidPhases(),
@@ -1247,7 +1058,6 @@
                                                      localMatrix,
                                                      localRhs );
     } );
->>>>>>> 6062fa42
   } );
 }
 
@@ -1268,22 +1078,6 @@
 
     ElementRegionManager const & elemManager = mesh.getElemManager();
 
-<<<<<<< HEAD
-    IsothermalCompositionalMultiphaseBaseKernels::
-      KernelLaunchSelector1< VolumeBalanceKernel >
-      ( numFluidComponents(),
-      subRegion.size(),
-      numFluidPhases(),
-      dofManager.rankOffset(),
-      wellElemDofNumber,
-      wellElemGhostRank,
-      wellElemPhaseVolFrac,
-      dWellElemPhaseVolFrac_dPres,
-      dWellElemPhaseVolFrac_dComp,
-      wellElemVolume,
-      localMatrix,
-      localRhs );
-=======
     elemManager.forElementSubRegions< WellElementSubRegion >( regionNames,
                                                               [&]( localIndex const,
                                                                    WellElementSubRegion const & subRegion )
@@ -1305,7 +1099,7 @@
       arrayView1d< real64 const > const & wellElemVolume =
         subRegion.getReference< array1d< real64 > >( ElementSubRegionBase::viewKeyStruct::elementVolumeString() );
 
-      compositionalMultiphaseBaseKernels::
+      isothermalCompositionalMultiphaseBaseKernels::
         KernelLaunchSelector1< VolumeBalanceKernel >( numFluidComponents(),
                                                       subRegion.size(),
                                                       numFluidPhases(),
@@ -1319,7 +1113,6 @@
                                                       localMatrix,
                                                       localRhs );
     } );
->>>>>>> 6062fa42
   } );
 }
 
@@ -1585,11 +1378,7 @@
   PerforationKernel::MultiFluidAccessors resMultiFluidAccessors( meshLevel.getElemManager(), flowSolver.getName() );
   PerforationKernel::RelPermAccessors resRelPermAccessors( meshLevel.getElemManager(), flowSolver.getName() );
 
-<<<<<<< HEAD
-  IsothermalCompositionalMultiphaseBaseKernels::
-=======
-  compositionalMultiphaseBaseKernels::
->>>>>>> 6062fa42
+  isothermalCompositionalMultiphaseBaseKernels::
     KernelLaunchSelector2< PerforationKernel >( numFluidComponents(),
                                                 numFluidPhases(),
                                                 perforationData->size(),
@@ -1827,63 +1616,7 @@
                                                 arrayView1d< string const > const & regionNames )
   {
 
-<<<<<<< HEAD
-    WellControls & wellControls = getWellControls( subRegion );
-
-    // get the degrees of freedom, depth info, next welem index
-    string const wellDofKey = dofManager.getKey( wellElementDofName() );
-    arrayView1d< globalIndex const > const & wellElemDofNumber =
-      subRegion.getReference< array1d< globalIndex > >( wellDofKey );
-    arrayView1d< real64 const > const & wellElemGravCoef =
-      subRegion.getExtrinsicData< extrinsicMeshData::well::gravityCoefficient >();
-    arrayView1d< localIndex const > const & nextWellElemIndex =
-      subRegion.getReference< array1d< localIndex > >( WellElementSubRegion::viewKeyStruct::nextWellElementIndexString() );
-
-    // get primary variables on well elements
-    arrayView1d< real64 const > const & wellElemPres =
-      subRegion.getExtrinsicData< extrinsicMeshData::well::pressure >();
-    arrayView1d< real64 const > const & dWellElemPres =
-      subRegion.getExtrinsicData< extrinsicMeshData::well::deltaPressure >();
-
-    // get total mass density on well elements (for potential calculations)
-    arrayView1d< real64 const > const & wellElemTotalMassDens =
-      subRegion.getExtrinsicData< extrinsicMeshData::well::totalMassDensity >();
-    arrayView1d< real64 const > const & dWellElemTotalMassDens_dPres =
-      subRegion.getExtrinsicData< extrinsicMeshData::well::dTotalMassDensity_dPressure >();
-    arrayView2d< real64 const, compflow::USD_FLUID_DC > const & dWellElemTotalMassDens_dCompDens =
-      subRegion.getExtrinsicData< extrinsicMeshData::well::dTotalMassDensity_dGlobalCompDensity >();
-
-
-    bool controlHasSwitched = false;
-    IsothermalCompositionalMultiphaseBaseKernels::
-      KernelLaunchSelector1< PressureRelationKernel >
-      ( numFluidComponents(),
-      subRegion.size(),
-      dofManager.rankOffset(),
-      subRegion.isLocallyOwned(),
-      subRegion.getTopWellElementIndex(),
-      m_targetPhaseIndex,
-      wellControls,
-      m_currentTime + m_currentDt, // controls evaluated with BHP/rate of the end of the time interval
-      wellElemDofNumber,
-      wellElemGravCoef,
-      nextWellElemIndex,
-      wellElemPres,
-      dWellElemPres,
-      wellElemTotalMassDens,
-      dWellElemTotalMassDens_dPres,
-      dWellElemTotalMassDens_dCompDens,
-      controlHasSwitched,
-      localMatrix,
-      localRhs );
-
-    if( controlHasSwitched )
-    {
-      // TODO: move the switch logic into wellControls
-      // TODO: implement a more general switch when more then two constraints per well type are allowed
-=======
     ElementRegionManager const & elemManager = mesh.getElemManager();
->>>>>>> 6062fa42
 
     elemManager.forElementSubRegions< WellElementSubRegion >( regionNames,
                                                               [&]( localIndex const,
@@ -1917,7 +1650,7 @@
 
 
       bool controlHasSwitched = false;
-      compositionalMultiphaseBaseKernels::
+      isothermalCompositionalMultiphaseBaseKernels::
         KernelLaunchSelector1< PressureRelationKernel >( numFluidComponents(),
                                                          subRegion.size(),
                                                          dofManager.rankOffset(),
@@ -2043,4 +1776,4 @@
 }
 
 REGISTER_CATALOG_ENTRY( SolverBase, CompositionalMultiphaseWell, string const &, Group * const )
-}// namespace geosx+} // namespace geosx