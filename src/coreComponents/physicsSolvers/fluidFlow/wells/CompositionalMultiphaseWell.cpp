--- conflicted
+++ resolved
@@ -139,7 +139,6 @@
                                     MeshLevel & mesh,
                                     arrayView1d< string const > const & regionNames )
   {
-<<<<<<< HEAD
 
     ElementRegionManager & elemManager = mesh.getElemManager();
 
@@ -153,78 +152,55 @@
 
       MultiFluidBase const & fluid = subRegion.getConstitutiveModel< MultiFluidBase >( fluidName );
 
-      subRegion.registerWrapper< array1d< real64 > >( extrinsicMeshData::flow::pressure::key() ).
-        setPlotLevel( PlotLevel::LEVEL_0 );
-      subRegion.registerWrapper< array1d< real64 > >( extrinsicMeshData::flow::deltaPressure::key() ).
-        setRestartFlags( RestartFlags::NO_WRITE );
-
-      subRegion.registerWrapper< array1d< real64 > >( viewKeyStruct::temperatureString() ).
-        setPlotLevel( PlotLevel::LEVEL_0 );
-
-      // register name of the constitutive models on the well subREgion.
-      subRegion.registerWrapper< string >( viewKeyStruct::relPermNamesString() ).
-        setPlotLevel( PlotLevel::NOPLOT ).
-        setRestartFlags( RestartFlags::NO_WRITE ).
-        setSizedFromParent( 0 );
+      subRegion.registerExtrinsicData< extrinsicMeshData::well::pressure >( getName() );
+      subRegion.registerExtrinsicData< extrinsicMeshData::well::deltaPressure >( getName() );
+
+      subRegion.registerExtrinsicData< extrinsicMeshData::well::temperature >( getName() );
 
       // The resizing of the arrays needs to happen here, before the call to initializePreSubGroups,
       // to make sure that the dimensions are properly set before the timeHistoryOutput starts its initialization.
 
-      subRegion.registerWrapper< array2d< real64, compflow::LAYOUT_COMP > >( viewKeyStruct::globalCompDensityString() ).
-        setPlotLevel( PlotLevel::LEVEL_0 ).
+      subRegion.registerExtrinsicData< extrinsicMeshData::well::globalCompDensity >( getName() ).
         reference().resizeDimension< 1 >( m_numComponents );
-      subRegion.registerWrapper< array2d< real64, compflow::LAYOUT_COMP > >( viewKeyStruct::deltaGlobalCompDensityString() ).
-        setRestartFlags( RestartFlags::NO_WRITE ).
+      subRegion.registerExtrinsicData< extrinsicMeshData::well::deltaGlobalCompDensity >( getName() ).
         reference().resizeDimension< 1 >( m_numComponents );
 
-      subRegion.registerWrapper< array1d< real64 > >( viewKeyStruct::mixtureConnRateString() ).
-        setPlotLevel( PlotLevel::LEVEL_0 );
-      subRegion.registerWrapper< array1d< real64 > >( viewKeyStruct::deltaMixtureConnRateString() ).
-        setRestartFlags( RestartFlags::NO_WRITE );
-
-      subRegion.registerWrapper< array2d< real64, compflow::LAYOUT_COMP > >( viewKeyStruct::globalCompFractionString() ).
-        setPlotLevel( PlotLevel::LEVEL_0 ).
+      subRegion.registerExtrinsicData< extrinsicMeshData::well::mixtureConnectionRate >( getName() );
+      subRegion.registerExtrinsicData< extrinsicMeshData::well::deltaMixtureConnectionRate >( getName() );
+
+      subRegion.registerExtrinsicData< extrinsicMeshData::well::globalCompFraction >( getName() ).
         setDimLabels( 1, fluid.componentNames() ).
         reference().resizeDimension< 1 >( m_numComponents );
-      subRegion.registerWrapper< array3d< real64, compflow::LAYOUT_COMP_DC > >( viewKeyStruct::dGlobalCompFraction_dGlobalCompDensityString() ).
-        setRestartFlags( RestartFlags::NO_WRITE ).
+      subRegion.registerExtrinsicData< extrinsicMeshData::well::dGlobalCompFraction_dGlobalCompDensity >( getName() ).
         reference().resizeDimension< 1, 2 >( m_numComponents, m_numComponents );
 
-      subRegion.registerWrapper< array2d< real64, compflow::LAYOUT_PHASE > >( viewKeyStruct::phaseVolumeFractionString() ).
-        setPlotLevel( PlotLevel::LEVEL_0 ).
+      subRegion.registerExtrinsicData< extrinsicMeshData::well::phaseVolumeFraction >( getName() ).
         setDimLabels( 1, fluid.phaseNames() ).
         reference().resizeDimension< 1 >( m_numPhases );
-      subRegion.registerWrapper< array2d< real64, compflow::LAYOUT_PHASE > >( viewKeyStruct::dPhaseVolumeFraction_dPressureString() ).
-        setRestartFlags( RestartFlags::NO_WRITE ).
+      subRegion.registerExtrinsicData< extrinsicMeshData::well::dPhaseVolumeFraction_dPressure >( getName() ).
         reference().resizeDimension< 1 >( m_numPhases );
-      subRegion.registerWrapper< array3d< real64, compflow::LAYOUT_PHASE_DC > >( viewKeyStruct::dPhaseVolumeFraction_dGlobalCompDensityString() ).
-        setRestartFlags( RestartFlags::NO_WRITE ).
+      subRegion.registerExtrinsicData< extrinsicMeshData::well::dPhaseVolumeFraction_dGlobalCompDensity >( getName() ).
         reference().resizeDimension< 1, 2 >( m_numPhases, m_numComponents );
 
-      subRegion.registerWrapper< array1d< real64 > >( viewKeyStruct::totalMassDensityString() ).
-        setPlotLevel( PlotLevel::LEVEL_0 );
-      subRegion.registerWrapper< array1d< real64 > >( viewKeyStruct::dTotalMassDensity_dPressureString() ).
-        setRestartFlags( RestartFlags::NO_WRITE );
-      subRegion.registerWrapper< array2d< real64, compflow::LAYOUT_FLUID_DC > >( viewKeyStruct::dTotalMassDensity_dGlobalCompDensityString() ).
-        setRestartFlags( RestartFlags::NO_WRITE ).
+      subRegion.registerExtrinsicData< extrinsicMeshData::well::totalMassDensity >( getName() );
+      subRegion.registerExtrinsicData< extrinsicMeshData::well::dTotalMassDensity_dPressure >( getName() );
+      subRegion.registerExtrinsicData< extrinsicMeshData::well::dTotalMassDensity_dGlobalCompDensity >( getName() ).
         reference().resizeDimension< 1 >( m_numComponents );
 
-      subRegion.registerWrapper< array1d< real64 > >( viewKeyStruct::totalDensityOldString() );
-      subRegion.registerWrapper< array2d< real64, compflow::LAYOUT_PHASE > >( viewKeyStruct::phaseVolumeFractionOldString() ).
+      subRegion.registerExtrinsicData< extrinsicMeshData::well::totalDensityOld >( getName() );
+      subRegion.registerExtrinsicData< extrinsicMeshData::well::phaseVolumeFractionOld >( getName() ).
         reference().resizeDimension< 1 >( m_numPhases );
-      subRegion.registerWrapper< array2d< real64, compflow::LAYOUT_PHASE > >( viewKeyStruct::phaseDensityOldString() ).
+      subRegion.registerExtrinsicData< extrinsicMeshData::well::phaseDensityOld >( getName() ).
         reference().resizeDimension< 1 >( m_numPhases );
-      subRegion.registerWrapper< array3d< real64, compflow::LAYOUT_PHASE_COMP > >( viewKeyStruct::phaseComponentFractionOldString() ).
+      subRegion.registerExtrinsicData< extrinsicMeshData::well::phaseComponentFractionOld >( getName() ).
         reference().resizeDimension< 1, 2 >( m_numPhases, m_numComponents );
 
       PerforationData & perforationData = *subRegion.getPerforationData();
-      perforationData.registerWrapper< array2d< real64 > >( viewKeyStruct::compPerforationRateString() ).
+      perforationData.registerExtrinsicData< extrinsicMeshData::well::compPerforationRate >( getName() ).
         reference().resizeDimension< 1 >( m_numComponents );
-      perforationData.registerWrapper< array3d< real64 > >( viewKeyStruct::dCompPerforationRate_dPresString() ).
-        setRestartFlags( RestartFlags::NO_WRITE ).
+      perforationData.registerExtrinsicData< extrinsicMeshData::well::dCompPerforationRate_dPres >( getName() ).
         reference().resizeDimension< 1, 2 >( 2, m_numComponents );
-      perforationData.registerWrapper< array4d< real64 > >( viewKeyStruct::dCompPerforationRate_dCompString() ).
-        setRestartFlags( RestartFlags::NO_WRITE ).
+      perforationData.registerExtrinsicData< extrinsicMeshData::well::dCompPerforationRate_dComp >( getName() ).
         reference().resizeDimension< 1, 2, 3 >( 2, m_numComponents, m_numComponents );
 
       WellControls & wellControls = getWellControls( subRegion );
@@ -262,95 +238,6 @@
       wellControls.registerWrapper< real64 >( viewKeyStruct::dCurrentTotalVolRate_dRateString() ).
         setRestartFlags( RestartFlags::NO_WRITE );
     } );
-=======
-    MultiFluidBase const & fluid = getConstitutiveModel< MultiFluidBase >( subRegion, m_fluidModelNames[targetIndex] );
-
-    subRegion.registerExtrinsicData< extrinsicMeshData::well::pressure >( getName() );
-    subRegion.registerExtrinsicData< extrinsicMeshData::well::deltaPressure >( getName() );
-
-    subRegion.registerExtrinsicData< extrinsicMeshData::well::temperature >( getName() );
-
-    // The resizing of the arrays needs to happen here, before the call to initializePreSubGroups,
-    // to make sure that the dimensions are properly set before the timeHistoryOutput starts its initialization.
-
-    subRegion.registerExtrinsicData< extrinsicMeshData::well::globalCompDensity >( getName() ).
-      reference().resizeDimension< 1 >( m_numComponents );
-    subRegion.registerExtrinsicData< extrinsicMeshData::well::deltaGlobalCompDensity >( getName() ).
-      reference().resizeDimension< 1 >( m_numComponents );
-
-    subRegion.registerExtrinsicData< extrinsicMeshData::well::mixtureConnectionRate >( getName() );
-    subRegion.registerExtrinsicData< extrinsicMeshData::well::deltaMixtureConnectionRate >( getName() );
-
-    subRegion.registerExtrinsicData< extrinsicMeshData::well::globalCompFraction >( getName() ).
-      setDimLabels( 1, fluid.componentNames() ).
-      reference().resizeDimension< 1 >( m_numComponents );
-    subRegion.registerExtrinsicData< extrinsicMeshData::well::dGlobalCompFraction_dGlobalCompDensity >( getName() ).
-      reference().resizeDimension< 1, 2 >( m_numComponents, m_numComponents );
-
-    subRegion.registerExtrinsicData< extrinsicMeshData::well::phaseVolumeFraction >( getName() ).
-      setDimLabels( 1, fluid.phaseNames() ).
-      reference().resizeDimension< 1 >( m_numPhases );
-    subRegion.registerExtrinsicData< extrinsicMeshData::well::dPhaseVolumeFraction_dPressure >( getName() ).
-      reference().resizeDimension< 1 >( m_numPhases );
-    subRegion.registerExtrinsicData< extrinsicMeshData::well::dPhaseVolumeFraction_dGlobalCompDensity >( getName() ).
-      reference().resizeDimension< 1, 2 >( m_numPhases, m_numComponents );
-
-    subRegion.registerExtrinsicData< extrinsicMeshData::well::totalMassDensity >( getName() );
-    subRegion.registerExtrinsicData< extrinsicMeshData::well::dTotalMassDensity_dPressure >( getName() );
-    subRegion.registerExtrinsicData< extrinsicMeshData::well::dTotalMassDensity_dGlobalCompDensity >( getName() ).
-      reference().resizeDimension< 1 >( m_numComponents );
-
-    subRegion.registerExtrinsicData< extrinsicMeshData::well::totalDensityOld >( getName() );
-    subRegion.registerExtrinsicData< extrinsicMeshData::well::phaseVolumeFractionOld >( getName() ).
-      reference().resizeDimension< 1 >( m_numPhases );
-    subRegion.registerExtrinsicData< extrinsicMeshData::well::phaseDensityOld >( getName() ).
-      reference().resizeDimension< 1 >( m_numPhases );
-    subRegion.registerExtrinsicData< extrinsicMeshData::well::phaseComponentFractionOld >( getName() ).
-      reference().resizeDimension< 1, 2 >( m_numPhases, m_numComponents );
-
-    PerforationData & perforationData = *subRegion.getPerforationData();
-    perforationData.registerExtrinsicData< extrinsicMeshData::well::compPerforationRate >( getName() ).
-      reference().resizeDimension< 1 >( m_numComponents );
-    perforationData.registerExtrinsicData< extrinsicMeshData::well::dCompPerforationRate_dPres >( getName() ).
-      reference().resizeDimension< 1, 2 >( 2, m_numComponents );
-    perforationData.registerExtrinsicData< extrinsicMeshData::well::dCompPerforationRate_dComp >( getName() ).
-      reference().resizeDimension< 1, 2, 3 >( 2, m_numComponents, m_numComponents );
-
-    WellControls & wellControls = getWellControls( subRegion );
-    wellControls.registerWrapper< real64 >( viewKeyStruct::currentBHPString() );
-    wellControls.registerWrapper< real64 >( viewKeyStruct::dCurrentBHP_dPresString() ).
-      setRestartFlags( RestartFlags::NO_WRITE );
-    wellControls.registerWrapper< array1d< real64 > >( viewKeyStruct::dCurrentBHP_dCompDensString() ).
-      setRestartFlags( RestartFlags::NO_WRITE ).
-      setSizedFromParent( 0 ).
-      reference().resizeDimension< 0 >( m_numComponents );
-
-    wellControls.registerWrapper< array1d< real64 > >( viewKeyStruct::currentPhaseVolRateString() ).
-      setSizedFromParent( 0 ).
-      reference().resizeDimension< 0 >( m_numPhases );
-    wellControls.registerWrapper< array1d< real64 > >( viewKeyStruct::dCurrentPhaseVolRate_dPresString() ).
-      setRestartFlags( RestartFlags::NO_WRITE ).
-      setSizedFromParent( 0 ).
-      reference().resizeDimension< 0 >( m_numPhases );
-    wellControls.registerWrapper< array2d< real64 > >( viewKeyStruct::dCurrentPhaseVolRate_dCompDensString() ).
-      setRestartFlags( RestartFlags::NO_WRITE ).
-      setSizedFromParent( 0 ).
-      reference().resizeDimension< 0, 1 >( m_numPhases, m_numComponents );
-    wellControls.registerWrapper< array1d< real64 > >( viewKeyStruct::dCurrentPhaseVolRate_dRateString() ).
-      setRestartFlags( RestartFlags::NO_WRITE ).
-      setSizedFromParent( 0 ).
-      reference().resizeDimension< 0 >( m_numPhases );
-
-    wellControls.registerWrapper< real64 >( viewKeyStruct::currentTotalVolRateString() );
-    wellControls.registerWrapper< real64 >( viewKeyStruct::dCurrentTotalVolRate_dPresString() ).
-      setRestartFlags( RestartFlags::NO_WRITE );
-    wellControls.registerWrapper< array1d< real64 > >( viewKeyStruct::dCurrentTotalVolRate_dCompDensString() ).
-      setRestartFlags( RestartFlags::NO_WRITE ).
-      setSizedFromParent( 0 ).
-      reference().resizeDimension< 0 >( m_numComponents );
-    wellControls.registerWrapper< real64 >( viewKeyStruct::dCurrentTotalVolRate_dRateString() ).
-      setRestartFlags( RestartFlags::NO_WRITE );
->>>>>>> c0002e5c
   } );
 
 }
@@ -902,11 +789,8 @@
 
 }
 
-<<<<<<< HEAD
-void CompositionalMultiphaseWell::updateSubRegionState( WellElementSubRegion & subRegion )
-=======
-void CompositionalMultiphaseWell::updateSubRegionState( MeshLevel const & meshLevel, WellElementSubRegion & subRegion, localIndex const targetIndex )
->>>>>>> c0002e5c
+void CompositionalMultiphaseWell::updateSubRegionState( MeshLevel const & meshLevel,
+                                                        WellElementSubRegion & subRegion )
 {
   // update properties
   updateComponentFraction( subRegion );
@@ -924,11 +808,7 @@
   updateBHPForConstraint( subRegion );
 
   // update perforation rates
-<<<<<<< HEAD
-  computePerforationRates( subRegion );
-=======
-  computePerforationRates( meshLevel, subRegion, targetIndex );
->>>>>>> c0002e5c
+  computePerforationRates( meshLevel, subRegion );
 }
 
 void CompositionalMultiphaseWell::initializeWells( DomainPartition & domain )
@@ -937,6 +817,9 @@
 
   integer const numComp = m_numComponents;
   integer const numPhase = m_numPhases;
+
+  // TODO: change the way we access the flowSolver here
+  CompositionalMultiphaseBase const & flowSolver = getParent().getGroup< CompositionalMultiphaseBase >( getFlowSolverName() );
 
   // loop over the wells
   forMeshTargets( domain.getMeshBodies(), [&] ( string const &,
@@ -944,13 +827,14 @@
                                                 arrayView1d< string const > const & regionNames )
   {
 
-<<<<<<< HEAD
     ElementRegionManager & elemManager = mesh.getElemManager();
+    PresTempCompFracInitializationKernel::CompFlowAccessors resCompFlowAccessors( mesh.getElemManager(), flowSolver.getName() );
+    PresTempCompFracInitializationKernel::MultiFluidAccessors resMultiFluidAccessors( mesh.getElemManager(), flowSolver.getName() );
 
     elemManager.forElementSubRegions< WellElementSubRegion >( regionNames,
                                                               [&]( localIndex const,
                                                                    WellElementSubRegion & subRegion )
-=======
+    {
     WellControls const & wellControls = getWellControls( subRegion );
     PerforationData const & perforationData = *subRegion.getPerforationData();
 
@@ -980,10 +864,6 @@
     arrayView1d< localIndex const > const & resElementIndex =
       perforationData.getReference< array1d< localIndex > >( PerforationData::viewKeyStruct::reservoirElementIndexString() );
 
-    // TODO: change the way we access the flowSolver here
-    CompositionalMultiphaseBase const & flowSolver = getParent().getGroup< CompositionalMultiphaseBase >( getFlowSolverName() );
-    PresTempCompFracInitializationKernel::CompFlowAccessors resCompFlowAccessors( meshLevel.getElemManager(), flowSolver.getName() );
-    PresTempCompFracInitializationKernel::MultiFluidAccessors resMultiFluidAccessors( meshLevel.getElemManager(), flowSolver.getName(), flowSolver.targetRegionNames(), flowSolver.fluidModelNames() );
 
     // 1) Loop over all perforations to compute an average mixture density and component fraction
     // 2) Initialize the reference pressure
@@ -1009,75 +889,13 @@
                                                   wellElemCompFrac );
 
     // get well secondary variables on well elements
-    MultiFluidBase & fluid = getConstitutiveModel< MultiFluidBase >( subRegion, m_fluidModelNames[targetIndex] );
+    string const & fluidName = subRegion.getReference< string >( viewKeyStruct::fluidNamesString() );
+    MultiFluidBase & fluid = getConstitutiveModel< MultiFluidBase >( subRegion, fluidName );
     arrayView3d< real64 const, multifluid::USD_PHASE > const & wellElemPhaseDens = fluid.phaseDensity();
     arrayView2d< real64 const, multifluid::USD_FLUID > const & wellElemTotalDens = fluid.totalDensity();
 
     // 4) Back calculate component densities
     constitutive::constitutiveUpdatePassThru( fluid, [&] ( auto & castedFluid )
->>>>>>> c0002e5c
-    {
-
-      WellControls const & wellControls = getWellControls( subRegion );
-      PerforationData const & perforationData = *subRegion.getPerforationData();
-
-      // get well primary variables on well elements
-      arrayView1d< real64 > const & wellElemPressure =
-        subRegion.getExtrinsicData< extrinsicMeshData::flow::pressure >();
-
-      arrayView1d< real64 > const & wellElemTemp =
-        subRegion.getReference< array1d< real64 > >( viewKeyStruct::temperatureString() );
-
-      arrayView2d< real64, compflow::USD_COMP > const & wellElemCompDens =
-        subRegion.getReference< array2d< real64, compflow::LAYOUT_COMP > >( viewKeyStruct::globalCompDensityString() );
-      arrayView1d< real64 > const & connRate =
-        subRegion.getReference< array1d< real64 > >( viewKeyStruct::mixtureConnRateString() );
-
-      // get the info stored on well elements
-      arrayView2d< real64, compflow::USD_COMP > const & wellElemCompFrac =
-        subRegion.getReference< array2d< real64, compflow::LAYOUT_COMP > >( viewKeyStruct::globalCompFractionString() );
-      arrayView1d< real64 const > const & wellElemGravCoef =
-        subRegion.getReference< array1d< real64 > >( viewKeyStruct::gravityCoefString() );
-
-      // get the element region, subregion, index
-      arrayView1d< localIndex const > const & resElementRegion =
-        perforationData.getReference< array1d< localIndex > >( PerforationData::viewKeyStruct::reservoirElementRegionString() );
-      arrayView1d< localIndex const > const & resElementSubRegion =
-        perforationData.getReference< array1d< localIndex > >( PerforationData::viewKeyStruct::reservoirElementSubregionString() );
-      arrayView1d< localIndex const > const & resElementIndex =
-        perforationData.getReference< array1d< localIndex > >( PerforationData::viewKeyStruct::reservoirElementIndexString() );
-
-      // 1) Loop over all perforations to compute an average mixture density and component fraction
-      // 2) Initialize the reference pressure
-      // 3) Estimate the pressures in the well elements using the average density
-      PresTempCompFracInitializationKernel::launch( perforationData.size(),
-                                                    subRegion.size(),
-                                                    numComp,
-                                                    numPhase,
-                                                    perforationData.getNumPerforationsGlobal(),
-                                                    wellControls,
-                                                    0.0, // initialization done at t = 0
-                                                    m_resPres.toNestedViewConst(),
-                                                    m_resTemp.toNestedViewConst(),
-                                                    m_resCompDens.toNestedViewConst(),
-                                                    m_resPhaseVolFrac.toNestedViewConst(),
-                                                    m_resPhaseMassDens.toNestedViewConst(),
-                                                    resElementRegion,
-                                                    resElementSubRegion,
-                                                    resElementIndex,
-                                                    wellElemGravCoef,
-                                                    wellElemPressure,
-                                                    wellElemTemp,
-                                                    wellElemCompFrac );
-
-      // get well secondary variables on well elements
-      string const & fluidName = subRegion.getReference< string >( viewKeyStruct::fluidNamesString() );
-      MultiFluidBase & fluid = subRegion.getConstitutiveModel< MultiFluidBase >( fluidName );
-      arrayView3d< real64 const, multifluid::USD_PHASE > const & wellElemPhaseDens = fluid.phaseDensity();
-      arrayView2d< real64 const, multifluid::USD_FLUID > const & wellElemTotalDens = fluid.totalDensity();
-
-      // 4) Back calculate component densities
-      constitutive::constitutiveUpdatePassThru( fluid, [&] ( auto & castedFluid )
       {
         typename TYPEOFREF( castedFluid ) ::KernelWrapper fluidWrapper = castedFluid.createKernelWrapper();
 
@@ -1097,7 +915,7 @@
       // 5) Recompute the pressure-dependent properties
       // Note: I am leaving that here because I would like to use the perforationRates (computed in UpdateState)
       //       to better initialize the rates
-      updateSubRegionState( subRegion );
+      updateSubRegionState( mesh, subRegion );
 
       // 6) Estimate the well rates
       // TODO: initialize rates using perforation rates
@@ -1109,30 +927,6 @@
                                                                             wellElemTotalDens,
                                                                             connRate );
     } );
-
-<<<<<<< HEAD
-=======
-    CompDensInitializationKernel::launch( subRegion.size(),
-                                          numComp,
-                                          wellElemCompFrac,
-                                          wellElemTotalDens,
-                                          wellElemCompDens );
-
-    // 5) Recompute the pressure-dependent properties
-    // Note: I am leaving that here because I would like to use the perforationRates (computed in UpdateState)
-    //       to better initialize the rates
-    updateSubRegionState( meshLevel, subRegion, targetIndex );
-
-    // 6) Estimate the well rates
-    // TODO: initialize rates using perforation rates
-    CompositionalMultiphaseWellKernels::RateInitializationKernel::launch( subRegion.size(),
-                                                                          m_targetPhaseIndex,
-                                                                          wellControls,
-                                                                          0.0, // initialization done at t = 0
-                                                                          wellElemPhaseDens,
-                                                                          wellElemTotalDens,
-                                                                          connRate );
->>>>>>> c0002e5c
   } );
 }
 
@@ -1150,8 +944,6 @@
                                                 MeshLevel const & mesh,
                                                 arrayView1d< string const > const & regionNames )
   {
-<<<<<<< HEAD
-
     ElementRegionManager const & elemManager = mesh.getElemManager();
 
     elemManager.forElementSubRegions< WellElementSubRegion >( regionNames,
@@ -1169,15 +961,15 @@
 
       // get a reference to the primary variables on well elements
       arrayView1d< real64 const > const & connRate =
-        subRegion.getReference< array1d< real64 > >( viewKeyStruct::mixtureConnRateString() );
+        subRegion.getExtrinsicData< extrinsicMeshData::well::mixtureConnectionRate >();
       arrayView1d< real64 const > const & dConnRate =
-        subRegion.getReference< array1d< real64 > >( viewKeyStruct::deltaMixtureConnRateString() );
+        subRegion.getExtrinsicData< extrinsicMeshData::well::deltaMixtureConnectionRate >();
 
       // get the info stored on well elements
       arrayView2d< real64 const, compflow::USD_COMP > const & wellElemCompFrac =
-        subRegion.getReference< array2d< real64, compflow::LAYOUT_COMP > >( viewKeyStruct::globalCompFractionString() );
+        subRegion.getExtrinsicData< extrinsicMeshData::well::globalCompFraction >();
       arrayView3d< real64 const, compflow::USD_COMP_DC > const & dWellElemCompFrac_dCompDens =
-        subRegion.getReference< array3d< real64, compflow::LAYOUT_COMP_DC > >( viewKeyStruct::dGlobalCompFraction_dGlobalCompDensityString() );
+        subRegion.getExtrinsicData< extrinsicMeshData::well::dGlobalCompFraction_dGlobalCompDensity >();
 
       CompositionalMultiphaseBaseKernels::
         KernelLaunchSelector1< FluxKernel >( numFluidComponents(),
@@ -1194,43 +986,6 @@
                                              localMatrix,
                                              localRhs );
     } );
-=======
-    WellControls const & wellControls = getWellControls( subRegion );
-
-    // get a reference to the degree-of-freedom numbers
-    string const wellDofKey = dofManager.getKey( wellElementDofName() );
-    arrayView1d< globalIndex const > const & wellElemDofNumber =
-      subRegion.getReference< array1d< globalIndex > >( wellDofKey );
-    arrayView1d< localIndex const > const & nextWellElemIndex =
-      subRegion.getReference< array1d< localIndex > >( WellElementSubRegion::viewKeyStruct::nextWellElementIndexString() );
-
-    // get a reference to the primary variables on well elements
-    arrayView1d< real64 const > const & connRate =
-      subRegion.getExtrinsicData< extrinsicMeshData::well::mixtureConnectionRate >();
-    arrayView1d< real64 const > const & dConnRate =
-      subRegion.getExtrinsicData< extrinsicMeshData::well::deltaMixtureConnectionRate >();
-
-    // get the info stored on well elements
-    arrayView2d< real64 const, compflow::USD_COMP > const & wellElemCompFrac =
-      subRegion.getExtrinsicData< extrinsicMeshData::well::globalCompFraction >();
-    arrayView3d< real64 const, compflow::USD_COMP_DC > const & dWellElemCompFrac_dCompDens =
-      subRegion.getExtrinsicData< extrinsicMeshData::well::dGlobalCompFraction_dGlobalCompDensity >();
-
-    CompositionalMultiphaseBaseKernels::
-      KernelLaunchSelector1< FluxKernel >( numFluidComponents(),
-                                           subRegion.size(),
-                                           dofManager.rankOffset(),
-                                           wellControls,
-                                           wellElemDofNumber,
-                                           nextWellElemIndex,
-                                           connRate,
-                                           dConnRate,
-                                           wellElemCompFrac,
-                                           dWellElemCompFrac_dCompDens,
-                                           dt,
-                                           localMatrix,
-                                           localRhs );
->>>>>>> c0002e5c
   } );
 }
 
@@ -1248,21 +1003,12 @@
                                                 arrayView1d< string const > const & regionNames )
   {
 
-<<<<<<< HEAD
     ElementRegionManager const & elemManager = mesh.getElemManager();
 
     elemManager.forElementSubRegions< WellElementSubRegion >( regionNames,
                                                               [&]( localIndex const,
                                                                    WellElementSubRegion const & subRegion )
     {
-
-      // for now, we do not want to model storage effects in the wells (unless the well is shut)
-      WellControls const & wellControls = getWellControls( subRegion );
-      if( wellControls.wellIsOpen( m_currentTime + m_currentDt ) )
-      {
-        return;
-      }
-=======
     // for now, we do not want to model storage effects in the wells (unless the well is shut)
     WellControls const & wellControls = getWellControls( subRegion );
     if( wellControls.wellIsOpen( m_currentTime + m_currentDt ) )
@@ -1292,30 +1038,6 @@
       subRegion.getExtrinsicData< extrinsicMeshData::well::phaseDensityOld >();
     arrayView3d< real64 const, compflow::USD_PHASE_COMP > const & wellElemPhaseCompFracOld =
       subRegion.getExtrinsicData< extrinsicMeshData::well::phaseComponentFractionOld >();
->>>>>>> c0002e5c
-
-      // get the degrees of freedom and ghosting info
-      arrayView1d< globalIndex const > const & wellElemDofNumber =
-        subRegion.getReference< array1d< globalIndex > >( wellDofKey );
-      arrayView1d< integer const > const & wellElemGhostRank = subRegion.ghostRank();
-
-      // get the properties on the well element
-      arrayView2d< real64 const, compflow::USD_PHASE > const & wellElemPhaseVolFrac =
-        subRegion.getReference< array2d< real64, compflow::LAYOUT_PHASE > >( viewKeyStruct::phaseVolumeFractionString() );
-      arrayView2d< real64 const, compflow::USD_PHASE > const & dWellElemPhaseVolFrac_dPres =
-        subRegion.getReference< array2d< real64, compflow::LAYOUT_PHASE > >( viewKeyStruct::dPhaseVolumeFraction_dPressureString() );
-      arrayView3d< real64 const, compflow::USD_PHASE_DC > const & dWellElemPhaseVolFrac_dComp =
-        subRegion.getReference< array3d< real64, compflow::LAYOUT_PHASE_DC > >( viewKeyStruct::dPhaseVolumeFraction_dGlobalCompDensityString() );
-
-      arrayView3d< real64 const, compflow::USD_COMP_DC > const & dWellElemCompFrac_dCompDens =
-        subRegion.getReference< array3d< real64, compflow::LAYOUT_COMP_DC > >( viewKeyStruct::dGlobalCompFraction_dGlobalCompDensityString() );
-
-      arrayView2d< real64 const, compflow::USD_PHASE > const & wellElemPhaseVolFracOld =
-        subRegion.getReference< array2d< real64, compflow::LAYOUT_PHASE > >( viewKeyStruct::phaseVolumeFractionOldString() );
-      arrayView2d< real64 const, compflow::USD_PHASE > const & wellElemPhaseDensOld =
-        subRegion.getReference< array2d< real64, compflow::LAYOUT_PHASE > >( viewKeyStruct::phaseDensityOldString() );
-      arrayView3d< real64 const, compflow::USD_PHASE_COMP > const & wellElemPhaseCompFracOld =
-        subRegion.getReference< array3d< real64, compflow::LAYOUT_PHASE_COMP > >( viewKeyStruct::phaseComponentFractionOldString() );
 
       arrayView1d< real64 const > const & wellElemVolume = subRegion.getElementVolume();
 
@@ -1369,21 +1091,6 @@
                                                 MeshLevel const & mesh,
                                                 arrayView1d< string const > const & regionNames )
   {
-<<<<<<< HEAD
-=======
-    // get the degrees of freedom and ghosting info
-    arrayView1d< globalIndex const > const & wellElemDofNumber =
-      subRegion.getReference< array1d< globalIndex > >( wellDofKey );
-    arrayView1d< integer const > const & wellElemGhostRank = subRegion.ghostRank();
-
-    // get the properties on the well element
-    arrayView2d< real64 const, compflow::USD_PHASE > const & wellElemPhaseVolFrac =
-      subRegion.getExtrinsicData< extrinsicMeshData::well::phaseVolumeFraction >();
-    arrayView2d< real64 const, compflow::USD_PHASE > const & dWellElemPhaseVolFrac_dPres =
-      subRegion.getExtrinsicData< extrinsicMeshData::well::dPhaseVolumeFraction_dPressure >();
-    arrayView3d< real64 const, compflow::USD_PHASE_DC > const & dWellElemPhaseVolFrac_dComp =
-      subRegion.getExtrinsicData< extrinsicMeshData::well::dPhaseVolumeFraction_dGlobalCompDensity >();
->>>>>>> c0002e5c
 
     ElementRegionManager const & elemManager = mesh.getElemManager();
 
@@ -1398,11 +1105,12 @@
 
       // get the properties on the well element
       arrayView2d< real64 const, compflow::USD_PHASE > const & wellElemPhaseVolFrac =
-        subRegion.getReference< array2d< real64, compflow::LAYOUT_PHASE > >( viewKeyStruct::phaseVolumeFractionString() );
+        subRegion.getExtrinsicData< extrinsicMeshData::well::phaseVolumeFraction >();
       arrayView2d< real64 const, compflow::USD_PHASE > const & dWellElemPhaseVolFrac_dPres =
-        subRegion.getReference< array2d< real64, compflow::LAYOUT_PHASE > >( viewKeyStruct::dPhaseVolumeFraction_dPressureString() );
+        subRegion.getExtrinsicData< extrinsicMeshData::well::dPhaseVolumeFraction_dPressure >();
       arrayView3d< real64 const, compflow::USD_PHASE_DC > const & dWellElemPhaseVolFrac_dComp =
-        subRegion.getReference< array3d< real64, compflow::LAYOUT_PHASE_DC > >( viewKeyStruct::dPhaseVolumeFraction_dGlobalCompDensityString() );
+        subRegion.getExtrinsicData< extrinsicMeshData::well::dPhaseVolumeFraction_dGlobalCompDensity >();
+
 
       arrayView1d< real64 const > const & wellElemVolume =
         subRegion.getReference< array1d< real64 > >( ElementSubRegionBase::viewKeyStruct::elementVolumeString() );
@@ -1437,21 +1145,7 @@
                                                 MeshLevel const & mesh,
                                                 arrayView1d< string const > const & regionNames )
   {
-<<<<<<< HEAD
-=======
-    // get the degree of freedom numbers
-    string const wellDofKey = dofManager.getKey( wellElementDofName() );
-    arrayView1d< globalIndex const > const & wellElemDofNumber =
-      subRegion.getReference< array1d< globalIndex > >( wellDofKey );
-    arrayView1d< integer const > const & wellElemGhostRank = subRegion.ghostRank();
-
-    arrayView1d< real64 const > const & wellElemVolume =
-      subRegion.getReference< array1d< real64 > >( ElementSubRegionBase::viewKeyStruct::elementVolumeString() );
-    arrayView2d< real64 const, compflow::USD_PHASE > const wellElemPhaseDensOld =
-      subRegion.getExtrinsicData< extrinsicMeshData::well::phaseDensityOld >();
-    arrayView1d< real64 const > const wellElemTotalDensOld =
-      subRegion.getExtrinsicData< extrinsicMeshData::well::totalDensityOld >();
->>>>>>> c0002e5c
+
 
     ElementRegionManager const & elemManager = mesh.getElemManager();
 
@@ -1468,9 +1162,9 @@
       arrayView1d< real64 const > const & wellElemVolume =
         subRegion.getReference< array1d< real64 > >( ElementSubRegionBase::viewKeyStruct::elementVolumeString() );
       arrayView2d< real64 const, compflow::USD_PHASE > const wellElemPhaseDensOld =
-        subRegion.getReference< array2d< real64, compflow::LAYOUT_PHASE > >( viewKeyStruct::phaseDensityOldString() );
+        subRegion.getExtrinsicData< extrinsicMeshData::well::phaseDensityOld >();
       arrayView1d< real64 const > const wellElemTotalDensOld =
-        subRegion.getReference< array1d< real64 > >( viewKeyStruct::totalDensityOldString() );
+        subRegion.getExtrinsicData< extrinsicMeshData::well::totalDensityOld >();
 
       WellControls const & wellControls = getWellControls( subRegion );
 
@@ -1517,39 +1211,6 @@
                                                 MeshLevel const & mesh,
                                                 arrayView1d< string const > const & regionNames )
   {
-<<<<<<< HEAD
-=======
-    // get the degree of freedom numbers on well elements and ghosting info
-    string const wellDofKey = dofManager.getKey( wellElementDofName() );
-    arrayView1d< globalIndex const > const & wellElemDofNumber =
-      subRegion.getReference< array1d< globalIndex > >( wellDofKey );
-    arrayView1d< integer const > const & wellElemGhostRank = subRegion.ghostRank();
-
-    // get a reference to the primary variables on well elements
-    arrayView1d< real64 const > const & wellElemPressure =
-      subRegion.getExtrinsicData< extrinsicMeshData::well::pressure >();
-    arrayView1d< real64 const > const & dWellElemPressure =
-      subRegion.getExtrinsicData< extrinsicMeshData::well::deltaPressure >();
-
-    arrayView2d< real64 const, compflow::USD_COMP > const & wellElemCompDens =
-      subRegion.getExtrinsicData< extrinsicMeshData::well::globalCompDensity >();
-    arrayView2d< real64 const, compflow::USD_COMP > const & dWellElemCompDens =
-      subRegion.getExtrinsicData< extrinsicMeshData::well::deltaGlobalCompDensity >();
-
-    real64 const subRegionScalingFactor =
-      SolutionScalingKernel::launch< parallelDevicePolicy<>,
-                                     parallelDeviceReduce >( localSolution,
-                                                             dofManager.rankOffset(),
-                                                             numFluidComponents(),
-                                                             wellElemDofNumber,
-                                                             wellElemGhostRank,
-                                                             wellElemPressure,
-                                                             dWellElemPressure,
-                                                             wellElemCompDens,
-                                                             dWellElemCompDens,
-                                                             m_maxRelativePresChange,
-                                                             m_maxCompFracChange );
->>>>>>> c0002e5c
 
     ElementRegionManager const & elemManager = mesh.getElemManager();
 
@@ -1565,14 +1226,15 @@
 
       // get a reference to the primary variables on well elements
       arrayView1d< real64 const > const & wellElemPressure =
-        subRegion.getExtrinsicData< extrinsicMeshData::flow::pressure >();
+        subRegion.getExtrinsicData< extrinsicMeshData::well::pressure >();
       arrayView1d< real64 const > const & dWellElemPressure =
-        subRegion.getExtrinsicData< extrinsicMeshData::flow::deltaPressure >();
+        subRegion.getExtrinsicData< extrinsicMeshData::well::deltaPressure >();
 
       arrayView2d< real64 const, compflow::USD_COMP > const & wellElemCompDens =
-        subRegion.getReference< array2d< real64, compflow::LAYOUT_COMP > >( viewKeyStruct::globalCompDensityString() );
+        subRegion.getExtrinsicData< extrinsicMeshData::well::globalCompDensity >();
       arrayView2d< real64 const, compflow::USD_COMP > const & dWellElemCompDens =
-        subRegion.getReference< array2d< real64, compflow::LAYOUT_COMP > >( viewKeyStruct::deltaGlobalCompDensityString() );
+        subRegion.getExtrinsicData< extrinsicMeshData::well::deltaGlobalCompDensity >();
+
 
       real64 const subRegionScalingFactor =
         SolutionScalingKernel::launch< parallelDevicePolicy<>,
@@ -1613,47 +1275,12 @@
                                                 MeshLevel const & mesh,
                                                 arrayView1d< string const > const & regionNames )
   {
-<<<<<<< HEAD
 
     ElementRegionManager const & elemManager = mesh.getElemManager();
 
     elemManager.forElementSubRegions< WellElementSubRegion >( regionNames,
                                                               [&]( localIndex const,
                                                                    WellElementSubRegion const & subRegion )
-=======
-    // get the degree of freedom numbers on well elements and ghosting info
-    string const wellDofKey = dofManager.getKey( wellElementDofName() );
-    arrayView1d< globalIndex const > const & wellElemDofNumber =
-      subRegion.getReference< array1d< globalIndex > >( wellDofKey );
-    arrayView1d< integer const > const & wellElemGhostRank = subRegion.ghostRank();
-
-    // get a reference to the primary variables on well elements
-    arrayView1d< real64 const > const & wellElemPressure =
-      subRegion.getExtrinsicData< extrinsicMeshData::well::pressure >();
-    arrayView1d< real64 const > const & dWellElemPressure =
-      subRegion.getExtrinsicData< extrinsicMeshData::well::deltaPressure >();
-
-    arrayView2d< real64 const, compflow::USD_COMP > const & wellElemCompDens =
-      subRegion.getExtrinsicData< extrinsicMeshData::well::globalCompDensity >();
-    arrayView2d< real64 const, compflow::USD_COMP > const & dWellElemCompDens =
-      subRegion.getExtrinsicData< extrinsicMeshData::well::deltaGlobalCompDensity >();
-
-    localIndex const subRegionSolutionCheck =
-      SolutionCheckKernel::launch< parallelDevicePolicy<>,
-                                   parallelDeviceReduce >( localSolution,
-                                                           dofManager.rankOffset(),
-                                                           numFluidComponents(),
-                                                           wellElemDofNumber,
-                                                           wellElemGhostRank,
-                                                           wellElemPressure,
-                                                           dWellElemPressure,
-                                                           wellElemCompDens,
-                                                           dWellElemCompDens,
-                                                           m_allowCompDensChopping,
-                                                           scalingFactor );
-
-    if( subRegionSolutionCheck == 0 )
->>>>>>> c0002e5c
     {
       // get the degree of freedom numbers on well elements and ghosting info
       string const wellDofKey = dofManager.getKey( wellElementDofName() );
@@ -1663,14 +1290,14 @@
 
       // get a reference to the primary variables on well elements
       arrayView1d< real64 const > const & wellElemPressure =
-        subRegion.getExtrinsicData< extrinsicMeshData::flow::pressure >();
+      subRegion.getExtrinsicData< extrinsicMeshData::well::pressure >();
       arrayView1d< real64 const > const & dWellElemPressure =
-        subRegion.getExtrinsicData< extrinsicMeshData::flow::deltaPressure >();
+      subRegion.getExtrinsicData< extrinsicMeshData::well::deltaPressure >();
 
       arrayView2d< real64 const, compflow::USD_COMP > const & wellElemCompDens =
-        subRegion.getReference< array2d< real64, compflow::LAYOUT_COMP > >( viewKeyStruct::globalCompDensityString() );
+      subRegion.getExtrinsicData< extrinsicMeshData::well::globalCompDensity >();
       arrayView2d< real64 const, compflow::USD_COMP > const & dWellElemCompDens =
-        subRegion.getReference< array2d< real64, compflow::LAYOUT_COMP > >( viewKeyStruct::deltaGlobalCompDensityString() );
+      subRegion.getExtrinsicData< extrinsicMeshData::well::deltaGlobalCompDensity >();
 
       localIndex const subRegionSolutionCheck =
         SolutionCheckKernel::launch< parallelDevicePolicy<>,
@@ -1695,13 +1322,8 @@
   return MpiWrapper::min( localCheck );
 }
 
-<<<<<<< HEAD
-void CompositionalMultiphaseWell::computePerforationRates( WellElementSubRegion & subRegion )
-=======
 void CompositionalMultiphaseWell::computePerforationRates( MeshLevel const & meshLevel,
-                                                           WellElementSubRegion & subRegion,
-                                                           localIndex const GEOSX_UNUSED_PARAM( targetIndex ) )
->>>>>>> c0002e5c
+                                                           WellElementSubRegion & subRegion )
 {
   GEOSX_MARK_FUNCTION;
 
@@ -1768,8 +1390,8 @@
   // TODO: change the way we access the flowSolver here
   CompositionalMultiphaseBase const & flowSolver = getParent().getGroup< CompositionalMultiphaseBase >( getFlowSolverName() );
   PerforationKernel::CompFlowAccessors resCompFlowAccessors( meshLevel.getElemManager(), flowSolver.getName() );
-  PerforationKernel::MultiFluidAccessors resMultiFluidAccessors( meshLevel.getElemManager(), flowSolver.getName(), flowSolver.targetRegionNames(), flowSolver.fluidModelNames() );
-  PerforationKernel::RelPermAccessors resRelPermAccessors( meshLevel.getElemManager(), flowSolver.getName(), flowSolver.targetRegionNames(), flowSolver.relPermModelNames() );
+  PerforationKernel::MultiFluidAccessors resMultiFluidAccessors( meshLevel.getElemManager(), flowSolver.getName() );
+  PerforationKernel::RelPermAccessors resRelPermAccessors( meshLevel.getElemManager(), flowSolver.getName() );
 
   CompositionalMultiphaseBaseKernels::
     KernelLaunchSelector2< PerforationKernel >( numFluidComponents(),
@@ -1867,14 +1489,7 @@
                                                 arrayView1d< string const > const & regionNames )
   {
 
-<<<<<<< HEAD
     ElementRegionManager & elemManager = mesh.getElemManager();
-=======
-    arrayView2d< real64 const, compflow::USD_COMP > const & wellElemCompDens =
-      subRegion.getExtrinsicData< extrinsicMeshData::well::globalCompDensity >();
-    arrayView2d< real64, compflow::USD_COMP > const & dWellElemCompDens =
-      subRegion.getExtrinsicData< extrinsicMeshData::well::deltaGlobalCompDensity >();
->>>>>>> c0002e5c
 
     elemManager.forElementSubRegions< WellElementSubRegion >( regionNames,
                                                               [&]( localIndex const,
@@ -1883,9 +1498,9 @@
       arrayView1d< integer const > const & wellElemGhostRank = subRegion.ghostRank();
 
       arrayView2d< real64 const, compflow::USD_COMP > const & wellElemCompDens =
-        subRegion.getReference< array2d< real64, compflow::LAYOUT_COMP > >( viewKeyStruct::globalCompDensityString() );
+        subRegion.getExtrinsicData< extrinsicMeshData::well::globalCompDensity >();
       arrayView2d< real64, compflow::USD_COMP > const & dWellElemCompDens =
-        subRegion.getReference< array2d< real64, compflow::LAYOUT_COMP > >( viewKeyStruct::deltaGlobalCompDensityString() );
+        subRegion.getExtrinsicData< extrinsicMeshData::well::deltaGlobalCompDensity >();
 
       forAll< parallelDevicePolicy<> >( subRegion.size(), [=] GEOSX_HOST_DEVICE ( localIndex const iwelem )
       {
@@ -1918,32 +1533,20 @@
                                                 MeshLevel & mesh,
                                                 arrayView1d< string const > const & regionNames )
   {
-<<<<<<< HEAD
 
     ElementRegionManager & elemManager = mesh.getElemManager();
 
     elemManager.forElementSubRegions< WellElementSubRegion >( regionNames,
                                                               [&]( localIndex const,
                                                                    WellElementSubRegion & subRegion )
-=======
-    // get a reference to the primary variables on well elements
-    arrayView1d< real64 > const & dWellElemPressure =
-      subRegion.getExtrinsicData< extrinsicMeshData::well::deltaPressure >();
-    arrayView2d< real64, compflow::USD_COMP > const & dWellElemGlobalCompDensity =
-      subRegion.getExtrinsicData< extrinsicMeshData::well::deltaGlobalCompDensity >();
-    arrayView1d< real64 > const & dConnRate =
-      subRegion.getExtrinsicData< extrinsicMeshData::well::deltaMixtureConnectionRate >();
-
-    forAll< parallelDevicePolicy<> >( subRegion.size(), [=] GEOSX_HOST_DEVICE ( localIndex const iwelem )
->>>>>>> c0002e5c
     {
       // get a reference to the primary variables on well elements
       arrayView1d< real64 > const & dWellElemPressure =
-        subRegion.getExtrinsicData< extrinsicMeshData::flow::deltaPressure >();
+        subRegion.getExtrinsicData< extrinsicMeshData::well::deltaPressure >();
       arrayView2d< real64, compflow::USD_COMP > const & dWellElemGlobalCompDensity =
-        subRegion.getReference< array2d< real64, compflow::LAYOUT_COMP > >( viewKeyStruct::deltaGlobalCompDensityString() );
+        subRegion.getExtrinsicData< extrinsicMeshData::well::deltaGlobalCompDensity >();
       arrayView1d< real64 > const & dConnRate =
-        subRegion.getReference< array1d< real64 > >( viewKeyStruct::deltaMixtureConnRateString() );
+        subRegion.getExtrinsicData< extrinsicMeshData::well::deltaMixtureConnectionRate >();
 
       forAll< parallelDevicePolicy<> >( subRegion.size(), [=] GEOSX_HOST_DEVICE ( localIndex const iwelem )
       {
@@ -2019,119 +1622,6 @@
   } );
 }
 
-<<<<<<< HEAD
-
-void CompositionalMultiphaseWell::resetViews( DomainPartition & domain )
-{
-  WellSolverBase::resetViews( domain );
-
-  MeshLevel & mesh = domain.getMeshBody( 0 ).getMeshLevel( 0 );
-  ElementRegionManager & elemManager = mesh.getElemManager();
-
-  {
-    using namespace extrinsicMeshData::flow;
-    using namespace compflow;
-
-    m_resPres.clear();
-    m_resPres = elemManager.constructArrayViewAccessor< real64, 1 >( pressure::key() );
-    m_resPres.setName( getName() + "/accessors/" + pressure::key() );
-
-    m_deltaResPres.clear();
-    m_deltaResPres =
-      elemManager.constructArrayViewAccessor< real64, 1 >( deltaPressure::key() );
-    m_deltaResPres.setName( getName() + "/accessors/" + deltaPressure::key() );
-
-    m_resTemp.clear();
-    m_resTemp = elemManager.constructArrayViewAccessor< real64, 1 >( temperature::key() );
-    m_resTemp.setName( getName() + "/accessors/" + temperature::key() );
-
-    m_resCompDens.clear();
-    m_resCompDens =
-      elemManager.constructArrayViewAccessor< real64, 2, LAYOUT_COMP >( globalCompDensity::key() );
-    m_resCompDens.setName( getName() + "/accessors/" + globalCompDensity::key() );
-
-    m_dResCompFrac_dCompDens.clear();
-    m_dResCompFrac_dCompDens =
-      elemManager.constructArrayViewAccessor< real64, 3, LAYOUT_COMP_DC >( dGlobalCompFraction_dGlobalCompDensity::key() );
-    m_dResCompFrac_dCompDens.setName( getName() + "/accessors/" + dGlobalCompFraction_dGlobalCompDensity::key() );
-
-    m_resPhaseVolFrac.clear();
-    m_resPhaseVolFrac =
-      elemManager.constructArrayViewAccessor< real64, 2, LAYOUT_PHASE >( phaseVolumeFraction::key() );
-    m_resPhaseVolFrac.setName( getName() + "/accessors/" + phaseVolumeFraction::key() );
-
-    m_dResPhaseVolFrac_dPres.clear();
-    m_dResPhaseVolFrac_dPres =
-      elemManager.constructArrayViewAccessor< real64, 2, LAYOUT_PHASE >( dPhaseVolumeFraction_dPressure::key() );
-    m_dResPhaseVolFrac_dPres.setName( getName() + "/accessors/" + dPhaseVolumeFraction_dPressure::key() );
-
-    m_dResPhaseVolFrac_dCompDens.clear();
-    m_dResPhaseVolFrac_dCompDens =
-      elemManager.constructArrayViewAccessor< real64, 3, LAYOUT_PHASE_DC >( dPhaseVolumeFraction_dGlobalCompDensity::key() );
-    m_dResPhaseVolFrac_dCompDens.setName( getName() + "/accessors/" + dPhaseVolumeFraction_dGlobalCompDensity::key() );
-
-  }
-  {
-    using namespace extrinsicMeshData::multifluid;
-
-    m_resPhaseDens.clear();
-    m_resPhaseDens = elemManager.constructMaterialExtrinsicAccessor< MultiFluidBase, phaseDensity >();
-    m_resPhaseDens.setName( getName() + "/accessors/" + phaseDensity::key() );
-
-    m_dResPhaseDens_dPres.clear();
-    m_dResPhaseDens_dPres = elemManager.constructMaterialExtrinsicAccessor< MultiFluidBase, dPhaseDensity_dPressure >();
-    m_dResPhaseDens_dPres.setName( getName() + "/accessors/" + dPhaseDensity_dPressure::key() );
-
-    m_dResPhaseDens_dComp.clear();
-    m_dResPhaseDens_dComp = elemManager.constructMaterialExtrinsicAccessor< MultiFluidBase, dPhaseDensity_dGlobalCompFraction >();
-    m_dResPhaseDens_dComp.setName( getName() + "/accessors/" + dPhaseDensity_dGlobalCompFraction::key() );
-
-    m_resPhaseMassDens.clear();
-    m_resPhaseMassDens = elemManager.constructMaterialExtrinsicAccessor< MultiFluidBase, phaseMassDensity >();
-    m_resPhaseMassDens.setName( getName() + "/accessors/" + phaseMassDensity::key() );
-
-    m_resPhaseVisc.clear();
-    m_resPhaseVisc = elemManager.constructMaterialExtrinsicAccessor< MultiFluidBase, phaseViscosity >();
-    m_resPhaseVisc.setName( getName() + "/accessors/" + phaseViscosity::key() );
-
-    m_dResPhaseVisc_dPres.clear();
-    m_dResPhaseVisc_dPres = elemManager.constructMaterialExtrinsicAccessor< MultiFluidBase, dPhaseViscosity_dPressure >();
-    m_dResPhaseVisc_dPres.setName( getName() + "/accessors/" + dPhaseViscosity_dPressure::key() );
-
-    m_dResPhaseVisc_dComp.clear();
-    m_dResPhaseVisc_dComp = elemManager.constructMaterialExtrinsicAccessor< MultiFluidBase, dPhaseViscosity_dGlobalCompFraction >();
-    m_dResPhaseVisc_dComp.setName( getName() + "/accessors/" + dPhaseViscosity_dGlobalCompFraction::key() );
-
-    m_resPhaseCompFrac.clear();
-    m_resPhaseCompFrac = elemManager.constructMaterialExtrinsicAccessor< MultiFluidBase, phaseCompFraction >();
-    m_resPhaseCompFrac.setName( getName() + "/accessors/" + phaseCompFraction::key() );
-
-    m_dResPhaseCompFrac_dPres.clear();
-    m_dResPhaseCompFrac_dPres = elemManager.constructMaterialExtrinsicAccessor< MultiFluidBase, dPhaseCompFraction_dPressure >();
-    m_dResPhaseCompFrac_dPres.setName( getName() + "/accessors/" + dPhaseCompFraction_dPressure::key() );
-
-    m_dResPhaseCompFrac_dComp.clear();
-    m_dResPhaseCompFrac_dComp = elemManager.constructMaterialExtrinsicAccessor< MultiFluidBase, dPhaseCompFraction_dGlobalCompFraction >();
-    m_dResPhaseCompFrac_dComp.setName( getName() + "/accessors/" + dPhaseCompFraction_dGlobalCompFraction::key() );
-
-  }
-  {
-    using namespace extrinsicMeshData::relperm;
-
-    m_resPhaseRelPerm.clear();
-    m_resPhaseRelPerm = elemManager.constructMaterialExtrinsicAccessor< RelativePermeabilityBase, phaseRelPerm >();
-    m_resPhaseRelPerm.setName( getName() + "/accessors/" + phaseRelPerm::key() );
-
-    m_dResPhaseRelPerm_dPhaseVolFrac.clear();
-    m_dResPhaseRelPerm_dPhaseVolFrac = elemManager.constructMaterialExtrinsicAccessor< RelativePermeabilityBase, dPhaseRelPerm_dPhaseVolFraction >();
-    m_dResPhaseRelPerm_dPhaseVolFrac.setName( getName() + "/accessors/" + dPhaseRelPerm_dPhaseVolFraction::key() );
-
-  }
-}
-
-
-=======
->>>>>>> c0002e5c
 void CompositionalMultiphaseWell::assemblePressureRelations( DomainPartition const & domain,
                                                              DofManager const & dofManager,
                                                              CRSMatrixView< real64, globalIndex const > const & localMatrix,
@@ -2144,63 +1634,7 @@
                                                 arrayView1d< string const > const & regionNames )
   {
 
-<<<<<<< HEAD
     ElementRegionManager const & elemManager = mesh.getElemManager();
-=======
-    WellControls & wellControls = getWellControls( subRegion );
-
-    // get the degrees of freedom, depth info, next welem index
-    string const wellDofKey = dofManager.getKey( wellElementDofName() );
-    arrayView1d< globalIndex const > const & wellElemDofNumber =
-      subRegion.getReference< array1d< globalIndex > >( wellDofKey );
-    arrayView1d< real64 const > const & wellElemGravCoef =
-      subRegion.getExtrinsicData< extrinsicMeshData::well::gravityCoefficient >();
-    arrayView1d< localIndex const > const & nextWellElemIndex =
-      subRegion.getReference< array1d< localIndex > >( WellElementSubRegion::viewKeyStruct::nextWellElementIndexString() );
-
-    // get primary variables on well elements
-    arrayView1d< real64 const > const & wellElemPres =
-      subRegion.getExtrinsicData< extrinsicMeshData::well::pressure >();
-    arrayView1d< real64 const > const & dWellElemPres =
-      subRegion.getExtrinsicData< extrinsicMeshData::well::deltaPressure >();
-
-    // get total mass density on well elements (for potential calculations)
-    arrayView1d< real64 const > const & wellElemTotalMassDens =
-      subRegion.getExtrinsicData< extrinsicMeshData::well::totalMassDensity >();
-    arrayView1d< real64 const > const & dWellElemTotalMassDens_dPres =
-      subRegion.getExtrinsicData< extrinsicMeshData::well::dTotalMassDensity_dPressure >();
-    arrayView2d< real64 const, compflow::USD_FLUID_DC > const & dWellElemTotalMassDens_dCompDens =
-      subRegion.getExtrinsicData< extrinsicMeshData::well::dTotalMassDensity_dGlobalCompDensity >();
-
-
-    bool controlHasSwitched = false;
-    CompositionalMultiphaseBaseKernels::
-      KernelLaunchSelector1< PressureRelationKernel >( numFluidComponents(),
-                                                       subRegion.size(),
-                                                       dofManager.rankOffset(),
-                                                       subRegion.isLocallyOwned(),
-                                                       subRegion.getTopWellElementIndex(),
-                                                       m_targetPhaseIndex,
-                                                       wellControls,
-                                                       m_currentTime + m_currentDt, // controls evaluated with BHP/rate of the end of the
-                                                                                    // time interval
-                                                       wellElemDofNumber,
-                                                       wellElemGravCoef,
-                                                       nextWellElemIndex,
-                                                       wellElemPres,
-                                                       dWellElemPres,
-                                                       wellElemTotalMassDens,
-                                                       dWellElemTotalMassDens_dPres,
-                                                       dWellElemTotalMassDens_dCompDens,
-                                                       controlHasSwitched,
-                                                       localMatrix,
-                                                       localRhs );
-
-    if( controlHasSwitched )
-    {
-      // TODO: move the switch logic into wellControls
-      // TODO: implement a more general switch when more then two constraints per well type are allowed
->>>>>>> c0002e5c
 
     elemManager.forElementSubRegions< WellElementSubRegion >( regionNames,
                                                               [&]( localIndex const,
@@ -2209,54 +1643,54 @@
 
       WellControls & wellControls = getWellControls( subRegion );
 
-      // get the degrees of freedom, depth info, next welem index
-      string const wellDofKey = dofManager.getKey( wellElementDofName() );
-      arrayView1d< globalIndex const > const & wellElemDofNumber =
-        subRegion.getReference< array1d< globalIndex > >( wellDofKey );
-      arrayView1d< real64 const > const & wellElemGravCoef =
-        subRegion.getReference< array1d< real64 > >( viewKeyStruct::gravityCoefString() );
-      arrayView1d< localIndex const > const & nextWellElemIndex =
-        subRegion.getReference< array1d< localIndex > >( WellElementSubRegion::viewKeyStruct::nextWellElementIndexString() );
-
-      // get primary variables on well elements
-      arrayView1d< real64 const > const & wellElemPres =
-        subRegion.getExtrinsicData< extrinsicMeshData::flow::pressure >();
-      arrayView1d< real64 const > const & dWellElemPres =
-        subRegion.getExtrinsicData< extrinsicMeshData::flow::deltaPressure >();
-
-      // get total mass density on well elements (for potential calculations)
-      arrayView1d< real64 const > const & wellElemTotalMassDens =
-        subRegion.getReference< array1d< real64 > >( viewKeyStruct::totalMassDensityString() );
-      arrayView1d< real64 const > const & dWellElemTotalMassDens_dPres =
-        subRegion.getReference< array1d< real64 > >( viewKeyStruct::dTotalMassDensity_dPressureString() );
-      arrayView2d< real64 const, compflow::USD_FLUID_DC > const & dWellElemTotalMassDens_dCompDens =
-        subRegion.getReference< array2d< real64, compflow::LAYOUT_FLUID_DC > >( viewKeyStruct::dTotalMassDensity_dGlobalCompDensityString() );
-
-
-      bool controlHasSwitched = false;
-      CompositionalMultiphaseBaseKernels::
-        KernelLaunchSelector1< PressureRelationKernel >( numFluidComponents(),
-                                                         subRegion.size(),
-                                                         dofManager.rankOffset(),
-                                                         subRegion.isLocallyOwned(),
-                                                         subRegion.getTopWellElementIndex(),
-                                                         m_targetPhaseIndex,
-                                                         wellControls,
-                                                         m_currentTime + m_currentDt, // controls evaluated with BHP/rate of the end of the
-                                                                                      // time interval
-                                                         wellElemDofNumber,
-                                                         wellElemGravCoef,
-                                                         nextWellElemIndex,
-                                                         wellElemPres,
-                                                         dWellElemPres,
-                                                         wellElemTotalMassDens,
-                                                         dWellElemTotalMassDens_dPres,
-                                                         dWellElemTotalMassDens_dCompDens,
-                                                         controlHasSwitched,
-                                                         localMatrix,
-                                                         localRhs );
-
-      if( controlHasSwitched )
+          // get the degrees of freedom, depth info, next welem index
+          string const wellDofKey = dofManager.getKey( wellElementDofName() );
+          arrayView1d< globalIndex const > const & wellElemDofNumber =
+            subRegion.getReference< array1d< globalIndex > >( wellDofKey );
+          arrayView1d< real64 const > const & wellElemGravCoef =
+            subRegion.getExtrinsicData< extrinsicMeshData::well::gravityCoefficient >();
+          arrayView1d< localIndex const > const & nextWellElemIndex =
+            subRegion.getReference< array1d< localIndex > >( WellElementSubRegion::viewKeyStruct::nextWellElementIndexString() );
+
+          // get primary variables on well elements
+          arrayView1d< real64 const > const & wellElemPres =
+            subRegion.getExtrinsicData< extrinsicMeshData::well::pressure >();
+          arrayView1d< real64 const > const & dWellElemPres =
+            subRegion.getExtrinsicData< extrinsicMeshData::well::deltaPressure >();
+
+          // get total mass density on well elements (for potential calculations)
+          arrayView1d< real64 const > const & wellElemTotalMassDens =
+            subRegion.getExtrinsicData< extrinsicMeshData::well::totalMassDensity >();
+          arrayView1d< real64 const > const & dWellElemTotalMassDens_dPres =
+            subRegion.getExtrinsicData< extrinsicMeshData::well::dTotalMassDensity_dPressure >();
+          arrayView2d< real64 const, compflow::USD_FLUID_DC > const & dWellElemTotalMassDens_dCompDens =
+            subRegion.getExtrinsicData< extrinsicMeshData::well::dTotalMassDensity_dGlobalCompDensity >();
+
+
+          bool controlHasSwitched = false;
+          CompositionalMultiphaseBaseKernels::
+            KernelLaunchSelector1< PressureRelationKernel >( numFluidComponents(),
+                                                             subRegion.size(),
+                                                             dofManager.rankOffset(),
+                                                             subRegion.isLocallyOwned(),
+                                                             subRegion.getTopWellElementIndex(),
+                                                             m_targetPhaseIndex,
+                                                             wellControls,
+                                                             m_currentTime + m_currentDt, // controls evaluated with BHP/rate of the end of the
+                                                                                          // time interval
+                                                             wellElemDofNumber,
+                                                             wellElemGravCoef,
+                                                             nextWellElemIndex,
+                                                             wellElemPres,
+                                                             dWellElemPres,
+                                                             wellElemTotalMassDens,
+                                                             dWellElemTotalMassDens_dPres,
+                                                             dWellElemTotalMassDens_dCompDens,
+                                                             controlHasSwitched,
+                                                             localMatrix,
+                                                             localRhs );
+
+          if( controlHasSwitched )
       {
         // TODO: move the switch logic into wellControls
         // TODO: implement a more general switch when more then two constraints per well type are allowed
@@ -2323,14 +1757,13 @@
                                                 MeshLevel & mesh,
                                                 arrayView1d< string const > const & regionNames )
   {
-<<<<<<< HEAD
 
     ElementRegionManager & elemManager = mesh.getElemManager();
 
     elemManager.forElementSubRegions< WellElementSubRegion >( regionNames,
                                                               [&]( localIndex const,
                                                                    WellElementSubRegion & subRegion )
-=======
+    {
     // get a reference to the primary variables on well elements
     arrayView1d< real64 > const & wellElemPressure =
       subRegion.getExtrinsicData< extrinsicMeshData::well::pressure >();
@@ -2348,25 +1781,6 @@
       subRegion.getExtrinsicData< extrinsicMeshData::well::deltaMixtureConnectionRate >();
 
     forAll< parallelDevicePolicy<> >( subRegion.size(), [=] GEOSX_HOST_DEVICE ( localIndex const iwelem )
->>>>>>> c0002e5c
-    {
-      // get a reference to the primary variables on well elements
-      arrayView1d< real64 > const & wellElemPressure =
-        subRegion.getExtrinsicData< extrinsicMeshData::flow::pressure >();
-      arrayView1d< real64 const > const & dWellElemPressure =
-        subRegion.getExtrinsicData< extrinsicMeshData::flow::deltaPressure >();
-
-      arrayView2d< real64, compflow::USD_COMP > const & wellElemGlobalCompDensity =
-        subRegion.getReference< array2d< real64, compflow::LAYOUT_COMP > >( viewKeyStruct::globalCompDensityString() );
-      arrayView2d< real64 const, compflow::USD_COMP > const & dWellElemGlobalCompDensity =
-        subRegion.getReference< array2d< real64, compflow::LAYOUT_COMP > >( viewKeyStruct::deltaGlobalCompDensityString() );
-
-      arrayView1d< real64 > const & connRate =
-        subRegion.getReference< array1d< real64 > >( viewKeyStruct::mixtureConnRateString() );
-      arrayView1d< real64 const > const & dConnRate =
-        subRegion.getReference< array1d< real64 > >( viewKeyStruct::deltaMixtureConnRateString() );
-
-      forAll< parallelDevicePolicy<> >( subRegion.size(), [=] GEOSX_HOST_DEVICE ( localIndex const iwelem )
       {
         wellElemPressure[iwelem] += dWellElemPressure[iwelem];
         for( localIndex ic = 0; ic < numComp; ++ic )
