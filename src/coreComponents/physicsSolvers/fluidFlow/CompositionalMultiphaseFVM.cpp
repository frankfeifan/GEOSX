/*
 * ------------------------------------------------------------------------------------------------------------
 * SPDX-License-Identifier: LGPL-2.1-only
 *
 * Copyright (c) 2018-2020 Lawrence Livermore National Security LLC
 * Copyright (c) 2018-2020 The Board of Trustees of the Leland Stanford Junior University
 * Copyright (c) 2018-2020 TotalEnergies
 * Copyright (c) 2019-     GEOSX Contributors
 * All rights reserved
 *
 * See top level LICENSE, COPYRIGHT, CONTRIBUTORS, NOTICE, and ACKNOWLEDGEMENTS files for details.
 * ------------------------------------------------------------------------------------------------------------
 */

/**
 * @file CompositionalMultiphaseFVM.cpp
 */

#include "CompositionalMultiphaseFVM.hpp"

#include "common/DataTypes.hpp"
#include "common/MpiWrapper.hpp"
#include "common/TimingMacros.hpp"
#include "constitutive/ConstitutiveManager.hpp"
#include "constitutive/fluid/MultiFluidBase.hpp"
#include "constitutive/relativePermeability/RelativePermeabilityBase.hpp"
#include "constitutive/solid/CoupledSolidBase.hpp"
#include "dataRepository/Group.hpp"
#include "discretizationMethods/NumericalMethodsManager.hpp"
#include "fieldSpecification/FieldSpecificationManager.hpp"
#include "fieldSpecification/AquiferBoundaryCondition.hpp"
#include "finiteVolume/BoundaryStencil.hpp"
#include "finiteVolume/FiniteVolumeManager.hpp"
#include "finiteVolume/FluxApproximationBase.hpp"
#include "mesh/DomainPartition.hpp"
#include "mesh/mpiCommunications/CommunicationTools.hpp"
#include "physicsSolvers/fluidFlow/CompositionalMultiphaseBaseExtrinsicData.hpp"
<<<<<<< HEAD
#include "physicsSolvers/fluidFlow/FlowSolverBaseExtrinsicData.hpp"
#include "physicsSolvers/fluidFlow/IsothermalCompositionalMultiphaseBaseKernels.hpp"
#include "physicsSolvers/fluidFlow/ThermalCompositionalMultiphaseBaseKernels.hpp"
#include "physicsSolvers/fluidFlow/IsothermalCompositionalMultiphaseFVMKernels.hpp"
#include "physicsSolvers/fluidFlow/ThermalCompositionalMultiphaseFVMKernels.hpp"
=======
#include "physicsSolvers/fluidFlow/CompositionalMultiphaseBaseKernels.hpp"
#include "physicsSolvers/fluidFlow/CompositionalMultiphaseFVMKernels.hpp"
#include "physicsSolvers/fluidFlow/FlowSolverBaseExtrinsicData.hpp"
>>>>>>> 566d3b92

namespace geosx
{

using namespace dataRepository;
using namespace constitutive;

CompositionalMultiphaseFVM::CompositionalMultiphaseFVM( const string & name,
                                                        Group * const parent )
  :
  CompositionalMultiphaseBase( name, parent )
{
  m_linearSolverParameters.get().mgr.strategy = LinearSolverParameters::MGR::StrategyType::compositionalMultiphaseFVM;
}

void CompositionalMultiphaseFVM::initializePreSubGroups()
{
  CompositionalMultiphaseBase::initializePreSubGroups();

  DomainPartition & domain = this->getGroupByPath< DomainPartition >( "/Problem/domain" );
  NumericalMethodsManager const & numericalMethodManager = domain.getNumericalMethodManager();
  FiniteVolumeManager const & fvManager = numericalMethodManager.getFiniteVolumeManager();
  if( !fvManager.hasGroup< FluxApproximationBase >( m_discretizationName ) )
  {
    GEOSX_ERROR( "A discretization deriving from FluxApproximationBase must be selected with CompositionalMultiphaseFlow" );
  }

}

void CompositionalMultiphaseFVM::setupDofs( DomainPartition const & domain,
                                            DofManager & dofManager ) const
{
  dofManager.addField( viewKeyStruct::elemDofFieldString(),
                       DofManager::Location::Elem,
                       m_numDofPerCell,
                       targetRegionNames() );

  NumericalMethodsManager const & numericalMethodManager = domain.getNumericalMethodManager();
  FiniteVolumeManager const & fvManager = numericalMethodManager.getFiniteVolumeManager();
  FluxApproximationBase const & fluxApprox = fvManager.getFluxApproximation( m_discretizationName );
  dofManager.addCoupling( viewKeyStruct::elemDofFieldString(), fluxApprox );
}


void CompositionalMultiphaseFVM::assembleFluxTerms( real64 const dt,
                                                    DomainPartition const & domain,
                                                    DofManager const & dofManager,
                                                    CRSMatrixView< real64, globalIndex const > const & localMatrix,
                                                    arrayView1d< real64 > const & localRhs ) const
{
  GEOSX_MARK_FUNCTION;

  MeshLevel const & mesh = domain.getMeshBody( 0 ).getMeshLevel( 0 );

  NumericalMethodsManager const & numericalMethodManager = domain.getNumericalMethodManager();
  FiniteVolumeManager const & fvManager = numericalMethodManager.getFiniteVolumeManager();
  FluxApproximationBase const & fluxApprox = fvManager.getFluxApproximation( m_discretizationName );

  string const & elemDofKey = dofManager.getKey( viewKeyStruct::elemDofFieldString() );

  fluxApprox.forAllStencils( mesh, [&] ( auto & stencil )
  {
    typename TYPEOFREF( stencil ) ::StencilWrapper stencilWrapper = stencil.createStencilWrapper();

<<<<<<< HEAD
    if( m_isothermalFlag )
    {
      IsothermalCompositionalMultiphaseBaseKernels::KernelLaunchSelector1
      < IsothermalCompositionalMultiphaseFVMKernels::FluxKernel >
        ( m_numComponents,
        m_numPhases,
        stencilWrapper,
        dofManager.rankOffset(),
        elemDofNumber.toNestedViewConst(),
        m_elemGhostRank.toNestedViewConst(),
        m_pressure.toNestedViewConst(),
        m_deltaPressure.toNestedViewConst(),
        m_permeability.toNestedViewConst(),
        m_dPerm_dPressure.toNestedViewConst(),
        m_gravCoef.toNestedViewConst(),
        m_phaseMob.toNestedViewConst(),
        m_dPhaseMob_dPres.toNestedViewConst(),
        m_dPhaseMob_dCompDens.toNestedViewConst(),
        m_dPhaseVolFrac_dPres.toNestedViewConst(),
        m_dPhaseVolFrac_dCompDens.toNestedViewConst(),
        m_dCompFrac_dCompDens.toNestedViewConst(),
        m_phaseMassDens.toNestedViewConst(),
        m_dPhaseMassDens_dPres.toNestedViewConst(),
        m_dPhaseMassDens_dComp.toNestedViewConst(),
        m_phaseCompFrac.toNestedViewConst(),
        m_dPhaseCompFrac_dPres.toNestedViewConst(),
        m_dPhaseCompFrac_dComp.toNestedViewConst(),
        m_phaseCapPressure.toNestedViewConst(),
        m_dPhaseCapPressure_dPhaseVolFrac.toNestedViewConst(),
        m_capPressureFlag,
        dt,
        localMatrix.toViewConstSizes(),
        localRhs.toView() );
    }
    else
    {
      ThermalCompositionalMultiphaseBaseKernels::KernelLaunchSelector1
      < ThermalCompositionalMultiphaseFVMKernels::FluxKernel >
        ( m_numComponents,
        m_numPhases,
        stencilWrapper,
        dofManager.rankOffset(),
        elemDofNumber.toNestedViewConst(),
        m_elemGhostRank.toNestedViewConst(),
        m_pressure.toNestedViewConst(),
        m_deltaPressure.toNestedViewConst(),
        m_temperature.toNestedViewConst(),
        m_deltaTemperature.toNestedViewConst(),
        m_permeability.toNestedViewConst(),
        m_dPerm_dPressure.toNestedViewConst(),
        m_gravCoef.toNestedViewConst(),
        m_phaseMob.toNestedViewConst(),
        m_dPhaseMob_dPres.toNestedViewConst(),
        m_dPhaseMob_dTemp.toNestedViewConst(),
        m_dPhaseMob_dCompDens.toNestedViewConst(),
        m_dPhaseVolFrac_dPres.toNestedViewConst(),
        m_dPhaseVolFrac_dTemp.toNestedViewConst(),
        m_dPhaseVolFrac_dCompDens.toNestedViewConst(),
        m_dCompFrac_dCompDens.toNestedViewConst(),
        m_phaseMassDens.toNestedViewConst(),
        m_dPhaseMassDens_dPres.toNestedViewConst(),
        m_dPhaseMassDens_dTemp.toNestedViewConst(),
        m_dPhaseMassDens_dComp.toNestedViewConst(),
        m_phaseCompFrac.toNestedViewConst(),
        m_dPhaseCompFrac_dPres.toNestedViewConst(),
        m_dPhaseCompFrac_dTemp.toNestedViewConst(),
        m_dPhaseCompFrac_dComp.toNestedViewConst(),
        m_phaseEnthalpy.toNestedViewConst(),
        m_dPhaseEnthalpy_dPres.toNestedViewConst(),
        m_dPhaseEnthalpy_dTemp.toNestedViewConst(),
        m_dPhaseEnthalpy_dComp.toNestedViewConst(),
        m_phaseCapPressure.toNestedViewConst(),
        m_dPhaseCapPressure_dPhaseVolFrac.toNestedViewConst(),
        m_capPressureFlag,
        dt,
        localMatrix.toViewConstSizes(),
        localRhs.toView() );
    }
=======
    FaceBasedAssemblyKernelFactory::
      createAndLaunch< parallelDevicePolicy<> >( m_numComponents,
                                                 m_numPhases,
                                                 dofManager.rankOffset(),
                                                 elemDofKey,
                                                 m_capPressureFlag,
                                                 getName(),
                                                 mesh.getElemManager(),
                                                 stencilWrapper,
                                                 targetRegionNames(),
                                                 fluidModelNames(),
                                                 capPresModelNames(),
                                                 permeabilityModelNames(),
                                                 dt,
                                                 localMatrix.toViewConstSizes(),
                                                 localRhs.toView() );
>>>>>>> 566d3b92
  } );
}

void CompositionalMultiphaseFVM::implicitStepComplete( real64 const & time,
                                                       real64 const & dt,
                                                       DomainPartition & domain )
{
  CompositionalMultiphaseBase::implicitStepComplete( time, dt, domain );

  if( m_computeCFLNumbers )
  {
    computeCFLNumbers( dt, domain );
  }
}

void CompositionalMultiphaseFVM::computeCFLNumbers( real64 const & dt,
                                                    DomainPartition & domain )
{
  GEOSX_MARK_FUNCTION;

  MeshLevel & mesh = domain.getMeshBody( 0 ).getMeshLevel( 0 );

  // Step 1: reset the arrays involved in the computation of CFL numbers
  forTargetSubRegions( mesh, [&]( localIndex const, ElementSubRegionBase & subRegion )
  {
    arrayView2d< real64, compflow::USD_PHASE > const & phaseOutflux =
      subRegion.getExtrinsicData< extrinsicMeshData::flow::phaseOutflux >();
    arrayView2d< real64, compflow::USD_COMP > const & compOutflux =
      subRegion.getExtrinsicData< extrinsicMeshData::flow::componentOutflux >();
    phaseOutflux.zero();
    compOutflux.zero();
  } );

  // Step 2: compute the total volumetric outflux for each reservoir cell by looping over faces
  NumericalMethodsManager & numericalMethodManager = domain.getNumericalMethodManager();
  FiniteVolumeManager & fvManager = numericalMethodManager.getFiniteVolumeManager();
  FluxApproximationBase & fluxApprox = fvManager.getFluxApproximation( m_discretizationName );

<<<<<<< HEAD
  ElementRegionManager::ElementViewAccessor< arrayView2d< real64, compflow::USD_PHASE > > const & phaseOutfluxAccessor =
    mesh.getElemManager().constructViewAccessor< array2d< real64, compflow::LAYOUT_PHASE >,
                                                 arrayView2d< real64, compflow::USD_PHASE > >( extrinsicMeshData::flow::phaseOutflux::key() );

  ElementRegionManager::ElementViewAccessor< arrayView2d< real64, compflow::USD_COMP > > const & compOutfluxAccessor =
=======
  CFLFluxKernel::CompFlowAccessors compFlowAccessors( mesh.getElemManager(), getName() );
  CFLFluxKernel::MultiFluidAccessors multiFluidAccessors( mesh.getElemManager(), getName(), targetRegionNames(), fluidModelNames() );
  CFLFluxKernel::PermeabilityAccessors permeabilityAccessors( mesh.getElemManager(), getName(), targetRegionNames(), permeabilityModelNames() );
  CFLFluxKernel::RelPermAccessors relPermAccessors( mesh.getElemManager(), getName(), targetRegionNames(), relPermModelNames() );

  // TODO: find a way to compile with this modifiable accessors in CompFlowAccessors, and remove them from here
  ElementRegionManager::ElementViewAccessor< arrayView2d< real64, compflow::USD_PHASE > > const phaseOutfluxAccessor =
    mesh.getElemManager().constructViewAccessor< array2d< real64, compflow::LAYOUT_PHASE >,
                                                 arrayView2d< real64, compflow::USD_PHASE > >( extrinsicMeshData::flow::phaseOutflux::key() );

  ElementRegionManager::ElementViewAccessor< arrayView2d< real64, compflow::USD_COMP > > const compOutfluxAccessor =
>>>>>>> 566d3b92
    mesh.getElemManager().constructViewAccessor< array2d< real64, compflow::LAYOUT_COMP >,
                                                 arrayView2d< real64, compflow::USD_COMP > >( extrinsicMeshData::flow::componentOutflux::key() );

  fluxApprox.forAllStencils( mesh, [&] ( auto & stencil )
  {

    typename TYPEOFREF( stencil ) ::StencilWrapper stencilWrapper = stencil.createStencilWrapper();

<<<<<<< HEAD
    IsothermalCompositionalMultiphaseBaseKernels::KernelLaunchSelector1
    < IsothermalCompositionalMultiphaseFVMKernels::CFLFluxKernel >
      ( m_numComponents,
      m_numPhases,
      dt,
      stencilWrapper,
      m_pressure.toNestedViewConst(),
      m_gravCoef.toNestedViewConst(),
      m_permeability.toNestedViewConst(),
      m_dPerm_dPressure.toNestedViewConst(),
      m_phaseVolFrac.toNestedViewConst(),
      m_phaseRelPerm.toNestedViewConst(),
      m_phaseVisc.toNestedViewConst(),
      m_phaseDens.toNestedViewConst(),
      m_phaseMassDens.toNestedViewConst(),
      m_phaseCompFrac.toNestedViewConst(),
      phaseOutfluxAccessor.toNestedView(),
      compOutfluxAccessor.toNestedView() );
=======
    // While this kernel is waiting for a factory class, pass all the accessors here
    KernelLaunchSelector1< CFLFluxKernel >( m_numComponents,
                                            m_numPhases,
                                            dt,
                                            stencilWrapper,
                                            compFlowAccessors.get( extrinsicMeshData::flow::pressure{} ),
                                            compFlowAccessors.get( extrinsicMeshData::flow::gravityCoefficient{} ),
                                            compFlowAccessors.get( extrinsicMeshData::flow::phaseVolumeFraction{} ),
                                            permeabilityAccessors.get( extrinsicMeshData::permeability::permeability{} ),
                                            permeabilityAccessors.get( extrinsicMeshData::permeability::dPerm_dPressure{} ),
                                            relPermAccessors.get( extrinsicMeshData::relperm::phaseRelPerm{} ),
                                            multiFluidAccessors.get( extrinsicMeshData::multifluid::phaseViscosity{} ),
                                            multiFluidAccessors.get( extrinsicMeshData::multifluid::phaseDensity{} ),
                                            multiFluidAccessors.get( extrinsicMeshData::multifluid::phaseMassDensity{} ),
                                            multiFluidAccessors.get( extrinsicMeshData::multifluid::phaseCompFraction{} ),
                                            phaseOutfluxAccessor.toNestedView(), //std::get< 3 >( compFlowAccessors.accessors
                                                                                 // ).toNestedView(), // phaseOutflux
                                            compOutfluxAccessor.toNestedView() );//std::get< 4 >( compFlowAccessors.accessors
                                                                                 // ).toNestedView() ); // componentOutflux
>>>>>>> 566d3b92
  } );

  // Step 3: finalize the (cell-based) computation of the CFL numbers
  real64 localMaxPhaseCFLNumber = 0.0;
  real64 localMaxCompCFLNumber = 0.0;
  forTargetSubRegions( mesh, [&]( localIndex const targetIndex, ElementSubRegionBase & subRegion )
  {

    arrayView2d< real64 const, compflow::USD_PHASE > const & phaseOutflux =
      subRegion.getExtrinsicData< extrinsicMeshData::flow::phaseOutflux >();
    arrayView2d< real64 const, compflow::USD_COMP > const & compOutflux =
      subRegion.getExtrinsicData< extrinsicMeshData::flow::componentOutflux >();

    arrayView1d< real64 > const & phaseCFLNumber = subRegion.getExtrinsicData< extrinsicMeshData::flow::phaseCFLNumber >();
    arrayView1d< real64 > const & compCFLNumber = subRegion.getExtrinsicData< extrinsicMeshData::flow::componentCFLNumber >();

    arrayView1d< real64 const > const & volume = subRegion.getElementVolume();

    arrayView2d< real64 const, compflow::USD_COMP > const & compDens =
      subRegion.getExtrinsicData< extrinsicMeshData::flow::globalCompDensity >();
    arrayView2d< real64 const, compflow::USD_COMP > const compFrac =
      subRegion.getExtrinsicData< extrinsicMeshData::flow::globalCompFraction >();
    arrayView2d< real64, compflow::USD_PHASE > const phaseVolFrac =
      subRegion.getExtrinsicData< extrinsicMeshData::flow::phaseVolumeFraction >();

    MultiFluidBase const & fluid = getConstitutiveModel< MultiFluidBase >( subRegion, m_fluidModelNames[targetIndex] );
    arrayView3d< real64 const, multifluid::USD_PHASE > const & phaseVisc = fluid.phaseViscosity();

    RelativePermeabilityBase const & relperm = getConstitutiveModel< RelativePermeabilityBase >( subRegion, m_relPermModelNames[targetIndex] );
    arrayView3d< real64 const, relperm::USD_RELPERM > const & phaseRelPerm = relperm.phaseRelPerm();
    arrayView4d< real64 const, relperm::USD_RELPERM_DS > const & dPhaseRelPerm_dPhaseVolFrac = relperm.dPhaseRelPerm_dPhaseVolFraction();

    CoupledSolidBase const & solidModel = getConstitutiveModel< CoupledSolidBase >( subRegion, m_solidModelNames[targetIndex] );

    real64 subRegionMaxPhaseCFLNumber = 0.0;
    real64 subRegionMaxCompCFLNumber = 0.0;

    arrayView2d< real64 const > const & porosity    = solidModel.getPorosity();

    IsothermalCompositionalMultiphaseBaseKernels::KernelLaunchSelector2
    < IsothermalCompositionalMultiphaseFVMKernels::CFLKernel >
      ( m_numComponents,
      m_numPhases,
      subRegion.size(),
      volume,
      porosity,
      compDens,
      compFrac,
      phaseVolFrac,
      phaseRelPerm,
      dPhaseRelPerm_dPhaseVolFrac,
      phaseVisc,
      phaseOutflux,
      compOutflux,
      phaseCFLNumber,
      compCFLNumber,
      subRegionMaxPhaseCFLNumber,
      subRegionMaxCompCFLNumber );

    localMaxPhaseCFLNumber = LvArray::math::max( localMaxPhaseCFLNumber, subRegionMaxPhaseCFLNumber );
    localMaxCompCFLNumber = LvArray::math::max( localMaxCompCFLNumber, subRegionMaxCompCFLNumber );

  } );

  real64 const globalMaxPhaseCFLNumber = MpiWrapper::max( localMaxPhaseCFLNumber );
  real64 const globalMaxCompCFLNumber = MpiWrapper::max( localMaxCompCFLNumber );

  GEOSX_LOG_LEVEL_RANK_0( 1, getName() << ": Max phase CFL number: " << globalMaxPhaseCFLNumber );
  GEOSX_LOG_LEVEL_RANK_0( 1, getName() << ": Max component CFL number: " << globalMaxCompCFLNumber );
}

real64 CompositionalMultiphaseFVM::calculateResidualNorm( DomainPartition const & domain,
                                                          DofManager const & dofManager,
                                                          arrayView1d< real64 const > const & localRhs )
{
  GEOSX_MARK_FUNCTION;

  MeshLevel const & mesh = domain.getMeshBody( 0 ).getMeshLevel( 0 );

  real64 localFlowResidualNorm = 0.0;
  real64 localEnergyResidualNorm = 0.0;

  globalIndex const rankOffset = dofManager.rankOffset();
  string const dofKey = dofManager.getKey( viewKeyStruct::elemDofFieldString() );

  forTargetSubRegions( mesh, [&]( localIndex const targetIndex, ElementSubRegionBase const & subRegion )
  {
    arrayView1d< globalIndex const > dofNumber = subRegion.getReference< array1d< globalIndex > >( dofKey );
    arrayView1d< integer const > const & elemGhostRank = subRegion.ghostRank();
    arrayView1d< real64 const > const & volume = subRegion.getElementVolume();
    arrayView1d< real64 const > const & totalDensOld = subRegion.getExtrinsicData< extrinsicMeshData::flow::totalDensityOld >();

    CoupledSolidBase const & solidModel = getConstitutiveModel< CoupledSolidBase >( subRegion, m_solidModelNames[targetIndex] );

    arrayView1d< real64 const > const & referencePorosity = solidModel.getReferencePorosity();

    real64 subRegionFlowResidualNorm = 0.0;
    real64 subRegionEnergyResidualNorm = 0.0;

    if( m_isothermalFlag )
    {
      IsothermalCompositionalMultiphaseBaseKernels::
        ResidualNormKernel::
        launch< parallelDevicePolicy<>,
                parallelDeviceReduce >( localRhs,
                                        rankOffset,
                                        numFluidComponents(),
                                        dofNumber,
                                        elemGhostRank,
                                        referencePorosity,
                                        volume,
                                        totalDensOld,
                                        subRegionFlowResidualNorm );
    }
    else
    {
      ThermalCompositionalMultiphaseBaseKernels::
        ResidualNormKernel::
        launch< parallelDevicePolicy<>,
                parallelDeviceReduce >( localRhs,
                                        rankOffset,
                                        numFluidComponents(),
                                        dofNumber,
                                        elemGhostRank,
                                        referencePorosity,
                                        volume,
                                        totalDensOld,
                                        subRegionFlowResidualNorm,
                                        subRegionEnergyResidualNorm );
    }
    localFlowResidualNorm   += subRegionFlowResidualNorm;
    localEnergyResidualNorm += subRegionEnergyResidualNorm;

  } );

  // compute global residual norms
  real64 residual = 0.0;
  if( m_isothermalFlag )
  {
    residual = std::sqrt( MpiWrapper::sum( localFlowResidualNorm ) );
    if( getLogLevel() >= 1 && logger::internal::rank == 0 )
    {
      std::cout << GEOSX_FMT( "    ( Rfluid ) = ( {:4.2e} ) ; ", residual );
    }
  }
  else
  {
    real64 const flowResidual = std::sqrt( MpiWrapper::sum( localFlowResidualNorm ) );
    real64 const energyResidual = std::sqrt( MpiWrapper::sum( localEnergyResidualNorm ) );
    residual = std::sqrt( flowResidual*flowResidual + energyResidual*energyResidual );
    if( getLogLevel() >= 1 && logger::internal::rank == 0 )
    {
      std::cout << GEOSX_FMT( "    ( Rfluid ) = ( {:4.2e} ) ; ( Renergy ) = ( {:4.2e} ) ; ", flowResidual, energyResidual );
    }
  }
  return residual;
}

real64 CompositionalMultiphaseFVM::scalingForSystemSolution( DomainPartition const & domain,
                                                             DofManager const & dofManager,
                                                             arrayView1d< real64 const > const & localSolution )
{
  GEOSX_MARK_FUNCTION;

  // check if we want to rescale the Newton update
  if( m_maxCompFracChange >= 1.0 )
  {
    // no rescaling wanted, we just return 1.0;
    return 1.0;
  }

  real64 constexpr eps = IsothermalCompositionalMultiphaseBaseKernels::minDensForDivision;
  real64 const maxCompFracChange = m_maxCompFracChange;

  localIndex const NC = m_numComponents;

  MeshLevel const & mesh = domain.getMeshBody( 0 ).getMeshLevel( 0 );

  globalIndex const rankOffset = dofManager.rankOffset();
  string const dofKey = dofManager.getKey( viewKeyStruct::elemDofFieldString() );
  real64 scalingFactor = 1.0;

  forTargetSubRegions( mesh, [&]( localIndex const, ElementSubRegionBase const & subRegion )
  {
    arrayView1d< globalIndex const > const & dofNumber = subRegion.getReference< array1d< globalIndex > >( dofKey );
    arrayView1d< integer const > const & elemGhostRank = subRegion.ghostRank();

    arrayView2d< real64 const, compflow::USD_COMP > const & compDens =
      subRegion.getExtrinsicData< extrinsicMeshData::flow::globalCompDensity >();
    arrayView2d< real64 const, compflow::USD_COMP > const & dCompDens =
      subRegion.getExtrinsicData< extrinsicMeshData::flow::deltaGlobalCompDensity >();

    RAJA::ReduceMin< parallelDeviceReduce, real64 > minVal( 1.0 );

    forAll< parallelDevicePolicy<> >( dofNumber.size(), [=] GEOSX_HOST_DEVICE ( localIndex const ei )
    {
      if( elemGhostRank[ei] < 0 )
      {
        real64 prevTotalDens = 0;
        for( localIndex ic = 0; ic < NC; ++ic )
        {
          prevTotalDens += compDens[ei][ic] + dCompDens[ei][ic];
        }

        // compute the change in component densities and component fractions
        for( localIndex ic = 0; ic < NC; ++ic )
        {
          localIndex const lid = dofNumber[ei] + ic + 1 - rankOffset;

          // compute scaling factor based on relative change in component densities
          real64 const absCompDensChange = LvArray::math::abs( localSolution[lid] );
          real64 const maxAbsCompDensChange = maxCompFracChange * prevTotalDens;

          // This actually checks the change in component fraction, using a lagged total density
          // Indeed we can rewrite the following check as:
          //    | prevCompDens / prevTotalDens - newCompDens / prevTotalDens | > maxCompFracChange
          // Note that the total density in the second term is lagged (i.e, we use prevTotalDens)
          // because I found it more robust than using directly newTotalDens (which can vary also
          // wildly when the compDens change is large)
          if( absCompDensChange > maxAbsCompDensChange && absCompDensChange > eps )
          {
            minVal.min( maxAbsCompDensChange / absCompDensChange );
          }
        }
      }
    } );

    if( minVal.get() < scalingFactor )
    {
      scalingFactor = minVal.get();
    }
  } );

  return LvArray::math::max( MpiWrapper::min( scalingFactor, MPI_COMM_GEOSX ), m_minScalingFactor );
}

bool CompositionalMultiphaseFVM::checkSystemSolution( DomainPartition const & domain,
                                                      DofManager const & dofManager,
                                                      arrayView1d< real64 const > const & localSolution,
                                                      real64 const scalingFactor )
{
  GEOSX_MARK_FUNCTION;

  MeshLevel const & mesh = domain.getMeshBody( 0 ).getMeshLevel( 0 );

  string const dofKey = dofManager.getKey( viewKeyStruct::elemDofFieldString() );
  localIndex localCheck = 1;

  forTargetSubRegions( mesh, [&]( localIndex const, ElementSubRegionBase const & subRegion )
  {
    arrayView1d< globalIndex const > const & dofNumber = subRegion.getReference< array1d< globalIndex > >( dofKey );
    arrayView1d< integer const > const & elemGhostRank = subRegion.ghostRank();

    arrayView1d< real64 const > const & pres = subRegion.getReference< array1d< real64 > >( extrinsicMeshData::flow::pressure::key() );
    arrayView1d< real64 const > const & dPres = subRegion.getReference< array1d< real64 > >( extrinsicMeshData::flow::deltaPressure::key() );
    arrayView2d< real64 const, compflow::USD_COMP > const & compDens =
      subRegion.getExtrinsicData< extrinsicMeshData::flow::globalCompDensity >();
    arrayView2d< real64 const, compflow::USD_COMP > const & dCompDens =
      subRegion.getExtrinsicData< extrinsicMeshData::flow::deltaGlobalCompDensity >();

    localIndex const subRegionSolutionCheck =
      IsothermalCompositionalMultiphaseBaseKernels::
        SolutionCheckKernel::
        launch< parallelDevicePolicy<>,
                parallelDeviceReduce >
        ( localSolution,
        dofManager.rankOffset(),
        numFluidComponents(),
        dofNumber,
        elemGhostRank,
        pres,
        dPres,
        compDens,
        dCompDens,
        m_allowCompDensChopping,
        scalingFactor );

    localCheck = std::min( localCheck, subRegionSolutionCheck );
  } );

  return MpiWrapper::min( localCheck, MPI_COMM_GEOSX );
}

void CompositionalMultiphaseFVM::applySystemSolution( DofManager const & dofManager,
                                                      arrayView1d< real64 const > const & localSolution,
                                                      real64 const scalingFactor,
                                                      DomainPartition & domain )
{
  GEOSX_MARK_FUNCTION;

  MeshLevel & mesh = domain.getMeshBody( 0 ).getMeshLevel( 0 );
  DofManager::CompMask pressureMask( m_numDofPerCell, 0, 1 );

  dofManager.addVectorToField( localSolution,
                               viewKeyStruct::elemDofFieldString(),
                               extrinsicMeshData::flow::deltaPressure::key(),
                               scalingFactor,
                               pressureMask );

  dofManager.addVectorToField( localSolution,
                               viewKeyStruct::elemDofFieldString(),
                               extrinsicMeshData::flow::deltaGlobalCompDensity::key(),
                               scalingFactor,
                               ~pressureMask );

  // if component density chopping is allowed, some component densities may be negative after the update
  // these negative component densities are set to zero in this function
  if( m_allowCompDensChopping )
  {
    chopNegativeDensities( domain );
  }

  std::map< string, string_array > fieldNames;
  fieldNames["elems"].emplace_back( extrinsicMeshData::flow::deltaPressure::key() );
  fieldNames["elems"].emplace_back( extrinsicMeshData::flow::deltaGlobalCompDensity::key() );
<<<<<<< HEAD

  if( !m_isothermalFlag )
  {
    fieldNames["elems"].emplace_back( extrinsicMeshData::flow::deltaTemperature::key() );
  }

=======
>>>>>>> 566d3b92
  CommunicationTools::getInstance().synchronizeFields( fieldNames, mesh, domain.getNeighbors(), true );
}

void CompositionalMultiphaseFVM::updatePhaseMobility( ObjectManagerBase & dataGroup, localIndex const targetIndex ) const
{
  GEOSX_MARK_FUNCTION;

  // note that the phase mobility computed here also includes phase density

  MultiFluidBase const & fluid = getConstitutiveModel< MultiFluidBase >( dataGroup, m_fluidModelNames[targetIndex] );
  RelativePermeabilityBase const & relperm = getConstitutiveModel< RelativePermeabilityBase >( dataGroup, m_relPermModelNames[targetIndex] );

<<<<<<< HEAD
  if( m_isothermalFlag )
  {
    IsothermalCompositionalMultiphaseFVMKernels::
      PhaseMobilityKernelFactory::
      createAndLaunch< parallelDevicePolicy<> >( m_numComponents,
                                                 m_numPhases,
                                                 dataGroup,
                                                 fluid,
                                                 relperm );
  }
  else
  {
    IsothermalCompositionalMultiphaseFVMKernels::     // TODO FRANCOIS
      PhaseMobilityKernelFactory::
      createAndLaunch< parallelDevicePolicy<> >( m_numComponents,
                                                 m_numPhases,
                                                 dataGroup,
                                                 fluid,
                                                 relperm );
  }
=======
  PhaseMobilityKernelFactory::
    createAndLaunch< parallelDevicePolicy<> >( m_numComponents,
                                               m_numPhases,
                                               dataGroup,
                                               fluid,
                                               relperm );
>>>>>>> 566d3b92
}

void CompositionalMultiphaseFVM::applyAquiferBC( real64 const time,
                                                 real64 const dt,
                                                 DofManager const & dofManager,
                                                 DomainPartition & domain,
                                                 CRSMatrixView< real64, globalIndex const > const & localMatrix,
                                                 arrayView1d< real64 > const & localRhs ) const
{
  GEOSX_MARK_FUNCTION;

  FieldSpecificationManager & fsManager = FieldSpecificationManager::getInstance();
  MeshLevel & mesh = domain.getMeshBody( 0 ).getMeshLevel( 0 );

  NumericalMethodsManager const & numericalMethodManager = domain.getNumericalMethodManager();
  FiniteVolumeManager const & fvManager = numericalMethodManager.getFiniteVolumeManager();
  FluxApproximationBase const & fluxApprox = fvManager.getFluxApproximation( m_discretizationName );

  string const & elemDofKey = dofManager.getKey( viewKeyStruct::elemDofFieldString() );
  ElementRegionManager::ElementViewAccessor< arrayView1d< globalIndex const > > elemDofNumber =
    mesh.getElemManager().constructArrayViewAccessor< globalIndex, 1 >( elemDofKey );
  elemDofNumber.setName( getName() + "/accessors/" + elemDofKey );

  AquiferBCKernel::CompFlowAccessors compFlowAccessors( mesh.getElemManager(), getName() );
  AquiferBCKernel::MultiFluidAccessors multiFluidAccessors( mesh.getElemManager(), getName(), targetRegionNames(), fluidModelNames() );

  fsManager.apply< AquiferBoundaryCondition >( time + dt,
                                               domain,
                                               "faceManager",
                                               AquiferBoundaryCondition::catalogName(),
                                               [&] ( AquiferBoundaryCondition const & bc,
                                                     string const & setName,
                                                     SortedArrayView< localIndex const > const &,
                                                     Group & subRegion,
                                                     string const & )
  {
    BoundaryStencil const & stencil = fluxApprox.getStencil< BoundaryStencil >( mesh, setName );
    if( bc.getLogLevel() >= 1 && m_nonlinearSolverParameters.m_numNewtonIterations == 0 )
    {
      globalIndex const numTargetFaces = MpiWrapper::sum< globalIndex >( stencil.size() );
      string const logMessage = string( "CompositionalMultiphaseFVM {}: at time {}s, " )
                                + string( "the <{}> boundary condition '{}' is applied to the face set '{}' in '{}'. " )
                                + string( "\nThe total number of target faces (including ghost faces) is {}. " )
                                + string( "\nNote that if this number is equal to zero, the boundary condition will not be applied on this face set." );
      GEOSX_LOG_RANK_0( GEOSX_FMT( logMessage,
                                   getName(), time+dt, AquiferBoundaryCondition::catalogName(),
                                   bc.getName(), setName, subRegion.getName(), numTargetFaces ) );
    }

    if( stencil.size() == 0 )
    {
      return;
    }

    AquiferBoundaryCondition::KernelWrapper aquiferBCWrapper = bc.createKernelWrapper();
    bool const allowAllPhasesIntoAquifer = bc.allowAllPhasesIntoAquifer();
    localIndex const waterPhaseIndex = bc.getWaterPhaseIndex();
    real64 const & aquiferWaterPhaseDens = bc.getWaterPhaseDensity();
    arrayView1d< real64 const > const & aquiferWaterPhaseCompFrac = bc.getWaterPhaseComponentFraction();

<<<<<<< HEAD
    IsothermalCompositionalMultiphaseBaseKernels::KernelLaunchSelector1
    < IsothermalCompositionalMultiphaseFVMKernels::AquiferBCKernel >
      ( m_numComponents,
      m_numPhases,
      waterPhaseIndex,
      allowAllPhasesIntoAquifer,
      stencil,
      dofManager.rankOffset(),
      elemDofNumber.toNestedViewConst(),
      m_elemGhostRank.toNestedViewConst(),
      aquiferBCWrapper,
      aquiferWaterPhaseDens,
      aquiferWaterPhaseCompFrac,
      m_pressure.toNestedViewConst(),
      m_deltaPressure.toNestedViewConst(),
      m_gravCoef.toNestedViewConst(),
      m_phaseDens.toNestedViewConst(),
      m_dPhaseDens_dPres.toNestedViewConst(),
      m_dPhaseDens_dComp.toNestedViewConst(),
      m_phaseVolFrac.toNestedViewConst(),
      m_dPhaseVolFrac_dPres.toNestedViewConst(),
      m_dPhaseVolFrac_dCompDens.toNestedViewConst(),
      m_phaseCompFrac.toNestedViewConst(),
      m_dPhaseCompFrac_dPres.toNestedViewConst(),
      m_dPhaseCompFrac_dComp.toNestedViewConst(),
      m_dCompFrac_dCompDens.toNestedViewConst(),
      time,
      dt,
      localMatrix.toViewConstSizes(),
      localRhs.toView() );
=======
    // While this kernel is waiting for a factory class, pass all the accessors here
    KernelLaunchSelector1< AquiferBCKernel >( m_numComponents,
                                              m_numPhases,
                                              waterPhaseIndex,
                                              allowAllPhasesIntoAquifer,
                                              stencil,
                                              dofManager.rankOffset(),
                                              elemDofNumber.toNestedViewConst(),
                                              aquiferBCWrapper,
                                              aquiferWaterPhaseDens,
                                              aquiferWaterPhaseCompFrac,
                                              compFlowAccessors.get( extrinsicMeshData::ghostRank{} ),
                                              compFlowAccessors.get( extrinsicMeshData::flow::pressure{} ),
                                              compFlowAccessors.get( extrinsicMeshData::flow::deltaPressure{} ),
                                              compFlowAccessors.get( extrinsicMeshData::flow::gravityCoefficient{} ),
                                              compFlowAccessors.get( extrinsicMeshData::flow::phaseVolumeFraction{} ),
                                              compFlowAccessors.get( extrinsicMeshData::flow::dPhaseVolumeFraction_dPressure{} ),
                                              compFlowAccessors.get( extrinsicMeshData::flow::dPhaseVolumeFraction_dGlobalCompDensity{} ),
                                              compFlowAccessors.get( extrinsicMeshData::flow::dGlobalCompFraction_dGlobalCompDensity{} ),
                                              multiFluidAccessors.get( extrinsicMeshData::multifluid::phaseDensity{} ),
                                              multiFluidAccessors.get( extrinsicMeshData::multifluid::dPhaseDensity_dPressure{} ),
                                              multiFluidAccessors.get( extrinsicMeshData::multifluid::dPhaseDensity_dGlobalCompFraction{} ),
                                              multiFluidAccessors.get( extrinsicMeshData::multifluid::phaseCompFraction{} ),
                                              multiFluidAccessors.get( extrinsicMeshData::multifluid::dPhaseCompFraction_dPressure{} ),
                                              multiFluidAccessors.get( extrinsicMeshData::multifluid::dPhaseCompFraction_dGlobalCompFraction{} ),
                                              time,
                                              dt,
                                              localMatrix.toViewConstSizes(),
                                              localRhs.toView() );
>>>>>>> 566d3b92
  } );
}

//START_SPHINX_INCLUDE_01
REGISTER_CATALOG_ENTRY( SolverBase, CompositionalMultiphaseFVM, string const &, Group * const )
//END_SPHINX_INCLUDE_01
}// namespace geosx<|MERGE_RESOLUTION|>--- conflicted
+++ resolved
@@ -35,17 +35,11 @@
 #include "mesh/DomainPartition.hpp"
 #include "mesh/mpiCommunications/CommunicationTools.hpp"
 #include "physicsSolvers/fluidFlow/CompositionalMultiphaseBaseExtrinsicData.hpp"
-<<<<<<< HEAD
 #include "physicsSolvers/fluidFlow/FlowSolverBaseExtrinsicData.hpp"
 #include "physicsSolvers/fluidFlow/IsothermalCompositionalMultiphaseBaseKernels.hpp"
 #include "physicsSolvers/fluidFlow/ThermalCompositionalMultiphaseBaseKernels.hpp"
 #include "physicsSolvers/fluidFlow/IsothermalCompositionalMultiphaseFVMKernels.hpp"
 #include "physicsSolvers/fluidFlow/ThermalCompositionalMultiphaseFVMKernels.hpp"
-=======
-#include "physicsSolvers/fluidFlow/CompositionalMultiphaseBaseKernels.hpp"
-#include "physicsSolvers/fluidFlow/CompositionalMultiphaseFVMKernels.hpp"
-#include "physicsSolvers/fluidFlow/FlowSolverBaseExtrinsicData.hpp"
->>>>>>> 566d3b92
 
 namespace geosx
 {
@@ -110,103 +104,30 @@
   {
     typename TYPEOFREF( stencil ) ::StencilWrapper stencilWrapper = stencil.createStencilWrapper();
 
-<<<<<<< HEAD
     if( m_isothermalFlag )
     {
-      IsothermalCompositionalMultiphaseBaseKernels::KernelLaunchSelector1
-      < IsothermalCompositionalMultiphaseFVMKernels::FluxKernel >
-        ( m_numComponents,
-        m_numPhases,
-        stencilWrapper,
-        dofManager.rankOffset(),
-        elemDofNumber.toNestedViewConst(),
-        m_elemGhostRank.toNestedViewConst(),
-        m_pressure.toNestedViewConst(),
-        m_deltaPressure.toNestedViewConst(),
-        m_permeability.toNestedViewConst(),
-        m_dPerm_dPressure.toNestedViewConst(),
-        m_gravCoef.toNestedViewConst(),
-        m_phaseMob.toNestedViewConst(),
-        m_dPhaseMob_dPres.toNestedViewConst(),
-        m_dPhaseMob_dCompDens.toNestedViewConst(),
-        m_dPhaseVolFrac_dPres.toNestedViewConst(),
-        m_dPhaseVolFrac_dCompDens.toNestedViewConst(),
-        m_dCompFrac_dCompDens.toNestedViewConst(),
-        m_phaseMassDens.toNestedViewConst(),
-        m_dPhaseMassDens_dPres.toNestedViewConst(),
-        m_dPhaseMassDens_dComp.toNestedViewConst(),
-        m_phaseCompFrac.toNestedViewConst(),
-        m_dPhaseCompFrac_dPres.toNestedViewConst(),
-        m_dPhaseCompFrac_dComp.toNestedViewConst(),
-        m_phaseCapPressure.toNestedViewConst(),
-        m_dPhaseCapPressure_dPhaseVolFrac.toNestedViewConst(),
-        m_capPressureFlag,
-        dt,
-        localMatrix.toViewConstSizes(),
-        localRhs.toView() );
+      IsothermalCompositionalMultiphaseFVMKernels::
+        FaceBasedAssemblyKernelFactory::
+        createAndLaunch< parallelDevicePolicy<> >( m_numComponents,
+                                                   m_numPhases,
+                                                   dofManager.rankOffset(),
+                                                   elemDofKey,
+                                                   m_capPressureFlag,
+                                                   getName(),
+                                                   mesh.getElemManager(),
+                                                   stencilWrapper,
+                                                   targetRegionNames(),
+                                                   fluidModelNames(),
+                                                   capPresModelNames(),
+                                                   permeabilityModelNames(),
+                                                   dt,
+                                                   localMatrix.toViewConstSizes(),
+                                                   localRhs.toView() );
     }
     else
     {
-      ThermalCompositionalMultiphaseBaseKernels::KernelLaunchSelector1
-      < ThermalCompositionalMultiphaseFVMKernels::FluxKernel >
-        ( m_numComponents,
-        m_numPhases,
-        stencilWrapper,
-        dofManager.rankOffset(),
-        elemDofNumber.toNestedViewConst(),
-        m_elemGhostRank.toNestedViewConst(),
-        m_pressure.toNestedViewConst(),
-        m_deltaPressure.toNestedViewConst(),
-        m_temperature.toNestedViewConst(),
-        m_deltaTemperature.toNestedViewConst(),
-        m_permeability.toNestedViewConst(),
-        m_dPerm_dPressure.toNestedViewConst(),
-        m_gravCoef.toNestedViewConst(),
-        m_phaseMob.toNestedViewConst(),
-        m_dPhaseMob_dPres.toNestedViewConst(),
-        m_dPhaseMob_dTemp.toNestedViewConst(),
-        m_dPhaseMob_dCompDens.toNestedViewConst(),
-        m_dPhaseVolFrac_dPres.toNestedViewConst(),
-        m_dPhaseVolFrac_dTemp.toNestedViewConst(),
-        m_dPhaseVolFrac_dCompDens.toNestedViewConst(),
-        m_dCompFrac_dCompDens.toNestedViewConst(),
-        m_phaseMassDens.toNestedViewConst(),
-        m_dPhaseMassDens_dPres.toNestedViewConst(),
-        m_dPhaseMassDens_dTemp.toNestedViewConst(),
-        m_dPhaseMassDens_dComp.toNestedViewConst(),
-        m_phaseCompFrac.toNestedViewConst(),
-        m_dPhaseCompFrac_dPres.toNestedViewConst(),
-        m_dPhaseCompFrac_dTemp.toNestedViewConst(),
-        m_dPhaseCompFrac_dComp.toNestedViewConst(),
-        m_phaseEnthalpy.toNestedViewConst(),
-        m_dPhaseEnthalpy_dPres.toNestedViewConst(),
-        m_dPhaseEnthalpy_dTemp.toNestedViewConst(),
-        m_dPhaseEnthalpy_dComp.toNestedViewConst(),
-        m_phaseCapPressure.toNestedViewConst(),
-        m_dPhaseCapPressure_dPhaseVolFrac.toNestedViewConst(),
-        m_capPressureFlag,
-        dt,
-        localMatrix.toViewConstSizes(),
-        localRhs.toView() );
-    }
-=======
-    FaceBasedAssemblyKernelFactory::
-      createAndLaunch< parallelDevicePolicy<> >( m_numComponents,
-                                                 m_numPhases,
-                                                 dofManager.rankOffset(),
-                                                 elemDofKey,
-                                                 m_capPressureFlag,
-                                                 getName(),
-                                                 mesh.getElemManager(),
-                                                 stencilWrapper,
-                                                 targetRegionNames(),
-                                                 fluidModelNames(),
-                                                 capPresModelNames(),
-                                                 permeabilityModelNames(),
-                                                 dt,
-                                                 localMatrix.toViewConstSizes(),
-                                                 localRhs.toView() );
->>>>>>> 566d3b92
+      // TODO FRANCOIS
+    }
   } );
 }
 
@@ -245,17 +166,14 @@
   FiniteVolumeManager & fvManager = numericalMethodManager.getFiniteVolumeManager();
   FluxApproximationBase & fluxApprox = fvManager.getFluxApproximation( m_discretizationName );
 
-<<<<<<< HEAD
-  ElementRegionManager::ElementViewAccessor< arrayView2d< real64, compflow::USD_PHASE > > const & phaseOutfluxAccessor =
-    mesh.getElemManager().constructViewAccessor< array2d< real64, compflow::LAYOUT_PHASE >,
-                                                 arrayView2d< real64, compflow::USD_PHASE > >( extrinsicMeshData::flow::phaseOutflux::key() );
-
-  ElementRegionManager::ElementViewAccessor< arrayView2d< real64, compflow::USD_COMP > > const & compOutfluxAccessor =
-=======
-  CFLFluxKernel::CompFlowAccessors compFlowAccessors( mesh.getElemManager(), getName() );
-  CFLFluxKernel::MultiFluidAccessors multiFluidAccessors( mesh.getElemManager(), getName(), targetRegionNames(), fluidModelNames() );
-  CFLFluxKernel::PermeabilityAccessors permeabilityAccessors( mesh.getElemManager(), getName(), targetRegionNames(), permeabilityModelNames() );
-  CFLFluxKernel::RelPermAccessors relPermAccessors( mesh.getElemManager(), getName(), targetRegionNames(), relPermModelNames() );
+  IsothermalCompositionalMultiphaseFVMKernels::
+    CFLFluxKernel::CompFlowAccessors compFlowAccessors( mesh.getElemManager(), getName() );
+  IsothermalCompositionalMultiphaseFVMKernels::
+    CFLFluxKernel::MultiFluidAccessors multiFluidAccessors( mesh.getElemManager(), getName(), targetRegionNames(), fluidModelNames() );
+  IsothermalCompositionalMultiphaseFVMKernels::
+    CFLFluxKernel::PermeabilityAccessors permeabilityAccessors( mesh.getElemManager(), getName(), targetRegionNames(), permeabilityModelNames() );
+  IsothermalCompositionalMultiphaseFVMKernels::
+    CFLFluxKernel::RelPermAccessors relPermAccessors( mesh.getElemManager(), getName(), targetRegionNames(), relPermModelNames() );
 
   // TODO: find a way to compile with this modifiable accessors in CompFlowAccessors, and remove them from here
   ElementRegionManager::ElementViewAccessor< arrayView2d< real64, compflow::USD_PHASE > > const phaseOutfluxAccessor =
@@ -263,55 +181,31 @@
                                                  arrayView2d< real64, compflow::USD_PHASE > >( extrinsicMeshData::flow::phaseOutflux::key() );
 
   ElementRegionManager::ElementViewAccessor< arrayView2d< real64, compflow::USD_COMP > > const compOutfluxAccessor =
->>>>>>> 566d3b92
     mesh.getElemManager().constructViewAccessor< array2d< real64, compflow::LAYOUT_COMP >,
                                                  arrayView2d< real64, compflow::USD_COMP > >( extrinsicMeshData::flow::componentOutflux::key() );
 
   fluxApprox.forAllStencils( mesh, [&] ( auto & stencil )
   {
-
     typename TYPEOFREF( stencil ) ::StencilWrapper stencilWrapper = stencil.createStencilWrapper();
 
-<<<<<<< HEAD
+    // While this kernel is waiting for a factory class, pass all the accessors here
     IsothermalCompositionalMultiphaseBaseKernels::KernelLaunchSelector1
-    < IsothermalCompositionalMultiphaseFVMKernels::CFLFluxKernel >
-      ( m_numComponents,
-      m_numPhases,
-      dt,
-      stencilWrapper,
-      m_pressure.toNestedViewConst(),
-      m_gravCoef.toNestedViewConst(),
-      m_permeability.toNestedViewConst(),
-      m_dPerm_dPressure.toNestedViewConst(),
-      m_phaseVolFrac.toNestedViewConst(),
-      m_phaseRelPerm.toNestedViewConst(),
-      m_phaseVisc.toNestedViewConst(),
-      m_phaseDens.toNestedViewConst(),
-      m_phaseMassDens.toNestedViewConst(),
-      m_phaseCompFrac.toNestedViewConst(),
-      phaseOutfluxAccessor.toNestedView(),
-      compOutfluxAccessor.toNestedView() );
-=======
-    // While this kernel is waiting for a factory class, pass all the accessors here
-    KernelLaunchSelector1< CFLFluxKernel >( m_numComponents,
-                                            m_numPhases,
-                                            dt,
-                                            stencilWrapper,
-                                            compFlowAccessors.get( extrinsicMeshData::flow::pressure{} ),
-                                            compFlowAccessors.get( extrinsicMeshData::flow::gravityCoefficient{} ),
-                                            compFlowAccessors.get( extrinsicMeshData::flow::phaseVolumeFraction{} ),
-                                            permeabilityAccessors.get( extrinsicMeshData::permeability::permeability{} ),
-                                            permeabilityAccessors.get( extrinsicMeshData::permeability::dPerm_dPressure{} ),
-                                            relPermAccessors.get( extrinsicMeshData::relperm::phaseRelPerm{} ),
-                                            multiFluidAccessors.get( extrinsicMeshData::multifluid::phaseViscosity{} ),
-                                            multiFluidAccessors.get( extrinsicMeshData::multifluid::phaseDensity{} ),
-                                            multiFluidAccessors.get( extrinsicMeshData::multifluid::phaseMassDensity{} ),
-                                            multiFluidAccessors.get( extrinsicMeshData::multifluid::phaseCompFraction{} ),
-                                            phaseOutfluxAccessor.toNestedView(), //std::get< 3 >( compFlowAccessors.accessors
-                                                                                 // ).toNestedView(), // phaseOutflux
-                                            compOutfluxAccessor.toNestedView() );//std::get< 4 >( compFlowAccessors.accessors
-                                                                                 // ).toNestedView() ); // componentOutflux
->>>>>>> 566d3b92
+    < IsothermalCompositionalMultiphaseFVMKernels::CFLFluxKernel >( m_numComponents,
+                                                                    m_numPhases,
+                                                                    dt,
+                                                                    stencilWrapper,
+                                                                    compFlowAccessors.get( extrinsicMeshData::flow::pressure{} ),
+                                                                    compFlowAccessors.get( extrinsicMeshData::flow::gravityCoefficient{} ),
+                                                                    compFlowAccessors.get( extrinsicMeshData::flow::phaseVolumeFraction{} ),
+                                                                    permeabilityAccessors.get( extrinsicMeshData::permeability::permeability{} ),
+                                                                    permeabilityAccessors.get( extrinsicMeshData::permeability::dPerm_dPressure{} ),
+                                                                    relPermAccessors.get( extrinsicMeshData::relperm::phaseRelPerm{} ),
+                                                                    multiFluidAccessors.get( extrinsicMeshData::multifluid::phaseViscosity{} ),
+                                                                    multiFluidAccessors.get( extrinsicMeshData::multifluid::phaseDensity{} ),
+                                                                    multiFluidAccessors.get( extrinsicMeshData::multifluid::phaseMassDensity{} ),
+                                                                    multiFluidAccessors.get( extrinsicMeshData::multifluid::phaseCompFraction{} ),
+                                                                    phaseOutfluxAccessor.toNestedView(),
+                                                                    compOutfluxAccessor.toNestedView() );
   } );
 
   // Step 3: finalize the (cell-based) computation of the CFL numbers
@@ -627,15 +521,12 @@
   std::map< string, string_array > fieldNames;
   fieldNames["elems"].emplace_back( extrinsicMeshData::flow::deltaPressure::key() );
   fieldNames["elems"].emplace_back( extrinsicMeshData::flow::deltaGlobalCompDensity::key() );
-<<<<<<< HEAD
 
   if( !m_isothermalFlag )
   {
     fieldNames["elems"].emplace_back( extrinsicMeshData::flow::deltaTemperature::key() );
   }
 
-=======
->>>>>>> 566d3b92
   CommunicationTools::getInstance().synchronizeFields( fieldNames, mesh, domain.getNeighbors(), true );
 }
 
@@ -648,7 +539,6 @@
   MultiFluidBase const & fluid = getConstitutiveModel< MultiFluidBase >( dataGroup, m_fluidModelNames[targetIndex] );
   RelativePermeabilityBase const & relperm = getConstitutiveModel< RelativePermeabilityBase >( dataGroup, m_relPermModelNames[targetIndex] );
 
-<<<<<<< HEAD
   if( m_isothermalFlag )
   {
     IsothermalCompositionalMultiphaseFVMKernels::
@@ -669,14 +559,6 @@
                                                  fluid,
                                                  relperm );
   }
-=======
-  PhaseMobilityKernelFactory::
-    createAndLaunch< parallelDevicePolicy<> >( m_numComponents,
-                                               m_numPhases,
-                                               dataGroup,
-                                               fluid,
-                                               relperm );
->>>>>>> 566d3b92
 }
 
 void CompositionalMultiphaseFVM::applyAquiferBC( real64 const time,
@@ -700,8 +582,10 @@
     mesh.getElemManager().constructArrayViewAccessor< globalIndex, 1 >( elemDofKey );
   elemDofNumber.setName( getName() + "/accessors/" + elemDofKey );
 
-  AquiferBCKernel::CompFlowAccessors compFlowAccessors( mesh.getElemManager(), getName() );
-  AquiferBCKernel::MultiFluidAccessors multiFluidAccessors( mesh.getElemManager(), getName(), targetRegionNames(), fluidModelNames() );
+  IsothermalCompositionalMultiphaseFVMKernels::
+    AquiferBCKernel::CompFlowAccessors compFlowAccessors( mesh.getElemManager(), getName() );
+  IsothermalCompositionalMultiphaseFVMKernels::
+    AquiferBCKernel::MultiFluidAccessors multiFluidAccessors( mesh.getElemManager(), getName(), targetRegionNames(), fluidModelNames() );
 
   fsManager.apply< AquiferBoundaryCondition >( time + dt,
                                                domain,
@@ -737,68 +621,36 @@
     real64 const & aquiferWaterPhaseDens = bc.getWaterPhaseDensity();
     arrayView1d< real64 const > const & aquiferWaterPhaseCompFrac = bc.getWaterPhaseComponentFraction();
 
-<<<<<<< HEAD
+    // While this kernel is waiting for a factory class, pass all the accessors here
     IsothermalCompositionalMultiphaseBaseKernels::KernelLaunchSelector1
-    < IsothermalCompositionalMultiphaseFVMKernels::AquiferBCKernel >
-      ( m_numComponents,
-      m_numPhases,
-      waterPhaseIndex,
-      allowAllPhasesIntoAquifer,
-      stencil,
-      dofManager.rankOffset(),
-      elemDofNumber.toNestedViewConst(),
-      m_elemGhostRank.toNestedViewConst(),
-      aquiferBCWrapper,
-      aquiferWaterPhaseDens,
-      aquiferWaterPhaseCompFrac,
-      m_pressure.toNestedViewConst(),
-      m_deltaPressure.toNestedViewConst(),
-      m_gravCoef.toNestedViewConst(),
-      m_phaseDens.toNestedViewConst(),
-      m_dPhaseDens_dPres.toNestedViewConst(),
-      m_dPhaseDens_dComp.toNestedViewConst(),
-      m_phaseVolFrac.toNestedViewConst(),
-      m_dPhaseVolFrac_dPres.toNestedViewConst(),
-      m_dPhaseVolFrac_dCompDens.toNestedViewConst(),
-      m_phaseCompFrac.toNestedViewConst(),
-      m_dPhaseCompFrac_dPres.toNestedViewConst(),
-      m_dPhaseCompFrac_dComp.toNestedViewConst(),
-      m_dCompFrac_dCompDens.toNestedViewConst(),
-      time,
-      dt,
-      localMatrix.toViewConstSizes(),
-      localRhs.toView() );
-=======
-    // While this kernel is waiting for a factory class, pass all the accessors here
-    KernelLaunchSelector1< AquiferBCKernel >( m_numComponents,
-                                              m_numPhases,
-                                              waterPhaseIndex,
-                                              allowAllPhasesIntoAquifer,
-                                              stencil,
-                                              dofManager.rankOffset(),
-                                              elemDofNumber.toNestedViewConst(),
-                                              aquiferBCWrapper,
-                                              aquiferWaterPhaseDens,
-                                              aquiferWaterPhaseCompFrac,
-                                              compFlowAccessors.get( extrinsicMeshData::ghostRank{} ),
-                                              compFlowAccessors.get( extrinsicMeshData::flow::pressure{} ),
-                                              compFlowAccessors.get( extrinsicMeshData::flow::deltaPressure{} ),
-                                              compFlowAccessors.get( extrinsicMeshData::flow::gravityCoefficient{} ),
-                                              compFlowAccessors.get( extrinsicMeshData::flow::phaseVolumeFraction{} ),
-                                              compFlowAccessors.get( extrinsicMeshData::flow::dPhaseVolumeFraction_dPressure{} ),
-                                              compFlowAccessors.get( extrinsicMeshData::flow::dPhaseVolumeFraction_dGlobalCompDensity{} ),
-                                              compFlowAccessors.get( extrinsicMeshData::flow::dGlobalCompFraction_dGlobalCompDensity{} ),
-                                              multiFluidAccessors.get( extrinsicMeshData::multifluid::phaseDensity{} ),
-                                              multiFluidAccessors.get( extrinsicMeshData::multifluid::dPhaseDensity_dPressure{} ),
-                                              multiFluidAccessors.get( extrinsicMeshData::multifluid::dPhaseDensity_dGlobalCompFraction{} ),
-                                              multiFluidAccessors.get( extrinsicMeshData::multifluid::phaseCompFraction{} ),
-                                              multiFluidAccessors.get( extrinsicMeshData::multifluid::dPhaseCompFraction_dPressure{} ),
-                                              multiFluidAccessors.get( extrinsicMeshData::multifluid::dPhaseCompFraction_dGlobalCompFraction{} ),
-                                              time,
-                                              dt,
-                                              localMatrix.toViewConstSizes(),
-                                              localRhs.toView() );
->>>>>>> 566d3b92
+    < IsothermalCompositionalMultiphaseFVMKernels::AquiferBCKernel >( m_numComponents,
+                                                                      m_numPhases,
+                                                                      waterPhaseIndex,
+                                                                      allowAllPhasesIntoAquifer,
+                                                                      stencil,
+                                                                      dofManager.rankOffset(),
+                                                                      elemDofNumber.toNestedViewConst(),
+                                                                      aquiferBCWrapper,
+                                                                      aquiferWaterPhaseDens,
+                                                                      aquiferWaterPhaseCompFrac,
+                                                                      compFlowAccessors.get( extrinsicMeshData::ghostRank{} ),
+                                                                      compFlowAccessors.get( extrinsicMeshData::flow::pressure{} ),
+                                                                      compFlowAccessors.get( extrinsicMeshData::flow::deltaPressure{} ),
+                                                                      compFlowAccessors.get( extrinsicMeshData::flow::gravityCoefficient{} ),
+                                                                      compFlowAccessors.get( extrinsicMeshData::flow::phaseVolumeFraction{} ),
+                                                                      compFlowAccessors.get( extrinsicMeshData::flow::dPhaseVolumeFraction_dPressure{} ),
+                                                                      compFlowAccessors.get( extrinsicMeshData::flow::dPhaseVolumeFraction_dGlobalCompDensity{} ),
+                                                                      compFlowAccessors.get( extrinsicMeshData::flow::dGlobalCompFraction_dGlobalCompDensity{} ),
+                                                                      multiFluidAccessors.get( extrinsicMeshData::multifluid::phaseDensity{} ),
+                                                                      multiFluidAccessors.get( extrinsicMeshData::multifluid::dPhaseDensity_dPressure{} ),
+                                                                      multiFluidAccessors.get( extrinsicMeshData::multifluid::dPhaseDensity_dGlobalCompFraction{} ),
+                                                                      multiFluidAccessors.get( extrinsicMeshData::multifluid::phaseCompFraction{} ),
+                                                                      multiFluidAccessors.get( extrinsicMeshData::multifluid::dPhaseCompFraction_dPressure{} ),
+                                                                      multiFluidAccessors.get( extrinsicMeshData::multifluid::dPhaseCompFraction_dGlobalCompFraction{} ),
+                                                                      time,
+                                                                      dt,
+                                                                      localMatrix.toViewConstSizes(),
+                                                                      localRhs.toView() );
   } );
 }
 
