/*
 * ------------------------------------------------------------------------------------------------------------
 * SPDX-License-Identifier: LGPL-2.1-only
 *
 * Copyright (c) 2018-2020 Lawrence Livermore National Security LLC
 * Copyright (c) 2018-2020 The Board of Trustees of the Leland Stanford Junior University
 * Copyright (c) 2018-2020 TotalEnergies
 * Copyright (c) 2019-     GEOSX Contributors
 * All rights reserved
 *
 * See top level LICENSE, COPYRIGHT, CONTRIBUTORS, NOTICE, and ACKNOWLEDGEMENTS files for details.
 * ------------------------------------------------------------------------------------------------------------
 */

/**
 * @file CompositionalMultiphaseFVM.cpp
 */

#include "CompositionalMultiphaseFVM.hpp"

#include "common/DataTypes.hpp"
#include "common/MpiWrapper.hpp"
#include "common/TimingMacros.hpp"
#include "constitutive/fluid/MultiFluidBase.hpp"
#include "constitutive/relativePermeability/RelativePermeabilityBase.hpp"
#include "constitutive/solid/CoupledSolidBase.hpp"
#include "dataRepository/Group.hpp"
#include "discretizationMethods/NumericalMethodsManager.hpp"
#include "fieldSpecification/FieldSpecificationManager.hpp"
#include "fieldSpecification/AquiferBoundaryCondition.hpp"
#include "finiteVolume/BoundaryStencil.hpp"
#include "finiteVolume/FiniteVolumeManager.hpp"
#include "finiteVolume/FluxApproximationBase.hpp"
#include "mesh/DomainPartition.hpp"
#include "mesh/mpiCommunications/CommunicationTools.hpp"
#include "physicsSolvers/fluidFlow/CompositionalMultiphaseBaseExtrinsicData.hpp"
#include "physicsSolvers/fluidFlow/CompositionalMultiphaseBaseKernels.hpp"
#include "physicsSolvers/fluidFlow/CompositionalMultiphaseFVMKernels.hpp"
#include "physicsSolvers/fluidFlow/FlowSolverBaseExtrinsicData.hpp"

namespace geosx
{

using namespace dataRepository;
using namespace constitutive;
using namespace CompositionalMultiphaseFVMKernels;
using namespace CompositionalMultiphaseBaseKernels;

CompositionalMultiphaseFVM::CompositionalMultiphaseFVM( const string & name,
                                                        Group * const parent )
  :
  CompositionalMultiphaseBase( name, parent )
{
  m_linearSolverParameters.get().mgr.strategy = LinearSolverParameters::MGR::StrategyType::compositionalMultiphaseFVM;
}

void CompositionalMultiphaseFVM::initializePreSubGroups()
{
  CompositionalMultiphaseBase::initializePreSubGroups();

  DomainPartition & domain = this->getGroupByPath< DomainPartition >( "/Problem/domain" );
  NumericalMethodsManager const & numericalMethodManager = domain.getNumericalMethodManager();
  FiniteVolumeManager const & fvManager = numericalMethodManager.getFiniteVolumeManager();
  if( !fvManager.hasGroup< FluxApproximationBase >( m_discretizationName ) )
  {
    GEOSX_ERROR( "A discretization deriving from FluxApproximationBase must be selected with CompositionalMultiphaseFlow" );
  }

}

void CompositionalMultiphaseFVM::setupDofs( DomainPartition const & domain,
                                            DofManager & dofManager ) const
{
  dofManager.addField( viewKeyStruct::elemDofFieldString(),
                       DofManager::Location::Elem,
                       m_numDofPerCell,
                       m_meshTargets );

  NumericalMethodsManager const & numericalMethodManager = domain.getNumericalMethodManager();
  FiniteVolumeManager const & fvManager = numericalMethodManager.getFiniteVolumeManager();
  FluxApproximationBase const & fluxApprox = fvManager.getFluxApproximation( m_discretizationName );
  dofManager.addCoupling( viewKeyStruct::elemDofFieldString(), fluxApprox );
}


void CompositionalMultiphaseFVM::assembleFluxTerms( real64 const dt,
                                                    DomainPartition const & domain,
                                                    DofManager const & dofManager,
                                                    CRSMatrixView< real64, globalIndex const > const & localMatrix,
                                                    arrayView1d< real64 > const & localRhs ) const
{
  GEOSX_MARK_FUNCTION;

  forMeshTargets( domain.getMeshBodies(), [&]( string const &,
                                               MeshLevel const & mesh,
                                               arrayView1d< string const > const & )
  {
    NumericalMethodsManager const & numericalMethodManager = domain.getNumericalMethodManager();
    FiniteVolumeManager const & fvManager = numericalMethodManager.getFiniteVolumeManager();
    FluxApproximationBase const & fluxApprox = fvManager.getFluxApproximation( m_discretizationName );

    string const & elemDofKey = dofManager.getKey( viewKeyStruct::elemDofFieldString() );
    ElementRegionManager::ElementViewAccessor< arrayView1d< globalIndex const > > elemDofNumber =
      mesh.getElemManager().constructArrayViewAccessor< globalIndex, 1 >( elemDofKey );
    elemDofNumber.setName( getName() + "/accessors/" + elemDofKey );

    fluxApprox.forAllStencils( mesh, [&] ( auto & stencil )
    {
      typename TYPEOFREF( stencil ) ::StencilWrapper stencilWrapper = stencil.createStencilWrapper();

      FaceBasedAssemblyKernelFactory::
        createAndLaunch< parallelDevicePolicy<> >( m_numComponents,
                                                   m_numPhases,
                                                   dofManager.rankOffset(),
                                                   elemDofKey,
                                                   m_capPressureFlag,
                                                   getName(),
                                                   mesh.getElemManager(),
                                                   stencilWrapper,
                                                   dt,
                                                   localMatrix.toViewConstSizes(),
                                                   localRhs.toView() );
    } );
  } );
}

void CompositionalMultiphaseFVM::implicitStepComplete( real64 const & time,
                                                       real64 const & dt,
                                                       DomainPartition & domain )
{
  CompositionalMultiphaseBase::implicitStepComplete( time, dt, domain );

  if( m_computeCFLNumbers )
  {
    computeCFLNumbers( dt, domain );
  }
}

void CompositionalMultiphaseFVM::computeCFLNumbers( real64 const & dt,
                                                    DomainPartition & domain )
{
  GEOSX_MARK_FUNCTION;

  // Step 1: reset the arrays involved in the computation of CFL numbers
  forMeshTargets( domain.getMeshBodies(), [&]( string const &,
                                               MeshLevel & mesh,
                                               arrayView1d< string const > const & regionNames )
  {
    mesh.getElemManager().forElementSubRegions( regionNames,
                                                [&]( localIndex const,
                                                     ElementSubRegionBase & subRegion )
    {
      arrayView2d< real64, compflow::USD_PHASE > const & phaseOutflux =
        subRegion.getExtrinsicData< extrinsicMeshData::flow::phaseOutflux >();
      arrayView2d< real64, compflow::USD_COMP > const & compOutflux =
        subRegion.getExtrinsicData< extrinsicMeshData::flow::componentOutflux >();
      phaseOutflux.zero();
      compOutflux.zero();
    } );

    // Step 2: compute the total volumetric outflux for each reservoir cell by looping over faces
    NumericalMethodsManager & numericalMethodManager = domain.getNumericalMethodManager();
    FiniteVolumeManager & fvManager = numericalMethodManager.getFiniteVolumeManager();
    FluxApproximationBase & fluxApprox = fvManager.getFluxApproximation( m_discretizationName );

    CFLFluxKernel::CompFlowAccessors compFlowAccessors( mesh.getElemManager(), getName() );
    CFLFluxKernel::MultiFluidAccessors multiFluidAccessors( mesh.getElemManager(), getName() );
    CFLFluxKernel::PermeabilityAccessors permeabilityAccessors( mesh.getElemManager(), getName() );
    CFLFluxKernel::RelPermAccessors relPermAccessors( mesh.getElemManager(), getName() );

    // TODO: find a way to compile with this modifiable accessors in CompFlowAccessors, and remove them from here
    ElementRegionManager::ElementViewAccessor< arrayView2d< real64, compflow::USD_PHASE > > const phaseOutfluxAccessor =
      mesh.getElemManager().constructViewAccessor< array2d< real64, compflow::LAYOUT_PHASE >,
                                                   arrayView2d< real64, compflow::USD_PHASE > >( extrinsicMeshData::flow::phaseOutflux::key() );

    ElementRegionManager::ElementViewAccessor< arrayView2d< real64, compflow::USD_COMP > > const compOutfluxAccessor =
      mesh.getElemManager().constructViewAccessor< array2d< real64, compflow::LAYOUT_COMP >,
                                                   arrayView2d< real64, compflow::USD_COMP > >( extrinsicMeshData::flow::componentOutflux::key() );

    fluxApprox.forAllStencils( mesh, [&] ( auto & stencil )
    {

      typename TYPEOFREF( stencil ) ::StencilWrapper stencilWrapper = stencil.createStencilWrapper();

      // While this kernel is waiting for a factory class, pass all the accessors here
      KernelLaunchSelector1< CFLFluxKernel >( m_numComponents,
                                              m_numPhases,
                                              dt,
                                              stencilWrapper,
                                              compFlowAccessors.get( extrinsicMeshData::flow::pressure{} ),
                                              compFlowAccessors.get( extrinsicMeshData::flow::gravityCoefficient{} ),
                                              compFlowAccessors.get( extrinsicMeshData::flow::phaseVolumeFraction{} ),
                                              permeabilityAccessors.get( extrinsicMeshData::permeability::permeability{} ),
                                              permeabilityAccessors.get( extrinsicMeshData::permeability::dPerm_dPressure{} ),
                                              relPermAccessors.get( extrinsicMeshData::relperm::phaseRelPerm{} ),
                                              multiFluidAccessors.get( extrinsicMeshData::multifluid::phaseViscosity{} ),
                                              multiFluidAccessors.get( extrinsicMeshData::multifluid::phaseDensity{} ),
                                              multiFluidAccessors.get( extrinsicMeshData::multifluid::phaseMassDensity{} ),
                                              multiFluidAccessors.get( extrinsicMeshData::multifluid::phaseCompFraction{} ),
                                              phaseOutfluxAccessor.toNestedView(), //std::get< 3 >( compFlowAccessors.accessors
                                                                                   // ).toNestedView(), // phaseOutflux
                                              compOutfluxAccessor.toNestedView() );//std::get< 4 >( compFlowAccessors.accessors
                                                                                   // ).toNestedView() ); // componentOutflux
    } );

<<<<<<< HEAD
=======
    typename TYPEOFREF( stencil ) ::StencilWrapper stencilWrapper = stencil.createStencilWrapper();

    // While this kernel is waiting for a factory class, pass all the accessors here
    KernelLaunchSelector1< CFLFluxKernel >( m_numComponents,
                                            m_numPhases,
                                            dt,
                                            stencilWrapper,
                                            compFlowAccessors.get( extrinsicMeshData::flow::pressure{} ),
                                            compFlowAccessors.get( extrinsicMeshData::flow::gravityCoefficient{} ),
                                            compFlowAccessors.get( extrinsicMeshData::flow::phaseVolumeFraction{} ),
                                            permeabilityAccessors.get( extrinsicMeshData::permeability::permeability{} ),
                                            permeabilityAccessors.get( extrinsicMeshData::permeability::dPerm_dPressure{} ),
                                            relPermAccessors.get( extrinsicMeshData::relperm::phaseRelPerm{} ),
                                            multiFluidAccessors.get( extrinsicMeshData::multifluid::phaseViscosity{} ),
                                            multiFluidAccessors.get( extrinsicMeshData::multifluid::phaseDensity{} ),
                                            multiFluidAccessors.get( extrinsicMeshData::multifluid::phaseMassDensity{} ),
                                            multiFluidAccessors.get( extrinsicMeshData::multifluid::phaseCompFraction{} ),
                                            phaseOutfluxAccessor.toNestedView(),
                                            compOutfluxAccessor.toNestedView() );
>>>>>>> c0002e5c
  } );

  // Step 3: finalize the (cell-based) computation of the CFL numbers
  real64 localMaxPhaseCFLNumber = 0.0;
  real64 localMaxCompCFLNumber = 0.0;

  forMeshTargets( domain.getMeshBodies(), [&]( string const &,
                                               MeshLevel & mesh,
                                               arrayView1d< string const > const & regionNames )
  {
    mesh.getElemManager().forElementSubRegions( regionNames,
                                                [&]( localIndex const,
                                                     ElementSubRegionBase & subRegion )
    {
      arrayView2d< real64 const, compflow::USD_PHASE > const & phaseOutflux =
        subRegion.getExtrinsicData< extrinsicMeshData::flow::phaseOutflux >();
      arrayView2d< real64 const, compflow::USD_COMP > const & compOutflux =
        subRegion.getExtrinsicData< extrinsicMeshData::flow::componentOutflux >();

      arrayView1d< real64 > const & phaseCFLNumber = subRegion.getExtrinsicData< extrinsicMeshData::flow::phaseCFLNumber >();
      arrayView1d< real64 > const & compCFLNumber = subRegion.getExtrinsicData< extrinsicMeshData::flow::componentCFLNumber >();

      arrayView1d< real64 const > const & volume = subRegion.getElementVolume();

      arrayView2d< real64 const, compflow::USD_COMP > const & compDens =
        subRegion.getExtrinsicData< extrinsicMeshData::flow::globalCompDensity >();
      arrayView2d< real64 const, compflow::USD_COMP > const compFrac =
        subRegion.getExtrinsicData< extrinsicMeshData::flow::globalCompFraction >();
      arrayView2d< real64, compflow::USD_PHASE > const phaseVolFrac =
        subRegion.getExtrinsicData< extrinsicMeshData::flow::phaseVolumeFraction >();

      string const & fluidName = subRegion.getReference< string >( viewKeyStruct::fluidNamesString() );
      MultiFluidBase const & fluid = getConstitutiveModel< MultiFluidBase >( subRegion, fluidName );
      arrayView3d< real64 const, multifluid::USD_PHASE > const & phaseVisc = fluid.phaseViscosity();

      string const & relpermName = subRegion.getReference< string >( viewKeyStruct::relPermNamesString() );
      RelativePermeabilityBase const & relperm = getConstitutiveModel< RelativePermeabilityBase >( subRegion, relpermName );
      arrayView3d< real64 const, relperm::USD_RELPERM > const & phaseRelPerm = relperm.phaseRelPerm();
      arrayView4d< real64 const, relperm::USD_RELPERM_DS > const & dPhaseRelPerm_dPhaseVolFrac = relperm.dPhaseRelPerm_dPhaseVolFraction();

      string const & solidName = subRegion.getReference< string >( viewKeyStruct::solidNamesString() );
      CoupledSolidBase const & solidModel = getConstitutiveModel< CoupledSolidBase >( subRegion, solidName );

      real64 subRegionMaxPhaseCFLNumber = 0.0;
      real64 subRegionMaxCompCFLNumber = 0.0;

      arrayView2d< real64 const > const & porosity    = solidModel.getPorosity();

      KernelLaunchSelector2< CFLKernel >( m_numComponents, m_numPhases,
                                          subRegion.size(),
                                          volume,
                                          porosity,
                                          compDens,
                                          compFrac,
                                          phaseVolFrac,
                                          phaseRelPerm,
                                          dPhaseRelPerm_dPhaseVolFrac,
                                          phaseVisc,
                                          phaseOutflux,
                                          compOutflux,
                                          phaseCFLNumber,
                                          compCFLNumber,
                                          subRegionMaxPhaseCFLNumber,
                                          subRegionMaxCompCFLNumber );

      localMaxPhaseCFLNumber = LvArray::math::max( localMaxPhaseCFLNumber, subRegionMaxPhaseCFLNumber );
      localMaxCompCFLNumber = LvArray::math::max( localMaxCompCFLNumber, subRegionMaxCompCFLNumber );

    } );
  } );

  real64 const globalMaxPhaseCFLNumber = MpiWrapper::max( localMaxPhaseCFLNumber );
  real64 const globalMaxCompCFLNumber = MpiWrapper::max( localMaxCompCFLNumber );

  GEOSX_LOG_LEVEL_RANK_0( 1, getName() << ": Max phase CFL number: " << globalMaxPhaseCFLNumber );
  GEOSX_LOG_LEVEL_RANK_0( 1, getName() << ": Max component CFL number: " << globalMaxCompCFLNumber );
}

real64 CompositionalMultiphaseFVM::calculateResidualNorm( DomainPartition const & domain,
                                                          DofManager const & dofManager,
                                                          arrayView1d< real64 const > const & localRhs )
{
  GEOSX_MARK_FUNCTION;

  real64 localResidualNorm = 0.0;

  globalIndex const rankOffset = dofManager.rankOffset();
  string const dofKey = dofManager.getKey( viewKeyStruct::elemDofFieldString() );

  forMeshTargets( domain.getMeshBodies(), [&]( string const &,
                                               MeshLevel const & mesh,
                                               arrayView1d< string const > const & regionNames )
  {
    mesh.getElemManager().forElementSubRegions( regionNames,
                                                [&]( localIndex const,
                                                     ElementSubRegionBase const & subRegion )
    {
      arrayView1d< globalIndex const > dofNumber = subRegion.getReference< array1d< globalIndex > >( dofKey );
      arrayView1d< integer const > const & elemGhostRank = subRegion.ghostRank();
      arrayView1d< real64 const > const & volume = subRegion.getElementVolume();
      arrayView1d< real64 const > const & totalDensOld = subRegion.getExtrinsicData< extrinsicMeshData::flow::totalDensityOld >();

      string const & solidName = subRegion.getReference< string >( viewKeyStruct::solidNamesString() );
      CoupledSolidBase const & solidModel = getConstitutiveModel< CoupledSolidBase >( subRegion, solidName );

      arrayView1d< real64 const > const & referencePorosity = solidModel.getReferencePorosity();

      real64 subRegionResidualNorm = 0.0;
      ResidualNormKernel::launch< parallelDevicePolicy<>,
                                  parallelDeviceReduce >( localRhs,
                                                          rankOffset,
                                                          numFluidComponents(),
                                                          dofNumber,
                                                          elemGhostRank,
                                                          referencePorosity,
                                                          volume,
                                                          totalDensOld,
                                                          subRegionResidualNorm );
      localResidualNorm += subRegionResidualNorm;
    } );
  } );

  // compute global residual norm
  real64 const residual = std::sqrt( MpiWrapper::sum( localResidualNorm ) );

  if( getLogLevel() >= 1 && logger::internal::rank == 0 )
  {
    std::cout << GEOSX_FMT( "    ( Rfluid ) = ( {:4.2e} ) ;", residual );
  }

  return residual;
}

real64 CompositionalMultiphaseFVM::scalingForSystemSolution( DomainPartition const & domain,
                                                             DofManager const & dofManager,
                                                             arrayView1d< real64 const > const & localSolution )
{
  GEOSX_MARK_FUNCTION;

  // check if we want to rescale the Newton update
  if( m_maxCompFracChange >= 1.0 )
  {
    // no rescaling wanted, we just return 1.0;
    return 1.0;
  }

  real64 constexpr eps = CompositionalMultiphaseBaseKernels::minDensForDivision;
  real64 const maxCompFracChange = m_maxCompFracChange;

  localIndex const NC = m_numComponents;

  globalIndex const rankOffset = dofManager.rankOffset();
  string const dofKey = dofManager.getKey( viewKeyStruct::elemDofFieldString() );
  real64 scalingFactor = 1.0;

  forMeshTargets( domain.getMeshBodies(), [&]( string const &,
                                               MeshLevel const & mesh,
                                               arrayView1d< string const > const & regionNames )
  {
    mesh.getElemManager().forElementSubRegions( regionNames,
                                                [&]( localIndex const,
                                                     ElementSubRegionBase const & subRegion )
    {
      arrayView1d< globalIndex const > const & dofNumber = subRegion.getReference< array1d< globalIndex > >( dofKey );
      arrayView1d< integer const > const & elemGhostRank = subRegion.ghostRank();


      arrayView2d< real64 const, compflow::USD_COMP > const & compDens =
        subRegion.getExtrinsicData< extrinsicMeshData::flow::globalCompDensity >();
      arrayView2d< real64 const, compflow::USD_COMP > const & dCompDens =
        subRegion.getExtrinsicData< extrinsicMeshData::flow::deltaGlobalCompDensity >();

      RAJA::ReduceMin< parallelDeviceReduce, real64 > minVal( 1.0 );

      forAll< parallelDevicePolicy<> >( dofNumber.size(), [=] GEOSX_HOST_DEVICE ( localIndex const ei )
      {
        if( elemGhostRank[ei] < 0 )
        {
          real64 prevTotalDens = 0;
          for( localIndex ic = 0; ic < NC; ++ic )
          {
            prevTotalDens += compDens[ei][ic] + dCompDens[ei][ic];
          }

          // compute the change in component densities and component fractions
          for( localIndex ic = 0; ic < NC; ++ic )
          {
            localIndex const lid = dofNumber[ei] + ic + 1 - rankOffset;

            // compute scaling factor based on relative change in component densities
            real64 const absCompDensChange = fabs( localSolution[lid] );
            real64 const maxAbsCompDensChange = maxCompFracChange * prevTotalDens;

            // This actually checks the change in component fraction, using a lagged total density
            // Indeed we can rewrite the following check as:
            //    | prevCompDens / prevTotalDens - newCompDens / prevTotalDens | > maxCompFracChange
            // Note that the total density in the second term is lagged (i.e, we use prevTotalDens)
            // because I found it more robust than using directly newTotalDens (which can vary also
            // wildly when the compDens change is large)
            if( absCompDensChange > maxAbsCompDensChange && absCompDensChange > eps )
            {
              minVal.min( maxAbsCompDensChange / absCompDensChange );
            }
          }
        }
      } );

      if( minVal.get() < scalingFactor )
      {
        scalingFactor = minVal.get();
      }
    } );
  } );

  return LvArray::math::max( MpiWrapper::min( scalingFactor, MPI_COMM_GEOSX ), m_minScalingFactor );
}

bool CompositionalMultiphaseFVM::checkSystemSolution( DomainPartition const & domain,
                                                      DofManager const & dofManager,
                                                      arrayView1d< real64 const > const & localSolution,
                                                      real64 const scalingFactor )
{
  GEOSX_MARK_FUNCTION;

  string const dofKey = dofManager.getKey( viewKeyStruct::elemDofFieldString() );
  localIndex localCheck = 1;

  forMeshTargets( domain.getMeshBodies(), [&]( string const &,
                                               MeshLevel const & mesh,
                                               arrayView1d< string const > const & regionNames )
  {
    mesh.getElemManager().forElementSubRegions( regionNames,
                                                [&]( localIndex const,
                                                     ElementSubRegionBase const & subRegion )
    {
      arrayView1d< globalIndex const > const & dofNumber = subRegion.getReference< array1d< globalIndex > >( dofKey );
      arrayView1d< integer const > const & elemGhostRank = subRegion.ghostRank();

      arrayView1d< real64 const > const & pres = subRegion.getReference< array1d< real64 > >( extrinsicMeshData::flow::pressure::key() );
      arrayView1d< real64 const > const & dPres = subRegion.getReference< array1d< real64 > >( extrinsicMeshData::flow::deltaPressure::key() );
      arrayView2d< real64 const, compflow::USD_COMP > const & compDens =
        subRegion.getExtrinsicData< extrinsicMeshData::flow::globalCompDensity >();
      arrayView2d< real64 const, compflow::USD_COMP > const & dCompDens =
        subRegion.getExtrinsicData< extrinsicMeshData::flow::deltaGlobalCompDensity >();

      localIndex const subRegionSolutionCheck =
        SolutionCheckKernel::launch< parallelDevicePolicy<>,
                                     parallelDeviceReduce >( localSolution,
                                                             dofManager.rankOffset(),
                                                             numFluidComponents(),
                                                             dofNumber,
                                                             elemGhostRank,
                                                             pres,
                                                             dPres,
                                                             compDens,
                                                             dCompDens,
                                                             m_allowCompDensChopping,
                                                             scalingFactor );

      localCheck = std::min( localCheck, subRegionSolutionCheck );
    } );
  } );

  return MpiWrapper::min( localCheck, MPI_COMM_GEOSX );
}

void CompositionalMultiphaseFVM::applySystemSolution( DofManager const & dofManager,
                                                      arrayView1d< real64 const > const & localSolution,
                                                      real64 const scalingFactor,
                                                      DomainPartition & domain )
{
  GEOSX_MARK_FUNCTION;

  DofManager::CompMask pressureMask( m_numDofPerCell, 0, 1 );

  dofManager.addVectorToField( localSolution,
                               viewKeyStruct::elemDofFieldString(),
                               extrinsicMeshData::flow::deltaPressure::key(),
                               scalingFactor,
                               pressureMask );

  dofManager.addVectorToField( localSolution,
                               viewKeyStruct::elemDofFieldString(),
                               extrinsicMeshData::flow::deltaGlobalCompDensity::key(),
                               scalingFactor,
                               ~pressureMask );

  // if component density chopping is allowed, some component densities may be negative after the update
  // these negative component densities are set to zero in this function
  if( m_allowCompDensChopping )
  {
    chopNegativeDensities( domain );
  }
  forMeshTargets( domain.getMeshBodies(), [&]( string const &,
                                               MeshLevel & mesh,
                                               arrayView1d< string const > const & )
  {
    std::map< string, string_array > fieldNames;
    fieldNames["elems"].emplace_back( extrinsicMeshData::flow::deltaPressure::key() );
    fieldNames["elems"].emplace_back( extrinsicMeshData::flow::deltaGlobalCompDensity::key() );
    CommunicationTools::getInstance().synchronizeFields( fieldNames, mesh, domain.getNeighbors(), true );
  } );
}

void CompositionalMultiphaseFVM::updatePhaseMobility( ObjectManagerBase & dataGroup ) const
{
  GEOSX_MARK_FUNCTION;

  // note that the phase mobility computed here also includes phase density
  string const & fluidName = dataGroup.getReference< string >( viewKeyStruct::fluidNamesString() );
  MultiFluidBase const & fluid = getConstitutiveModel< MultiFluidBase >( dataGroup, fluidName );

  string const & relpermName = dataGroup.getReference< string >( viewKeyStruct::relPermNamesString() );
  RelativePermeabilityBase const & relperm = getConstitutiveModel< RelativePermeabilityBase >( dataGroup, relpermName );

  PhaseMobilityKernelFactory::
    createAndLaunch< parallelDevicePolicy<> >( m_numComponents,
                                               m_numPhases,
                                               dataGroup,
                                               fluid,
                                               relperm );
}

void CompositionalMultiphaseFVM::applyAquiferBC( real64 const time,
                                                 real64 const dt,
                                                 DofManager const & dofManager,
                                                 DomainPartition & domain,
                                                 CRSMatrixView< real64, globalIndex const > const & localMatrix,
                                                 arrayView1d< real64 > const & localRhs ) const
{
  GEOSX_MARK_FUNCTION;

  FieldSpecificationManager & fsManager = FieldSpecificationManager::getInstance();
  forMeshTargets( domain.getMeshBodies(), [&]( string const &,
                                               MeshLevel & mesh,
                                               arrayView1d< string const > const & )
  {
    NumericalMethodsManager const & numericalMethodManager = domain.getNumericalMethodManager();
    FiniteVolumeManager const & fvManager = numericalMethodManager.getFiniteVolumeManager();
    FluxApproximationBase const & fluxApprox = fvManager.getFluxApproximation( m_discretizationName );

    string const & elemDofKey = dofManager.getKey( viewKeyStruct::elemDofFieldString() );
    ElementRegionManager::ElementViewAccessor< arrayView1d< globalIndex const > > elemDofNumber =
      mesh.getElemManager().constructArrayViewAccessor< globalIndex, 1 >( elemDofKey );
    elemDofNumber.setName( getName() + "/accessors/" + elemDofKey );

    AquiferBCKernel::CompFlowAccessors compFlowAccessors( mesh.getElemManager(), getName() );
    AquiferBCKernel::MultiFluidAccessors multiFluidAccessors( mesh.getElemManager(), getName() );

    fsManager.apply< AquiferBoundaryCondition >( time + dt,
                                                 domain,
                                                 "faceManager",
                                                 AquiferBoundaryCondition::catalogName(),
                                                 [&] ( AquiferBoundaryCondition const & bc,
                                                       string const & setName,
                                                       SortedArrayView< localIndex const > const &,
                                                       Group & subRegion,
                                                       string const & )
    {
      BoundaryStencil const & stencil = fluxApprox.getStencil< BoundaryStencil >( mesh, setName );
      if( bc.getLogLevel() >= 1 && m_nonlinearSolverParameters.m_numNewtonIterations == 0 )
      {
        globalIndex const numTargetFaces = MpiWrapper::sum< globalIndex >( stencil.size() );
        string const logMessage = string( "CompositionalMultiphaseFVM {}: at time {}s, " )
                                  + string( "the <{}> boundary condition '{}' is applied to the face set '{}' in '{}'. " )
                                  + string( "\nThe total number of target faces (including ghost faces) is {}. " )
                                  + string( "\nNote that if this number is equal to zero, the boundary condition will not be applied on this face set." );
        GEOSX_LOG_RANK_0( GEOSX_FMT( logMessage,
                                     getName(), time+dt, AquiferBoundaryCondition::catalogName(),
                                     bc.getName(), setName, subRegion.getName(), numTargetFaces ) );
      }

      if( stencil.size() == 0 )
      {
        return;
      }

      AquiferBoundaryCondition::KernelWrapper aquiferBCWrapper = bc.createKernelWrapper();
      bool const allowAllPhasesIntoAquifer = bc.allowAllPhasesIntoAquifer();
      localIndex const waterPhaseIndex = bc.getWaterPhaseIndex();
      real64 const & aquiferWaterPhaseDens = bc.getWaterPhaseDensity();
      arrayView1d< real64 const > const & aquiferWaterPhaseCompFrac = bc.getWaterPhaseComponentFraction();

      // While this kernel is waiting for a factory class, pass all the accessors here
      KernelLaunchSelector1< AquiferBCKernel >( m_numComponents,
                                                m_numPhases,
                                                waterPhaseIndex,
                                                allowAllPhasesIntoAquifer,
                                                stencil,
                                                dofManager.rankOffset(),
                                                elemDofNumber.toNestedViewConst(),
                                                aquiferBCWrapper,
                                                aquiferWaterPhaseDens,
                                                aquiferWaterPhaseCompFrac,
                                                compFlowAccessors.get( extrinsicMeshData::ghostRank{} ),
                                                compFlowAccessors.get( extrinsicMeshData::flow::pressure{} ),
                                                compFlowAccessors.get( extrinsicMeshData::flow::deltaPressure{} ),
                                                compFlowAccessors.get( extrinsicMeshData::flow::gravityCoefficient{} ),
                                                compFlowAccessors.get( extrinsicMeshData::flow::phaseVolumeFraction{} ),
                                                compFlowAccessors.get( extrinsicMeshData::flow::dPhaseVolumeFraction_dPressure{} ),
                                                compFlowAccessors.get( extrinsicMeshData::flow::dPhaseVolumeFraction_dGlobalCompDensity{} ),
                                                compFlowAccessors.get( extrinsicMeshData::flow::dGlobalCompFraction_dGlobalCompDensity{} ),
                                                multiFluidAccessors.get( extrinsicMeshData::multifluid::phaseDensity{} ),
                                                multiFluidAccessors.get( extrinsicMeshData::multifluid::dPhaseDensity_dPressure{} ),
                                                multiFluidAccessors.get( extrinsicMeshData::multifluid::dPhaseDensity_dGlobalCompFraction{} ),
                                                multiFluidAccessors.get( extrinsicMeshData::multifluid::phaseCompFraction{} ),
                                                multiFluidAccessors.get( extrinsicMeshData::multifluid::dPhaseCompFraction_dPressure{} ),
                                                multiFluidAccessors.get( extrinsicMeshData::multifluid::dPhaseCompFraction_dGlobalCompFraction{} ),
                                                time,
                                                dt,
                                                localMatrix.toViewConstSizes(),
                                                localRhs.toView() );
    } );
  } );

}

//START_SPHINX_INCLUDE_01
REGISTER_CATALOG_ENTRY( SolverBase, CompositionalMultiphaseFVM, string const &, Group * const )
//END_SPHINX_INCLUDE_01
}// namespace geosx<|MERGE_RESOLUTION|>--- conflicted
+++ resolved
@@ -197,34 +197,9 @@
                                               multiFluidAccessors.get( extrinsicMeshData::multifluid::phaseDensity{} ),
                                               multiFluidAccessors.get( extrinsicMeshData::multifluid::phaseMassDensity{} ),
                                               multiFluidAccessors.get( extrinsicMeshData::multifluid::phaseCompFraction{} ),
-                                              phaseOutfluxAccessor.toNestedView(), //std::get< 3 >( compFlowAccessors.accessors
-                                                                                   // ).toNestedView(), // phaseOutflux
-                                              compOutfluxAccessor.toNestedView() );//std::get< 4 >( compFlowAccessors.accessors
-                                                                                   // ).toNestedView() ); // componentOutflux
-    } );
-
-<<<<<<< HEAD
-=======
-    typename TYPEOFREF( stencil ) ::StencilWrapper stencilWrapper = stencil.createStencilWrapper();
-
-    // While this kernel is waiting for a factory class, pass all the accessors here
-    KernelLaunchSelector1< CFLFluxKernel >( m_numComponents,
-                                            m_numPhases,
-                                            dt,
-                                            stencilWrapper,
-                                            compFlowAccessors.get( extrinsicMeshData::flow::pressure{} ),
-                                            compFlowAccessors.get( extrinsicMeshData::flow::gravityCoefficient{} ),
-                                            compFlowAccessors.get( extrinsicMeshData::flow::phaseVolumeFraction{} ),
-                                            permeabilityAccessors.get( extrinsicMeshData::permeability::permeability{} ),
-                                            permeabilityAccessors.get( extrinsicMeshData::permeability::dPerm_dPressure{} ),
-                                            relPermAccessors.get( extrinsicMeshData::relperm::phaseRelPerm{} ),
-                                            multiFluidAccessors.get( extrinsicMeshData::multifluid::phaseViscosity{} ),
-                                            multiFluidAccessors.get( extrinsicMeshData::multifluid::phaseDensity{} ),
-                                            multiFluidAccessors.get( extrinsicMeshData::multifluid::phaseMassDensity{} ),
-                                            multiFluidAccessors.get( extrinsicMeshData::multifluid::phaseCompFraction{} ),
-                                            phaseOutfluxAccessor.toNestedView(),
-                                            compOutfluxAccessor.toNestedView() );
->>>>>>> c0002e5c
+                                              phaseOutfluxAccessor.toNestedView(),
+                                              compOutfluxAccessor.toNestedView() );
+    } );
   } );
 
   // Step 3: finalize the (cell-based) computation of the CFL numbers
