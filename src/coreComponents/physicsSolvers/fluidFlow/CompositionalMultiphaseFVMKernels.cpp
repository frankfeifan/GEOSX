/*
 * ------------------------------------------------------------------------------------------------------------
 * SPDX-License-Identifier: LGPL-2.1-only
 *
 * Copyright (c) 2018-2020 Lawrence Livermore National Security LLC
 * Copyright (c) 2018-2020 The Board of Trustees of the Leland Stanford Junior University
 * Copyright (c) 2018-2020 Total, S.A
 * Copyright (c) 2019-     GEOSX Contributors
 * All rights reserved
 *
 * See top level LICENSE, COPYRIGHT, CONTRIBUTORS, NOTICE, and ACKNOWLEDGEMENTS files for details.
 * ------------------------------------------------------------------------------------------------------------
 */

/**
 * @file CompositionalMultiphaseFVMKernels.cpp
 */

#include "CompositionalMultiphaseFVMKernels.hpp"
#include "CompositionalMultiphaseFlowUpwindHelperKernels.hpp"

#include "finiteVolume/CellElementStencilTPFA.hpp"
#include "finiteVolume/SurfaceElementStencil.hpp"
#include "finiteVolume/EmbeddedSurfaceToCellStencil.hpp"
#include "finiteVolume/FaceElementToCellStencil.hpp"
#include "mesh/utilities/MeshMapUtilities.hpp"


namespace geosx
{

namespace CompositionalMultiphaseFVMKernels
{

/******************************** PhaseMobilityKernel ********************************/

template< localIndex NC, localIndex NP >
GEOSX_HOST_DEVICE
void
PhaseMobilityKernel::
  compute( arraySlice2d< real64 const, compflow::USD_COMP_DC - 1 > const & dCompFrac_dCompDens,
           arraySlice1d< real64 const, multifluid::USD_PHASE - 2 > const & GEOSX_UNUSED_PARAM( phaseDens ),
           arraySlice1d< real64 const, multifluid::USD_PHASE - 2 > const & GEOSX_UNUSED_PARAM( dPhaseDens_dPres ),
           arraySlice2d< real64 const, multifluid::USD_PHASE_DC - 2 > const & GEOSX_UNUSED_PARAM( dPhaseDens_dComp ),
           arraySlice1d< real64 const, multifluid::USD_PHASE - 2 > const & phaseVisc,
           arraySlice1d< real64 const, multifluid::USD_PHASE - 2 > const & dPhaseVisc_dPres,
           arraySlice2d< real64 const, multifluid::USD_PHASE_DC - 2 > const & dPhaseVisc_dComp,
           arraySlice1d< real64 const, relperm::USD_RELPERM - 2 > const & phaseRelPerm,
           arraySlice2d< real64 const, relperm::USD_RELPERM_DS - 2 > const & dPhaseRelPerm_dPhaseVolFrac,
           arraySlice1d< real64 const, compflow::USD_PHASE - 1 > const & phaseVolFrac,
           arraySlice1d< real64 const, compflow::USD_PHASE - 1 > const & dPhaseVolFrac_dPres,
           arraySlice2d< real64 const, compflow::USD_PHASE_DC - 1 > const & dPhaseVolFrac_dComp,
           arraySlice1d< real64, compflow::USD_PHASE - 1 > const & phaseMob,
           arraySlice1d< real64, compflow::USD_PHASE - 1 > const & dPhaseMob_dPres,
           arraySlice2d< real64, compflow::USD_PHASE_DC - 1 > const & dPhaseMob_dComp )
{
  real64 dRelPerm_dC[NC];
  real64 dVisc_dC[NC];

  for( localIndex ip = 0; ip < NP; ++ip )
  {
<<<<<<< HEAD
=======

    // compute the phase mobility only if the phase is present
    bool const phaseExists = (phaseVolFrac[ip] > 0);
    if( !phaseExists )
    {
      phaseMob[ip] = 0.;
      dPhaseMob_dPres[ip] = 0.;
      for( localIndex jc = 0; jc < NC; ++jc )
      {
        dPhaseMob_dComp[ip][jc] = 0.;
      }
      continue;
    }

    real64 const density = phaseDens[ip];
    real64 const dDens_dP = dPhaseDens_dPres[ip];
    applyChainRule( NC, dCompFrac_dCompDens, dPhaseDens_dComp[ip], dDens_dC );

>>>>>>> e86c9336
    real64 const viscosity = phaseVisc[ip];
    real64 const dVisc_dP = dPhaseVisc_dPres[ip];
    applyChainRule( NC, dCompFrac_dCompDens, dPhaseVisc_dComp[ip], dVisc_dC );

    real64 const relPerm = phaseRelPerm[ip];
    real64 dRelPerm_dP = 0.0;
    for( localIndex ic = 0; ic < NC; ++ic )
    {
      dRelPerm_dC[ic] = 0.0;
    }

    for( localIndex jp = 0; jp < NP; ++jp )
    {
      real64 const dRelPerm_dS = dPhaseRelPerm_dPhaseVolFrac[ip][jp];
      dRelPerm_dP += dRelPerm_dS * dPhaseVolFrac_dPres[jp];

      for( localIndex jc = 0; jc < NC; ++jc )
      {
        dRelPerm_dC[jc] += dRelPerm_dS * dPhaseVolFrac_dComp[jp][jc];
      }
    }

<<<<<<< HEAD
    real64 const mobility = relPerm  / viscosity;
=======
    real64 const mobility = relPerm * density / viscosity;
>>>>>>> e86c9336

    phaseMob[ip] = mobility;
    dPhaseMob_dPres[ip] = dRelPerm_dP / viscosity
                          - mobility * dVisc_dP / viscosity;

    // compositional derivatives
    for( localIndex jc = 0; jc < NC; ++jc )
    {
      dPhaseMob_dComp[ip][jc] = dRelPerm_dC[jc] / viscosity
                                - mobility * dVisc_dC[jc] / viscosity;
    }
  }
}

template< localIndex NC, localIndex NP >
void PhaseMobilityKernel::
  launch( localIndex const size,
          arrayView3d< real64 const, compflow::USD_COMP_DC > const & dCompFrac_dCompDens,
          arrayView3d< real64 const, multifluid::USD_PHASE > const & phaseDens,
          arrayView3d< real64 const, multifluid::USD_PHASE > const & dPhaseDens_dPres,
          arrayView4d< real64 const, multifluid::USD_PHASE_DC > const & dPhaseDens_dComp,
          arrayView3d< real64 const, multifluid::USD_PHASE > const & phaseVisc,
          arrayView3d< real64 const, multifluid::USD_PHASE > const & dPhaseVisc_dPres,
          arrayView4d< real64 const, multifluid::USD_PHASE_DC > const & dPhaseVisc_dComp,
          arrayView3d< real64 const, relperm::USD_RELPERM > const & phaseRelPerm,
          arrayView4d< real64 const, relperm::USD_RELPERM_DS > const & dPhaseRelPerm_dPhaseVolFrac,
          arrayView2d< real64 const, compflow::USD_PHASE > const & phaseVolFrac,
          arrayView2d< real64 const, compflow::USD_PHASE > const & dPhaseVolFrac_dPres,
          arrayView3d< real64 const, compflow::USD_PHASE_DC > const & dPhaseVolFrac_dComp,
          arrayView2d< real64, compflow::USD_PHASE > const & phaseMob,
          arrayView2d< real64, compflow::USD_PHASE > const & dPhaseMob_dPres,
          arrayView3d< real64, compflow::USD_PHASE_DC > const & dPhaseMob_dComp )
{
  forAll< parallelDevicePolicy<> >( size, [=] GEOSX_HOST_DEVICE ( localIndex const a )
<<<<<<< HEAD
      {
        compute< NC, NP >( dCompFrac_dCompDens[a],
                           phaseDens[a][0],
                           dPhaseDens_dPres[a][0],
                           dPhaseDens_dComp[a][0],
                           phaseVisc[a][0],
                           dPhaseVisc_dPres[a][0],
                           dPhaseVisc_dComp[a][0],
                           phaseRelPerm[a][0],
                           dPhaseRelPerm_dPhaseVolFrac[a][0],
                           dPhaseVolFrac_dPres[a],
                           dPhaseVolFrac_dComp[a],
                           phaseMob[a],
                           dPhaseMob_dPres[a],
                           dPhaseMob_dComp[a] );
      } );
=======
  {
    compute< NC, NP >( dCompFrac_dCompDens[a],
                       phaseDens[a][0],
                       dPhaseDens_dPres[a][0],
                       dPhaseDens_dComp[a][0],
                       phaseVisc[a][0],
                       dPhaseVisc_dPres[a][0],
                       dPhaseVisc_dComp[a][0],
                       phaseRelPerm[a][0],
                       dPhaseRelPerm_dPhaseVolFrac[a][0],
                       phaseVolFrac[a],
                       dPhaseVolFrac_dPres[a],
                       dPhaseVolFrac_dComp[a],
                       phaseMob[a],
                       dPhaseMob_dPres[a],
                       dPhaseMob_dComp[a] );
  } );
>>>>>>> e86c9336
}

template< localIndex NC, localIndex NP >
void PhaseMobilityKernel::
  launch( SortedArrayView< localIndex const > const & targetSet,
          arrayView3d< real64 const, compflow::USD_COMP_DC > const & dCompFrac_dCompDens,
          arrayView3d< real64 const, multifluid::USD_PHASE > const & phaseDens,
          arrayView3d< real64 const, multifluid::USD_PHASE > const & dPhaseDens_dPres,
          arrayView4d< real64 const, multifluid::USD_PHASE_DC > const & dPhaseDens_dComp,
          arrayView3d< real64 const, multifluid::USD_PHASE > const & phaseVisc,
          arrayView3d< real64 const, multifluid::USD_PHASE > const & dPhaseVisc_dPres,
          arrayView4d< real64 const, multifluid::USD_PHASE_DC > const & dPhaseVisc_dComp,
          arrayView3d< real64 const, relperm::USD_RELPERM > const & phaseRelPerm,
          arrayView4d< real64 const, relperm::USD_RELPERM_DS > const & dPhaseRelPerm_dPhaseVolFrac,
          arrayView2d< real64 const, compflow::USD_PHASE > const & phaseVolFrac,
          arrayView2d< real64 const, compflow::USD_PHASE > const & dPhaseVolFrac_dPres,
          arrayView3d< real64 const, compflow::USD_PHASE_DC > const & dPhaseVolFrac_dComp,
          arrayView2d< real64, compflow::USD_PHASE > const & phaseMob,
          arrayView2d< real64, compflow::USD_PHASE > const & dPhaseMob_dPres,
          arrayView3d< real64, compflow::USD_PHASE_DC > const & dPhaseMob_dComp )
{
  forAll< parallelDevicePolicy<> >( targetSet.size(), [=] GEOSX_HOST_DEVICE ( localIndex const i )
<<<<<<< HEAD
      {
        localIndex const a = targetSet[ i ];
        compute< NC, NP >( dCompFrac_dCompDens[a],
                           phaseDens[a][0],
                           dPhaseDens_dPres[a][0],
                           dPhaseDens_dComp[a][0],
                           phaseVisc[a][0],
                           dPhaseVisc_dPres[a][0],
                           dPhaseVisc_dComp[a][0],
                           phaseRelPerm[a][0],
                           dPhaseRelPerm_dPhaseVolFrac[a][0],
                           dPhaseVolFrac_dPres[a],
                           dPhaseVolFrac_dComp[a],
                           phaseMob[a],
                           dPhaseMob_dPres[a],
                           dPhaseMob_dComp[a] );
      } );
=======
  {
    localIndex const a = targetSet[ i ];
    compute< NC, NP >( dCompFrac_dCompDens[a],
                       phaseDens[a][0],
                       dPhaseDens_dPres[a][0],
                       dPhaseDens_dComp[a][0],
                       phaseVisc[a][0],
                       dPhaseVisc_dPres[a][0],
                       dPhaseVisc_dComp[a][0],
                       phaseRelPerm[a][0],
                       dPhaseRelPerm_dPhaseVolFrac[a][0],
                       phaseVolFrac[a],
                       dPhaseVolFrac_dPres[a],
                       dPhaseVolFrac_dComp[a],
                       phaseMob[a],
                       dPhaseMob_dPres[a],
                       dPhaseMob_dComp[a] );
  } );
>>>>>>> e86c9336
}

#define INST_PhaseMobilityKernel( NC, NP ) \
  template \
  void \
  PhaseMobilityKernel:: \
    launch< NC, NP >( localIndex const size, \
                      arrayView3d< real64 const, compflow::USD_COMP_DC > const & dCompFrac_dCompDens, \
                      arrayView3d< real64 const, multifluid::USD_PHASE > const & phaseDens, \
                      arrayView3d< real64 const, multifluid::USD_PHASE > const & dPhaseDens_dPres, \
                      arrayView4d< real64 const, multifluid::USD_PHASE_DC > const & dPhaseDens_dComp, \
                      arrayView3d< real64 const, multifluid::USD_PHASE > const & phaseVisc, \
                      arrayView3d< real64 const, multifluid::USD_PHASE > const & dPhaseVisc_dPres, \
                      arrayView4d< real64 const, multifluid::USD_PHASE_DC > const & dPhaseVisc_dComp, \
                      arrayView3d< real64 const, relperm::USD_RELPERM > const & phaseRelPerm, \
                      arrayView4d< real64 const, relperm::USD_RELPERM_DS > const & dPhaseRelPerm_dPhaseVolFrac, \
                      arrayView2d< real64 const, compflow::USD_PHASE > const & phaseVolFrac, \
                      arrayView2d< real64 const, compflow::USD_PHASE > const & dPhaseVolFrac_dPres, \
                      arrayView3d< real64 const, compflow::USD_PHASE_DC > const & dPhaseVolFrac_dComp, \
                      arrayView2d< real64, compflow::USD_PHASE > const & phaseMob, \
                      arrayView2d< real64, compflow::USD_PHASE > const & dPhaseMob_dPres, \
                      arrayView3d< real64, compflow::USD_PHASE_DC > const & dPhaseMob_dComp ); \
  template \
  void \
  PhaseMobilityKernel:: \
    launch< NC, NP >( SortedArrayView< localIndex const > const & targetSet, \
                      arrayView3d< real64 const, compflow::USD_COMP_DC > const & dCompFrac_dCompDens, \
                      arrayView3d< real64 const, multifluid::USD_PHASE > const & phaseDens, \
                      arrayView3d< real64 const, multifluid::USD_PHASE > const & dPhaseDens_dPres, \
                      arrayView4d< real64 const, multifluid::USD_PHASE_DC > const & dPhaseDens_dComp, \
                      arrayView3d< real64 const, multifluid::USD_PHASE > const & phaseVisc, \
                      arrayView3d< real64 const, multifluid::USD_PHASE > const & dPhaseVisc_dPres, \
                      arrayView4d< real64 const, multifluid::USD_PHASE_DC > const & dPhaseVisc_dComp, \
                      arrayView3d< real64 const, relperm::USD_RELPERM > const & phaseRelPerm, \
                      arrayView4d< real64 const, relperm::USD_RELPERM_DS > const & dPhaseRelPerm_dPhaseVolFrac, \
                      arrayView2d< real64 const, compflow::USD_PHASE > const & phaseVolFrac, \
                      arrayView2d< real64 const, compflow::USD_PHASE > const & dPhaseVolFrac_dPres, \
                      arrayView3d< real64 const, compflow::USD_PHASE_DC > const & dPhaseVolFrac_dComp, \
                      arrayView2d< real64, compflow::USD_PHASE > const & phaseMob, \
                      arrayView2d< real64, compflow::USD_PHASE > const & dPhaseMob_dPres, \
                      arrayView3d< real64, compflow::USD_PHASE_DC > const & dPhaseMob_dComp )

INST_PhaseMobilityKernel( 1, 1 );
INST_PhaseMobilityKernel( 2, 1 );
INST_PhaseMobilityKernel( 3, 1 );
INST_PhaseMobilityKernel( 4, 1 );
INST_PhaseMobilityKernel( 5, 1 );

INST_PhaseMobilityKernel( 1, 2 );
INST_PhaseMobilityKernel( 2, 2 );
INST_PhaseMobilityKernel( 3, 2 );
INST_PhaseMobilityKernel( 4, 2 );
INST_PhaseMobilityKernel( 5, 2 );

INST_PhaseMobilityKernel( 1, 3 );
INST_PhaseMobilityKernel( 2, 3 );
INST_PhaseMobilityKernel( 3, 3 );
INST_PhaseMobilityKernel( 4, 3 );
INST_PhaseMobilityKernel( 5, 3 );

#undef INST_PhaseMobilityKernel


/******************************** FluxKernel ********************************/

<<<<<<< HEAD
template< CompositionalMultiphaseFlowUpwindHelperKernels::term T >
using UpwindSchemeType = CompositionalMultiphaseFlowUpwindHelperKernels::HybridUpwind< T >;
//using UpwindSchemeType = CompositionalMultiphaseFlowUpwindHelperKernels::PhasePotentialUpwind<T>;

template< localIndex NC, localIndex NUM_ELEMS, localIndex MAX_STENCIL, bool IS_UT_FORM >
=======
template< localIndex NC, localIndex MAX_NUM_ELEMS, localIndex MAX_STENCIL_SIZE >
>>>>>>> e86c9336
GEOSX_HOST_DEVICE
void
FluxKernel::
  compute( localIndex const numPhases,
           localIndex const stencilSize,
           localIndex const numFluxElems,
           arraySlice1d< localIndex const > const seri,
           arraySlice1d< localIndex const > const sesri,
           arraySlice1d< localIndex const > const sei,
           real64 const (&transmissibility)[2],
           real64 const (&dTrans_dPres)[2],
           ElementViewConst< arrayView1d< real64 const > > const & pres,
           ElementViewConst< arrayView1d< real64 const > > const & dPres,
           ElementViewConst< arrayView1d< real64 const > > const & gravCoef,
           ElementViewConst< arrayView2d< real64 const, compflow::USD_PHASE > > const & phaseMob,
           ElementViewConst< arrayView2d< real64 const, compflow::USD_PHASE > > const & dPhaseMob_dPres,
           ElementViewConst< arrayView3d< real64 const, compflow::USD_PHASE_DC > > const & dPhaseMob_dComp,
           ElementViewConst< arrayView2d< real64 const, compflow::USD_PHASE > > const & dPhaseVolFrac_dPres,
           ElementViewConst< arrayView3d< real64 const, compflow::USD_PHASE_DC > > const & dPhaseVolFrac_dComp,
           ElementViewConst< arrayView3d< real64 const, compflow::USD_COMP_DC > > const & dCompFrac_dCompDens,
           ElementViewConst< arrayView3d< real64 const, multifluid::USD_PHASE > > const & phaseDens,
           ElementViewConst< arrayView3d< real64 const, multifluid::USD_PHASE > > const & dPhaseDens_dPres,
           ElementViewConst< arrayView4d< real64 const, multifluid::USD_PHASE_DC > > const & dPhaseDens_dComp,
           ElementViewConst< arrayView3d< real64 const, multifluid::USD_PHASE > > const & phaseMassDens,
           ElementViewConst< arrayView3d< real64 const, multifluid::USD_PHASE > > const & dPhaseMassDens_dPres,
           ElementViewConst< arrayView4d< real64 const, multifluid::USD_PHASE_DC > > const & dPhaseMassDens_dComp,
           ElementViewConst< arrayView4d< real64 const, multifluid::USD_PHASE_COMP > > const & phaseCompFrac,
           ElementViewConst< arrayView4d< real64 const, multifluid::USD_PHASE_COMP > > const & dPhaseCompFrac_dPres,
           ElementViewConst< arrayView5d< real64 const, multifluid::USD_PHASE_COMP_DC > > const & dPhaseCompFrac_dComp,
           ElementViewConst< arrayView3d< real64 const, cappres::USD_CAPPRES > > const & phaseCapPressure,
           ElementViewConst< arrayView4d< real64 const, cappres::USD_CAPPRES_DS > > const & dPhaseCapPressure_dPhaseVolFrac,
           integer const capPressureFlag,
           real64 const dt,
           arraySlice1d< real64 > const localFlux,
           arraySlice2d< real64 > const localFluxJacobian )
{
  localIndex constexpr NDOF = NC + 1;

  stackArray1d< real64, NC > compFlux( NC );
  stackArray2d< real64, MAX_STENCIL_SIZE * NC > dCompFlux_dP( stencilSize, NC );
  stackArray3d< real64, MAX_STENCIL_SIZE * NC * NC > dCompFlux_dC( stencilSize, NC, NC );

  real64 totFlux_unw{};
  real64 dTotFlux_dP[MAX_STENCIL]{};
  real64 dTotFlux_dC[MAX_STENCIL][NC]{};


  using UpwindHelpers = geosx::CompositionalMultiphaseFlowUpwindHelperKernels::UpwindHelpers;

  // loop over phases, compute and upwind phase flux and sum contributions to each component's flux
  for( localIndex ip = 0; ip < numPhases; ++ip )
  {
<<<<<<< HEAD
=======
    // clear working arrays
    real64 densMean{};
    stackArray1d< real64, MAX_NUM_ELEMS > dDensMean_dP( numFluxElems );
    stackArray2d< real64, MAX_NUM_ELEMS * NC > dDensMean_dC( numFluxElems, NC );
>>>>>>> e86c9336

    // create local work arrays
    real64 phaseFlux{};
    real64 dPhaseFlux_dP[MAX_STENCIL_SIZE]{};
    real64 dPhaseFlux_dC[MAX_STENCIL_SIZE][NC]{};

<<<<<<< HEAD
    localIndex k_up = -1;

    UpwindHelpers::formPPUVelocity< NC, NUM_ELEMS, MAX_STENCIL >(
      NP,
      ip,
      stencilSize,
      seri,
      sesri,
      sei,
      stencilWeights,
      pres,
      dPres,
      gravCoef,
      phaseMob,
      dPhaseMob_dPres,
      dPhaseMob_dComp,
      dPhaseVolFrac_dPres,
      dPhaseVolFrac_dComp,
      dCompFrac_dCompDens,
      phaseMassDens,
      dPhaseMassDens_dPres,
      dPhaseMassDens_dComp,
      phaseCapPressure,
      dPhaseCapPressure_dPhaseVolFrac,
      capPressureFlag,
      k_up,
      phaseFlux,
      dPhaseFlux_dP,
      dPhaseFlux_dC
      );

    // updateing phase Flux
    totFlux_unw += phaseFlux;

    for( localIndex ke = 0; ke < stencilSize; ++ke )
=======
    real64 presGrad{};
    stackArray1d< real64, MAX_STENCIL_SIZE > dPresGrad_dP( stencilSize );
    stackArray2d< real64, MAX_STENCIL_SIZE *NC > dPresGrad_dC( stencilSize, NC );

    real64 gravHead{};
    stackArray1d< real64, MAX_NUM_ELEMS > dGravHead_dP( numFluxElems );
    stackArray2d< real64, MAX_NUM_ELEMS * NC > dGravHead_dC( numFluxElems, NC );

    real64 dCapPressure_dC[NC]{};

    // Working array
    real64 dProp_dC[NC]{};

    // calculate quantities on primary connected cells
    for( localIndex i = 0; i < numFluxElems; ++i )
>>>>>>> e86c9336
    {
      dTotFlux_dP[ke] += dPhaseFlux_dP[ke];

      for( localIndex jc = 0; jc < NC; ++jc )
      {
        dTotFlux_dC[ke][jc] += dPhaseFlux_dC[ke][jc];
      }
    }

//    mdensmultiply
    UpwindHelpers::mdensMultiply(
      ip,
      k_up,
      stencilSize,
      seri,
      sesri,
      sei,
      dCompFrac_dCompDens,
      phaseDens,
      dPhaseDens_dPres,
      dPhaseDens_dComp,
      phaseFlux,
      dPhaseFlux_dP,
      dPhaseFlux_dC );

    if( !IS_UT_FORM ) // skip  if you intend to use fixed total velocity formulation
    {
<<<<<<< HEAD
      UpwindHelpers::formPhaseComp( ip,
                                    k_up,
                                    stencilSize,
                                    seri,
                                    sesri,
                                    sei,
                                    phaseCompFrac,
                                    dPhaseCompFrac_dPres,
                                    dPhaseCompFrac_dComp,
                                    dCompFrac_dCompDens,
                                    phaseFlux,
                                    dPhaseFlux_dP,
                                    dPhaseFlux_dC,
                                    compFlux,
                                    dCompFlux_dP,
                                    dCompFlux_dC );
=======
      localIndex const er  = seri[i];
      localIndex const esr = sesri[i];
      localIndex const ei  = sei[i];
>>>>>>> e86c9336

    }
  }
  // *** end of upwinding

  //if total flux formulation
  if( IS_UT_FORM )
  {
    for( localIndex ip = 0; ip < NP; ++ip )
    {
      // choose upstream cell
      // create local work arrays
      real64 phaseFlux{};
      real64 dPhaseFlux_dP[MAX_STENCIL]{};
      real64 dPhaseFlux_dC[MAX_STENCIL][NC]{};

      real64 phaseFluxV{};
      real64 dPhaseFluxV_dP[MAX_STENCIL]{};
      real64 dPhaseFluxV_dC[MAX_STENCIL][NC]{};

      real64 fflow{};
      real64 dFflow_dP[MAX_STENCIL]{};
      real64 dFflow_dC[MAX_STENCIL][NC]{};


      // and the fractional flow for viscous part as \lambda_i^{up}/\sum_{NP}(\lambda_j^{up}) with up decided upon
      // the Upwind strategy
      localIndex k_up = -1;
      UpwindHelpers::formFracFlow< NC, NUM_ELEMS, MAX_STENCIL,
        CompositionalMultiphaseFlowUpwindHelperKernels::term::Viscous,
        UpwindSchemeType >( NP,
                            ip,
                            stencilSize,
                            seri,
                            sesri,
                            sei,
                            stencilWeights,
                            totFlux_unw,
                            pres,
                            dPres,
                            gravCoef,
                            dCompFrac_dCompDens,
                            phaseMassDens,
                            dPhaseMassDens_dPres,
                            dPhaseMassDens_dComp,
                            phaseMob,
                            dPhaseMob_dPres,
                            dPhaseMob_dComp,
                            dPhaseVolFrac_dPres,
                            dPhaseVolFrac_dComp,
                            phaseCapPressure,
                            dPhaseCapPressure_dPhaseVolFrac,
                            capPressureFlag,
                            k_up,
                            fflow,
                            dFflow_dP,
                            dFflow_dC );

      //mdensmultiply
      UpwindHelpers::mdensMultiply(
        ip,
        k_up,
        stencilSize,
        seri,
        sesri,
        sei,
        dCompFrac_dCompDens,
        phaseDens,
        dPhaseDens_dPres,
        dPhaseDens_dComp,
        fflow,
        dFflow_dP,
        dFflow_dC );

      // Assembling the viscous flux (and derivatives) from fractional flow and total velocity as \phi_{\mu} = f_i^{up,\mu} uT
      phaseFluxV = fflow * totFlux_unw;
      for( localIndex ke = 0; ke < stencilSize; ++ke )
      {
        dPhaseFluxV_dP[ke] += dFflow_dP[ke] * totFlux_unw;

<<<<<<< HEAD
        for( localIndex jc = 0; jc < NC; ++jc )
=======
        for( localIndex jp = 0; jp < numPhases; ++jp )
>>>>>>> e86c9336
        {
          dPhaseFluxV_dC[ke][jc] += dFflow_dC[ke][jc] * totFlux_unw;
        }
      }

<<<<<<< HEAD
      //NON-FIXED UT -- to be canceled out if considered fixed
      for( localIndex ke = 0; ke < stencilSize; ++ke )
      {
        dPhaseFluxV_dP[ke] += fflow * dTotFlux_dP[ke];

=======
      presGrad += transmissibility[i] * (pres[er][esr][ei] + dPres[er][esr][ei] - capPressure);
      dPresGrad_dP[i] += transmissibility[i] * (1 - dCapPressure_dP) + dTrans_dPres[i] * (pres[er][esr][ei] + dPres[er][esr][ei] - capPressure);
      for( localIndex jc = 0; jc < NC; ++jc )
      {
        dPresGrad_dC[i][jc] += -transmissibility[i] * dCapPressure_dC[jc];
      }

      real64 const gravD     = transmissibility[i] * gravCoef[er][esr][ei];
      real64 const dGravD_dP = dTrans_dPres[i] * gravCoef[er][esr][ei];

      // the density used in the potential difference is always a mass density
      // unlike the density used in the phase mobility, which is a mass density
      // if useMass == 1 and a molar density otherwise
      gravHead += densMean * gravD;

      // need to add contributions from both cells the mean density depends on
      for( localIndex j = 0; j < numFluxElems; ++j )
      {
        dGravHead_dP[j] += dDensMean_dP[j] * gravD + dGravD_dP * densMean;
>>>>>>> e86c9336
        for( localIndex jc = 0; jc < NC; ++jc )
        {
          dPhaseFluxV_dC[ke][jc] += fflow * dTotFlux_dC[ke][jc];
        }
      }

<<<<<<< HEAD
      // accumulate in the flux and its derivatives
      phaseFlux += phaseFluxV;
      for( localIndex ke = 0; ke < stencilSize; ++ke )
=======
    // gravitational head depends only on the two cells connected (same as mean density)
    for( localIndex ke = 0; ke < numFluxElems; ++ke )
    {
      dPhaseFlux_dP[ke] -= dGravHead_dP[ke];
      for( localIndex jc = 0; jc < NC; ++jc )
>>>>>>> e86c9336
      {
        dPhaseFlux_dP[ke] += dPhaseFluxV_dP[ke];
        for( localIndex ic = 0; ic < NC; ++ic )
          dPhaseFlux_dC[ke][ic] += dPhaseFluxV_dC[ke][ic];
      }

      // Distributing the viscous flux of phase i onto component
      UpwindHelpers::formPhaseComp( ip,
                                    k_up,
                                    stencilSize,
                                    seri,
                                    sesri,
                                    sei,
                                    phaseCompFrac,
                                    dPhaseCompFrac_dPres,
                                    dPhaseCompFrac_dComp,
                                    dCompFrac_dCompDens,
                                    phaseFluxV,
                                    dPhaseFluxV_dP,
                                    dPhaseFluxV_dC,
                                    compFlux,
                                    dCompFlux_dP,
                                    dCompFlux_dC );

      /***           GRAVITY TERM                ***/
      localIndex k_up_g = -1;
      localIndex k_up_og = -1;

      real64 phaseFluxG{};
      real64 dPhaseFluxG_dP[MAX_STENCIL]{};
      real64 dPhaseFluxG_dC[MAX_STENCIL][NC]{};

      UpwindHelpers::formPotFluxes< NC,
        CompositionalMultiphaseFlowUpwindHelperKernels::term::Gravity,
        NUM_ELEMS, MAX_STENCIL, NUM_ELEMS, UpwindSchemeType >(
        NP,
        ip,
        stencilSize,
        seri,
        sesri,
        sei,
        stencilWeights,
        totFlux_unw,
        pres,
        dPres,
        gravCoef,
        phaseMob,
        dPhaseMob_dPres,
        dPhaseMob_dComp,
        dPhaseVolFrac_dPres,
        dPhaseVolFrac_dComp,
        dCompFrac_dCompDens,
        phaseDens,
        dPhaseDens_dPres,
        dPhaseDens_dComp,
        phaseMassDens,
        dPhaseMassDens_dPres,
        dPhaseMassDens_dComp,
        phaseCapPressure,
        dPhaseCapPressure_dPhaseVolFrac,
        capPressureFlag,
        k_up_g,
        k_up_og,
        phaseFlux,
        dPhaseFlux_dP,
        dPhaseFlux_dC
      );

      // Distributing the gravitational flux of phase i onto component
      UpwindHelpers::formPhaseComp( ip,
                                    k_up_g,
                                    stencilSize,
                                    seri,
                                    sesri,
                                    sei,
                                    phaseCompFrac,
                                    dPhaseCompFrac_dPres,
                                    dPhaseCompFrac_dComp,
                                    dCompFrac_dCompDens,
                                    phaseFluxG,
                                    dPhaseFluxG_dP,
                                    dPhaseFluxG_dC,
                                    compFlux,
                                    dCompFlux_dP,
                                    dCompFlux_dC );

      //update phaseFlux from gravitational
      phaseFlux += phaseFluxG;
      for( localIndex ke = 0; ke < stencilSize; ++ke )
      {
        dPhaseFlux_dP[ke] += dPhaseFluxG_dP[ke];
        for( localIndex ic = 0; ic < NC; ++ic )
          dPhaseFlux_dC[ke][ic] += dPhaseFluxG_dC[ke][ic];
      }


      ///////////////////////////////////////////////////////////////////////////////////////////////////////////////Adding capillary
      /// contribution
      /***           CAPILLARY TERM                ***/
      if( capPressureFlag )
      {
        localIndex k_up_pc = -1;
        localIndex k_up_opc = -1;

        real64 phaseFluxCap{};
        real64 dPhaseFluxCap_dP[MAX_STENCIL]{};
        real64 dPhaseFluxCap_dC[MAX_STENCIL][NC]{};

        UpwindHelpers::formPotFluxes< NC,
          CompositionalMultiphaseFlowUpwindHelperKernels::term::Capillary,
          NUM_ELEMS, MAX_STENCIL, MAX_STENCIL, UpwindSchemeType >(
          NP,
          ip,
          stencilSize,
          seri,
          sesri,
          sei,
          stencilWeights,
          totFlux_unw,
          pres,
          dPres,
          gravCoef,
          phaseMob,
          dPhaseMob_dPres,
          dPhaseMob_dComp,
          dPhaseVolFrac_dPres,
          dPhaseVolFrac_dComp,
          dCompFrac_dCompDens,
          phaseDens,
          dPhaseDens_dPres,
          dPhaseDens_dComp,
          phaseMassDens,
          dPhaseMassDens_dPres,
          dPhaseMassDens_dComp,
          phaseCapPressure,
          dPhaseCapPressure_dPhaseVolFrac,
          capPressureFlag,
          k_up_pc,
          k_up_opc,
          phaseFluxCap,
          dPhaseFluxCap_dP,
          dPhaseFluxCap_dC
        );

        // Distributing the gravitational flux of phase i onto component
        UpwindHelpers::formPhaseComp( ip,
                                      k_up_pc,
                                      stencilSize,
                                      seri,
                                      sesri,
                                      sei,
                                      phaseCompFrac,
                                      dPhaseCompFrac_dPres,
                                      dPhaseCompFrac_dComp,
                                      dCompFrac_dCompDens,
                                      phaseFluxCap,
                                      dPhaseFluxCap_dP,
                                      dPhaseFluxCap_dC,
                                      compFlux,
                                      dCompFlux_dP,
                                      dCompFlux_dC );

        //update phaseFlux from gravitational and capillary part
        phaseFlux += phaseFluxCap;
        for( localIndex ke = 0; ke < stencilSize; ++ke )
        {
          dPhaseFlux_dP[ke] += dPhaseFluxCap_dP[ke];
          for( localIndex ic = 0; ic < NC; ++ic )
            dPhaseFlux_dC[ke][ic] += dPhaseFluxCap_dC[ke][ic];
        }

      }//end if capPressureFlag

//      std::cout << " \n ------ \n";

    }
  }//end if UT_FORM

  UpwindHelpers::fillLocalJacobi< NC, MAX_STENCIL, NDOF >( compFlux,
                                                           dCompFlux_dP,
                                                           dCompFlux_dC,
                                                           stencilSize,
                                                           dt,
                                                           localFlux,
                                                           localFluxJacobian );
}

<<<<<<< HEAD
template< localIndex NC, typename STENCIL_TYPE, bool IS_UT_FORM >
=======
template< localIndex NC, typename STENCILWRAPPER_TYPE >
>>>>>>> e86c9336
void
FluxKernel::
  launch( localIndex const numPhases,
          STENCILWRAPPER_TYPE const & stencilWrapper,
          globalIndex const rankOffset,
          ElementViewConst< arrayView1d< globalIndex const > > const & dofNumber,
          ElementViewConst< arrayView1d< integer const > > const & ghostRank,
          ElementViewConst< arrayView1d< real64 const > > const & pres,
          ElementViewConst< arrayView1d< real64 const > > const & dPres,
          ElementViewConst< arrayView3d< real64 const > > const & permeability,
          ElementViewConst< arrayView3d< real64 const > > const & dPerm_dPres,
          ElementViewConst< arrayView1d< real64 const > > const & gravCoef,
          ElementViewConst< arrayView2d< real64 const, compflow::USD_PHASE > > const & phaseMob,
          ElementViewConst< arrayView2d< real64 const, compflow::USD_PHASE > > const & dPhaseMob_dPres,
          ElementViewConst< arrayView3d< real64 const, compflow::USD_PHASE_DC > > const & dPhaseMob_dComp,
          ElementViewConst< arrayView2d< real64 const, compflow::USD_PHASE > > const & dPhaseVolFrac_dPres,
          ElementViewConst< arrayView3d< real64 const, compflow::USD_PHASE_DC > > const & dPhaseVolFrac_dComp,
          ElementViewConst< arrayView3d< real64 const, compflow::USD_COMP_DC > > const & dCompFrac_dCompDens,
          ElementViewConst< arrayView3d< real64 const, multifluid::USD_PHASE > > const & phaseDens,
          ElementViewConst< arrayView3d< real64 const, multifluid::USD_PHASE > > const & dPhaseDens_dPres,
          ElementViewConst< arrayView4d< real64 const, multifluid::USD_PHASE_DC > > const & dPhaseDens_dComp,
          ElementViewConst< arrayView3d< real64 const, multifluid::USD_PHASE > > const & phaseMassDens,
          ElementViewConst< arrayView3d< real64 const, multifluid::USD_PHASE > > const & dPhaseMassDens_dPres,
          ElementViewConst< arrayView4d< real64 const, multifluid::USD_PHASE_DC > > const & dPhaseMassDens_dComp,
          ElementViewConst< arrayView4d< real64 const, multifluid::USD_PHASE_COMP > > const & phaseCompFrac,
          ElementViewConst< arrayView4d< real64 const, multifluid::USD_PHASE_COMP > > const & dPhaseCompFrac_dPres,
          ElementViewConst< arrayView5d< real64 const, multifluid::USD_PHASE_COMP_DC > > const & dPhaseCompFrac_dComp,
          ElementViewConst< arrayView3d< real64 const, cappres::USD_CAPPRES > > const & phaseCapPressure,
          ElementViewConst< arrayView4d< real64 const, cappres::USD_CAPPRES_DS > > const & dPhaseCapPressure_dPhaseVolFrac,
          integer const capPressureFlag,
          real64 const dt,
          CRSMatrixView< real64, globalIndex const > const & localMatrix,
          arrayView1d< real64 > const & localRhs )
{
  typename STENCILWRAPPER_TYPE::IndexContainerViewConstType const & seri = stencilWrapper.getElementRegionIndices();
  typename STENCILWRAPPER_TYPE::IndexContainerViewConstType const & sesri = stencilWrapper.getElementSubRegionIndices();
  typename STENCILWRAPPER_TYPE::IndexContainerViewConstType const & sei = stencilWrapper.getElementIndices();

  constexpr localIndex MAX_NUM_ELEMS = STENCILWRAPPER_TYPE::NUM_POINT_IN_FLUX;
  constexpr localIndex MAX_STENCIL_SIZE = STENCILWRAPPER_TYPE::MAX_STENCIL_SIZE;

<<<<<<< HEAD
  forAll< parallelDevicePolicy<> >( stencil.size(), [=] GEOSX_HOST_DEVICE ( localIndex const iconn )
=======
  forAll< parallelDevicePolicy<> >( stencilWrapper.size(), [=] GEOSX_HOST_DEVICE ( localIndex const iconn )
  {
    localIndex const stencilSize = meshMapUtilities::size1( sei, iconn );
    localIndex const numFluxElems = stencilWrapper.numPointsInFlux( iconn );
    constexpr localIndex NDOF = NC + 1;

    // working arrays
    stackArray1d< globalIndex, MAX_NUM_ELEMS * NDOF > dofColIndices( stencilSize * NDOF );
    stackArray1d< real64, MAX_NUM_ELEMS * NC >                      localFlux( numFluxElems * NC );
    stackArray2d< real64, MAX_NUM_ELEMS * NC * MAX_STENCIL_SIZE * NDOF > localFluxJacobian( numFluxElems * NC, stencilSize * NDOF );

    // compute transmissibility
    real64 transmissibility[STENCILWRAPPER_TYPE::MAX_NUM_OF_CONNECTIONS][2];
    real64 dTrans_dPres[STENCILWRAPPER_TYPE::MAX_NUM_OF_CONNECTIONS][2];

    stencilWrapper.computeWeights( iconn,
                                   permeability,
                                   dPerm_dPres,
                                   transmissibility,
                                   dTrans_dPres );



    FluxKernel::compute< NC, MAX_NUM_ELEMS, MAX_STENCIL_SIZE >( numPhases,
                                                                stencilSize,
                                                                numFluxElems,
                                                                seri[iconn],
                                                                sesri[iconn],
                                                                sei[iconn],
                                                                transmissibility[0],
                                                                dTrans_dPres[0],
                                                                pres,
                                                                dPres,
                                                                gravCoef,
                                                                phaseMob,
                                                                dPhaseMob_dPres,
                                                                dPhaseMob_dComp,
                                                                dPhaseVolFrac_dPres,
                                                                dPhaseVolFrac_dComp,
                                                                dCompFrac_dCompDens,
                                                                phaseMassDens,
                                                                dPhaseMassDens_dPres,
                                                                dPhaseMassDens_dComp,
                                                                phaseCompFrac,
                                                                dPhaseCompFrac_dPres,
                                                                dPhaseCompFrac_dComp,
                                                                phaseCapPressure,
                                                                dPhaseCapPressure_dPhaseVolFrac,
                                                                capPressureFlag,
                                                                dt,
                                                                localFlux,
                                                                localFluxJacobian );

    // populate dof indices
    for( localIndex i = 0; i < stencilSize; ++i )
    {
      globalIndex const offset = dofNumber[seri( iconn, i )][sesri( iconn, i )][sei( iconn, i )];

      for( localIndex jdof = 0; jdof < NDOF; ++jdof )
>>>>>>> e86c9336
      {

        localIndex const stencilSize = meshMapUtilities::size1( sei, iconn );
        localIndex constexpr NDOF = NC + 1;

        stackArray1d< real64, NUM_ELEMS * NC >                      localFlux( NUM_ELEMS * NC );
        stackArray2d< real64, NUM_ELEMS * NC * MAX_STENCIL * NDOF > localFluxJacobian( NUM_ELEMS * NC, stencilSize * NDOF );

        FluxKernel::compute< NC, NUM_ELEMS, MAX_STENCIL, IS_UT_FORM >( numPhases,
                                                                       stencilSize,
                                                                       seri[iconn],
                                                                       sesri[iconn],
                                                                       sei[iconn],
                                                                       weights[iconn],
                                                                       pres,
                                                                       dPres,
                                                                       gravCoef,
                                                                       phaseMob,
                                                                       dPhaseMob_dPres,
                                                                       dPhaseMob_dComp,
                                                                       dPhaseVolFrac_dPres,
                                                                       dPhaseVolFrac_dComp,
                                                                       dCompFrac_dCompDens,
                                                                       phaseDens,
                                                                       dPhaseDens_dPres,
                                                                       dPhaseDens_dComp,
                                                                       phaseMassDens,
                                                                       dPhaseMassDens_dPres,
                                                                       dPhaseMassDens_dComp,
                                                                       phaseCompFrac,
                                                                       dPhaseCompFrac_dPres,
                                                                       dPhaseCompFrac_dComp,
                                                                       phaseCapPressure,
                                                                       dPhaseCapPressure_dPhaseVolFrac,
                                                                       capPressureFlag,
                                                                       dt,
                                                                       localFlux,
                                                                       localFluxJacobian );

        // populate dof indices
        globalIndex dofColIndices[ MAX_STENCIL * NDOF ];
        for( localIndex i = 0; i < stencilSize; ++i )
        {
          globalIndex const offset = dofNumber[seri( iconn, i )][sesri( iconn, i )][sei( iconn, i )];

<<<<<<< HEAD
          for( localIndex jdof = 0; jdof < NDOF; ++jdof )
          {
            dofColIndices[i * NDOF + jdof] = offset + jdof;
          }
        }
=======
    // Add to residual/jacobian
    for( localIndex i = 0; i < numFluxElems; ++i )
    {
      if( ghostRank[seri( iconn, i )][sesri( iconn, i )][sei( iconn, i )] < 0 )
      {
        globalIndex const globalRow = dofNumber[seri( iconn, i )][sesri( iconn, i )][sei( iconn, i )];
        localIndex const localRow = LvArray::integerConversion< localIndex >( globalRow - rankOffset );
        GEOSX_ASSERT_GE( localRow, 0 );
        GEOSX_ASSERT_GT( localMatrix.numRows(), localRow + NC );
>>>>>>> e86c9336

        // TODO: apply equation/variable change transformation(s)

        // Add to residual/jacobian
        for( localIndex i = 0; i < NUM_ELEMS; ++i )
        {
<<<<<<< HEAD
          if( ghostRank[seri( iconn, i )][sesri( iconn, i )][sei( iconn, i )] < 0 )
          {
            globalIndex const globalRow = dofNumber[seri( iconn, i )][sesri( iconn, i )][sei( iconn, i )];
            localIndex const localRow = LvArray::integerConversion< localIndex >( globalRow - rankOffset );
            GEOSX_ASSERT_GE( localRow, 0 );
            GEOSX_ASSERT_GT( localMatrix.numRows(), localRow + NC );

            for( localIndex ic = 0; ic < NC; ++ic )
            {
              RAJA::atomicAdd( parallelDeviceAtomic{}, &localRhs[localRow + ic], localFlux[i * NC + ic] );
              localMatrix.addToRowBinarySearchUnsorted< parallelDeviceAtomic >( localRow + ic,
                                                                                dofColIndices,
                                                                                localFluxJacobian[i * NC + ic].dataIfContiguous(),
                                                                                stencilSize * NDOF );
            }
          }
=======
          RAJA::atomicAdd( parallelDeviceAtomic{}, &localRhs[localRow + ic], localFlux[i * NC + ic] );
          localMatrix.addToRowBinarySearchUnsorted< parallelDeviceAtomic >( localRow + ic,
                                                                            dofColIndices.data(),
                                                                            localFluxJacobian[i * NC + ic].dataIfContiguous(),
                                                                            stencilSize * NDOF );
>>>>>>> e86c9336
        }
      } );
}

<<<<<<< HEAD
#define INST_FluxKernel( NC, STENCIL_TYPE, IS_UT_FORM ) \
  template \
  void FluxKernel:: \
    launch< NC, STENCIL_TYPE, IS_UT_FORM >( localIndex const numPhases, \
                                            STENCIL_TYPE const & stencil, \
                                            globalIndex const rankOffset, \
                                            ElementViewConst< arrayView1d< globalIndex const > > const & dofNumber, \
                                            ElementViewConst< arrayView1d< integer const > > const & ghostRank, \
                                            ElementViewConst< arrayView1d< real64 const > > const & pres, \
                                            ElementViewConst< arrayView1d< real64 const > > const & dPres, \
                                            ElementViewConst< arrayView1d< real64 const > > const & gravCoef, \
                                            ElementViewConst< arrayView2d< real64 const, compflow::USD_PHASE > > const & phaseMob, \
                                            ElementViewConst< arrayView2d< real64 const, compflow::USD_PHASE > > const & dPhaseMob_dPres, \
                                            ElementViewConst< arrayView3d< real64 const, compflow::USD_PHASE_DC > > const & dPhaseMob_dComp, \
                                            ElementViewConst< arrayView2d< real64 const, compflow::USD_PHASE > > const & dPhaseVolFrac_dPres, \
                                            ElementViewConst< arrayView3d< real64 const, compflow::USD_PHASE_DC > > const & dPhaseVolFrac_dComp, \
                                            ElementViewConst< arrayView3d< real64 const, compflow::USD_COMP_DC > > const & dCompFrac_dCompDens, \
                                            ElementViewConst< arrayView3d< real64 const, multifluid::USD_PHASE > > const & phaseDens, \
                                            ElementViewConst< arrayView3d< real64 const, multifluid::USD_PHASE > > const & dPhaseDens_dPres, \
                                            ElementViewConst< arrayView4d< real64 const, multifluid::USD_PHASE_DC > > const & dPhaseDens_dComp, \
                                            ElementViewConst< arrayView3d< real64 const, multifluid::USD_PHASE > > const & phaseMassDens, \
                                            ElementViewConst< arrayView3d< real64 const, multifluid::USD_PHASE > > const & dPhaseMassDens_dPres, \
                                            ElementViewConst< arrayView4d< real64 const, multifluid::USD_PHASE_DC > > const & dPhaseMassDens_dComp, \
                                            ElementViewConst< arrayView4d< real64 const, multifluid::USD_PHASE_COMP > > const & phaseCompFrac, \
                                            ElementViewConst< arrayView4d< real64 const, multifluid::USD_PHASE_COMP > > const & dPhaseCompFrac_dPres, \
                                            ElementViewConst< arrayView5d< real64 const, multifluid::USD_PHASE_COMP_DC > > const & dPhaseCompFrac_dComp, \
                                            ElementViewConst< arrayView3d< real64 const, cappres::USD_CAPPRES > > const & phaseCapPressure, \
                                            ElementViewConst< arrayView4d< real64 const, cappres::USD_CAPPRES_DS > > const & dPhaseCapPressure_dPhaseVolFrac, \
                                            integer const capPressureFlag, \
                                            real64 const dt, \
                                            CRSMatrixView< real64, globalIndex const > const & localMatrix, \
                                            arrayView1d< real64 > const & localRhs )

INST_FluxKernel( 1, CellElementStencilTPFA, false );
INST_FluxKernel( 2, CellElementStencilTPFA, false );
INST_FluxKernel( 3, CellElementStencilTPFA, false );
INST_FluxKernel( 4, CellElementStencilTPFA, false );
INST_FluxKernel( 5, CellElementStencilTPFA, false );

INST_FluxKernel( 1, CellElementStencilTPFA, true );
INST_FluxKernel( 2, CellElementStencilTPFA, true );
INST_FluxKernel( 3, CellElementStencilTPFA, true );
INST_FluxKernel( 4, CellElementStencilTPFA, true );
INST_FluxKernel( 5, CellElementStencilTPFA, true );

INST_FluxKernel( 1, FaceElementStencil, false );
INST_FluxKernel( 2, FaceElementStencil, false );
INST_FluxKernel( 3, FaceElementStencil, false );
INST_FluxKernel( 4, FaceElementStencil, false );
INST_FluxKernel( 5, FaceElementStencil, false );

INST_FluxKernel( 1, FaceElementStencil, true );
INST_FluxKernel( 2, FaceElementStencil, true );
INST_FluxKernel( 3, FaceElementStencil, true );
INST_FluxKernel( 4, FaceElementStencil, true );
INST_FluxKernel( 5, FaceElementStencil, true );
=======
#define INST_FluxKernel( NC, STENCILWRAPPER_TYPE ) \
  template \
  void FluxKernel:: \
    launch< NC, STENCILWRAPPER_TYPE >( localIndex const numPhases, \
                                       STENCILWRAPPER_TYPE const & stencilWrapper, \
                                       globalIndex const rankOffset, \
                                       ElementViewConst< arrayView1d< globalIndex const > > const & dofNumber, \
                                       ElementViewConst< arrayView1d< integer const > > const & ghostRank, \
                                       ElementViewConst< arrayView1d< real64 const > > const & pres, \
                                       ElementViewConst< arrayView1d< real64 const > > const & dPres, \
                                       ElementViewConst< arrayView3d< real64 const > > const & permeability, \
                                       ElementViewConst< arrayView3d< real64 const > > const & dPerm_dPres, \
                                       ElementViewConst< arrayView1d< real64 const > > const & gravCoef, \
                                       ElementViewConst< arrayView2d< real64 const, compflow::USD_PHASE > > const & phaseMob, \
                                       ElementViewConst< arrayView2d< real64 const, compflow::USD_PHASE > > const & dPhaseMob_dPres, \
                                       ElementViewConst< arrayView3d< real64 const, compflow::USD_PHASE_DC > > const & dPhaseMob_dComp, \
                                       ElementViewConst< arrayView2d< real64 const, compflow::USD_PHASE > > const & dPhaseVolFrac_dPres, \
                                       ElementViewConst< arrayView3d< real64 const, compflow::USD_PHASE_DC > > const & dPhaseVolFrac_dComp, \
                                       ElementViewConst< arrayView3d< real64 const, compflow::USD_COMP_DC > > const & dCompFrac_dCompDens, \
                                       ElementViewConst< arrayView3d< real64 const, multifluid::USD_PHASE > > const & phaseMassDens, \
                                       ElementViewConst< arrayView3d< real64 const, multifluid::USD_PHASE > > const & dPhaseMassDens_dPres, \
                                       ElementViewConst< arrayView4d< real64 const, multifluid::USD_PHASE_DC > > const & dPhaseMassDens_dComp, \
                                       ElementViewConst< arrayView4d< real64 const, multifluid::USD_PHASE_COMP > > const & phaseCompFrac, \
                                       ElementViewConst< arrayView4d< real64 const, multifluid::USD_PHASE_COMP > > const & dPhaseCompFrac_dPres, \
                                       ElementViewConst< arrayView5d< real64 const, multifluid::USD_PHASE_COMP_DC > > const & dPhaseCompFrac_dComp, \
                                       ElementViewConst< arrayView3d< real64 const, cappres::USD_CAPPRES > > const & phaseCapPressure, \
                                       ElementViewConst< arrayView4d< real64 const, cappres::USD_CAPPRES_DS > > const & dPhaseCapPressure_dPhaseVolFrac, \
                                       integer const capPressureFlag, \
                                       real64 const dt, \
                                       CRSMatrixView< real64, globalIndex const > const & localMatrix, \
                                       arrayView1d< real64 > const & localRhs )

INST_FluxKernel( 1, CellElementStencilTPFAWrapper );
INST_FluxKernel( 2, CellElementStencilTPFAWrapper );
INST_FluxKernel( 3, CellElementStencilTPFAWrapper );
INST_FluxKernel( 4, CellElementStencilTPFAWrapper );
INST_FluxKernel( 5, CellElementStencilTPFAWrapper );

INST_FluxKernel( 1, SurfaceElementStencilWrapper );
INST_FluxKernel( 2, SurfaceElementStencilWrapper );
INST_FluxKernel( 3, SurfaceElementStencilWrapper );
INST_FluxKernel( 4, SurfaceElementStencilWrapper );
INST_FluxKernel( 5, SurfaceElementStencilWrapper );

INST_FluxKernel( 1, EmbeddedSurfaceToCellStencilWrapper );
INST_FluxKernel( 2, EmbeddedSurfaceToCellStencilWrapper );
INST_FluxKernel( 3, EmbeddedSurfaceToCellStencilWrapper );
INST_FluxKernel( 4, EmbeddedSurfaceToCellStencilWrapper );
INST_FluxKernel( 5, EmbeddedSurfaceToCellStencilWrapper );

INST_FluxKernel( 1, FaceElementToCellStencilWrapper );
INST_FluxKernel( 2, FaceElementToCellStencilWrapper );
INST_FluxKernel( 3, FaceElementToCellStencilWrapper );
INST_FluxKernel( 4, FaceElementToCellStencilWrapper );
INST_FluxKernel( 5, FaceElementToCellStencilWrapper );
>>>>>>> e86c9336

#undef INST_FluxKernel


/******************************** CFLFluxKernel ********************************/

template< localIndex NC, localIndex NUM_ELEMS, localIndex MAX_STENCIL_SIZE >
GEOSX_HOST_DEVICE
void
CFLFluxKernel::
  compute( localIndex const numPhases,
           localIndex const stencilSize,
           real64 const & dt,
           arraySlice1d< localIndex const > const seri,
           arraySlice1d< localIndex const > const sesri,
           arraySlice1d< localIndex const > const sei,
           real64 const (&transmissibility)[2],
           ElementViewConst< arrayView1d< real64 const > > const & pres,
           ElementViewConst< arrayView1d< real64 const > > const & gravCoef,
           ElementViewConst< arrayView2d< real64 const, compflow::USD_PHASE > > const & phaseVolFrac,
           ElementViewConst< arrayView3d< real64 const, relperm::USD_RELPERM > > const & phaseRelPerm,
           ElementViewConst< arrayView3d< real64 const, multifluid::USD_PHASE > > const & phaseVisc,
           ElementViewConst< arrayView3d< real64 const, multifluid::USD_PHASE > > const & phaseDens,
           ElementViewConst< arrayView3d< real64 const, multifluid::USD_PHASE > > const & phaseMassDens,
           ElementViewConst< arrayView4d< real64 const, multifluid::USD_PHASE_COMP > > const & phaseCompFrac,
           ElementView< arrayView2d< real64, compflow::USD_PHASE > > const & phaseOutflux,
           ElementView< arrayView2d< real64, compflow::USD_COMP > > const & compOutflux )
{
  // loop over phases, compute and upwind phase flux and sum contributions to each component's flux
  for( localIndex ip = 0; ip < numPhases; ++ip )
  {

    // clear working arrays
    real64 densMean{};

    // create local work arrays
    real64 presGrad{};
    real64 gravHead{};

    // calculate quantities on primary connected cells
    for( localIndex i = 0; i < NUM_ELEMS; ++i )
    {
      localIndex const er  = seri[i];
      localIndex const esr = sesri[i];
      localIndex const ei  = sei[i];

      // average density across the face
      densMean += 0.5 * phaseMassDens[er][esr][ei][0][ip];
    }

    //***** calculation of phase volumetric flux *****

    // compute potential difference MPFA-style
    for( localIndex i = 0; i < stencilSize; ++i )
    {
      localIndex const er  = seri[i];
      localIndex const esr = sesri[i];
      localIndex const ei  = sei[i];

      presGrad += transmissibility[i] * pres[er][esr][ei];
      gravHead += transmissibility[i] * densMean * gravCoef[er][esr][ei];
    }

    // *** upwinding ***

    // compute phase potential gradient
    real64 const potGrad = presGrad - gravHead;

    // choose upstream cell
    localIndex const k_up = (potGrad >= 0) ? 0 : 1;

    localIndex const er_up  = seri[k_up];
    localIndex const esr_up = sesri[k_up];
    localIndex const ei_up  = sei[k_up];

    // compute the phase flux only if the phase is present
    bool const phaseExists = (phaseVolFrac[er_up][esr_up][ei_up][ip] > 0);
    if( !phaseExists )
    {
      continue;
    }

    real64 const mobility = phaseRelPerm[er_up][esr_up][ei_up][0][ip] / phaseVisc[er_up][esr_up][ei_up][0][ip];

    // increment the phase (volumetric) outflux of the upstream cell
    real64 const absPhaseFlux = fabs( dt * mobility * potGrad );
    RAJA::atomicAdd( parallelDeviceAtomic{}, &phaseOutflux[er_up][esr_up][ei_up][ip], absPhaseFlux );

    // increment the component (mass/molar) outflux of the upstream cell
    for( localIndex ic = 0; ic < NC; ++ic )
    {
      real64 const absCompFlux = phaseCompFrac[er_up][esr_up][ei_up][0][ip][ic]
                                 * phaseDens[er_up][esr_up][ei_up][0][ip]
                                 * absPhaseFlux;
      RAJA::atomicAdd( parallelDeviceAtomic{}, &compOutflux[er_up][esr_up][ei_up][ic], absCompFlux );
    }
  }
}

template< localIndex NC, typename STENCILWRAPPER_TYPE >
void
CFLFluxKernel::
  launch( localIndex const numPhases,
          real64 const & dt,
          STENCILWRAPPER_TYPE const & stencilWrapper,
          ElementViewConst< arrayView1d< real64 const > > const & pres,
          ElementViewConst< arrayView1d< real64 const > > const & gravCoef,
          ElementViewConst< arrayView3d< real64 const > > const & permeability,
          ElementViewConst< arrayView3d< real64 const > > const & dPerm_dPres,
          ElementViewConst< arrayView2d< real64 const, compflow::USD_PHASE > > const & phaseVolFrac,
          ElementViewConst< arrayView3d< real64 const, relperm::USD_RELPERM > > const & phaseRelPerm,
          ElementViewConst< arrayView3d< real64 const, multifluid::USD_PHASE > > const & phaseVisc,
          ElementViewConst< arrayView3d< real64 const, multifluid::USD_PHASE > > const & phaseDens,
          ElementViewConst< arrayView3d< real64 const, multifluid::USD_PHASE > > const & phaseMassDens,
          ElementViewConst< arrayView4d< real64 const, multifluid::USD_PHASE_COMP > > const & phaseCompFrac,
          ElementView< arrayView2d< real64, compflow::USD_PHASE > > const & phaseOutflux,
          ElementView< arrayView2d< real64, compflow::USD_COMP > > const & compOutflux )
{
  typename STENCILWRAPPER_TYPE::IndexContainerViewConstType const & seri = stencilWrapper.getElementRegionIndices();
  typename STENCILWRAPPER_TYPE::IndexContainerViewConstType const & sesri = stencilWrapper.getElementSubRegionIndices();
  typename STENCILWRAPPER_TYPE::IndexContainerViewConstType const & sei = stencilWrapper.getElementIndices();

  localIndex constexpr NUM_ELEMS   = STENCILWRAPPER_TYPE::NUM_POINT_IN_FLUX;
  localIndex constexpr MAX_STENCIL_SIZE   = STENCILWRAPPER_TYPE::MAX_STENCIL_SIZE;

  forAll< parallelDevicePolicy<> >( stencilWrapper.size(), [=] GEOSX_HOST_DEVICE ( localIndex const iconn )
  {
    // compute transmissibility
    real64 transmissiblity[STENCILWRAPPER_TYPE::MAX_NUM_OF_CONNECTIONS][2];
    real64 dTrans_dPres[STENCILWRAPPER_TYPE::MAX_NUM_OF_CONNECTIONS][2];

    stencilWrapper.computeWeights( iconn,
                                   permeability,
                                   dPerm_dPres,
                                   transmissiblity,
                                   dTrans_dPres );

    localIndex const stencilSize = meshMapUtilities::size1( sei, iconn );

    CFLFluxKernel::compute< NC, NUM_ELEMS, MAX_STENCIL_SIZE >( numPhases,
                                                               stencilSize,
                                                               dt,
                                                               seri[iconn],
                                                               sesri[iconn],
                                                               sei[iconn],
                                                               transmissiblity[0],
                                                               pres,
                                                               gravCoef,
                                                               phaseVolFrac,
                                                               phaseRelPerm,
                                                               phaseVisc,
                                                               phaseDens,
                                                               phaseMassDens,
                                                               phaseCompFrac,
                                                               phaseOutflux,
                                                               compOutflux );
  } );
}

#define INST_CFLFluxKernel( NC, STENCILWRAPPER_TYPE ) \
  template \
  void CFLFluxKernel:: \
    launch< NC, STENCILWRAPPER_TYPE >( localIndex const numPhases, \
                                       real64 const & dt, \
                                       STENCILWRAPPER_TYPE const & stencil, \
                                       ElementViewConst< arrayView1d< real64 const > > const & pres, \
                                       ElementViewConst< arrayView1d< real64 const > > const & gravCoef, \
                                       ElementViewConst< arrayView3d< real64 const > > const & permeability, \
                                       ElementViewConst< arrayView3d< real64 const > > const & dPerm_dPres, \
                                       ElementViewConst< arrayView2d< real64 const, compflow::USD_PHASE > > const & phaseVolFrac, \
                                       ElementViewConst< arrayView3d< real64 const, relperm::USD_RELPERM > > const & phaseRelPerm, \
                                       ElementViewConst< arrayView3d< real64 const, multifluid::USD_PHASE > > const & phaseVisc, \
                                       ElementViewConst< arrayView3d< real64 const, multifluid::USD_PHASE > > const & phaseDens, \
                                       ElementViewConst< arrayView3d< real64 const, multifluid::USD_PHASE > > const & phaseMassDens, \
                                       ElementViewConst< arrayView4d< real64 const, multifluid::USD_PHASE_COMP > > const & phaseCompFrac, \
                                       ElementView< arrayView2d< real64, compflow::USD_PHASE > > const & phaseOutflux, \
                                       ElementView< arrayView2d< real64, compflow::USD_COMP > > const & compOutflux )

INST_CFLFluxKernel( 1, CellElementStencilTPFAWrapper );
INST_CFLFluxKernel( 2, CellElementStencilTPFAWrapper );
INST_CFLFluxKernel( 3, CellElementStencilTPFAWrapper );
INST_CFLFluxKernel( 4, CellElementStencilTPFAWrapper );
INST_CFLFluxKernel( 5, CellElementStencilTPFAWrapper );

INST_CFLFluxKernel( 1, SurfaceElementStencilWrapper );
INST_CFLFluxKernel( 2, SurfaceElementStencilWrapper );
INST_CFLFluxKernel( 3, SurfaceElementStencilWrapper );
INST_CFLFluxKernel( 4, SurfaceElementStencilWrapper );
INST_CFLFluxKernel( 5, SurfaceElementStencilWrapper );

INST_CFLFluxKernel( 1, EmbeddedSurfaceToCellStencilWrapper );
INST_CFLFluxKernel( 2, EmbeddedSurfaceToCellStencilWrapper );
INST_CFLFluxKernel( 3, EmbeddedSurfaceToCellStencilWrapper );
INST_CFLFluxKernel( 4, EmbeddedSurfaceToCellStencilWrapper );
INST_CFLFluxKernel( 5, EmbeddedSurfaceToCellStencilWrapper );

INST_CFLFluxKernel( 1, FaceElementToCellStencilWrapper );
INST_CFLFluxKernel( 2, FaceElementToCellStencilWrapper );
INST_CFLFluxKernel( 3, FaceElementToCellStencilWrapper );
INST_CFLFluxKernel( 4, FaceElementToCellStencilWrapper );
INST_CFLFluxKernel( 5, FaceElementToCellStencilWrapper );

#undef INST_CFLFluxKernel

/******************************** CFLKernel ********************************/

template< localIndex NP >
GEOSX_HOST_DEVICE
GEOSX_FORCE_INLINE
void
CFLKernel::
  computePhaseCFL( real64 const & poreVol,
                   arraySlice1d< real64 const, compflow::USD_PHASE - 1 > phaseVolFrac,
                   arraySlice1d< real64 const, relperm::USD_RELPERM - 2 > phaseRelPerm,
                   arraySlice2d< real64 const, relperm::USD_RELPERM_DS - 2 > dPhaseRelPerm_dPhaseVolFrac,
                   arraySlice1d< real64 const, multifluid::USD_PHASE - 2 > phaseVisc,
                   arraySlice1d< real64 const, compflow::USD_PHASE - 1 > phaseOutflux,
                   real64 & phaseCFLNumber )
{
  // first, check which phases are mobile in the cell
  real64 mob[NP]{};
  localIndex mobilePhases[NP]{};
  localIndex numMobilePhases = 0;
  for( localIndex ip = 0; ip < NP; ++ip )
  {
    if( phaseVolFrac[ip] > 0 )
    {
      mob[ip] = phaseRelPerm[ip] / phaseVisc[ip];
      if( mob[ip] > minPhaseMobility )
      {
        mobilePhases[numMobilePhases] = ip;
        numMobilePhases++;
      }
    }
  }

  // then, depending on the regime, apply the appropriate CFL formula
  phaseCFLNumber = 0;

  // single-phase flow regime
  if( numMobilePhases == 1 )
  {
    phaseCFLNumber = phaseOutflux[mobilePhases[0]] / poreVol;
  }
  // two-phase flow regime
  else if( numMobilePhases == 2 )
  {
    // from Hui Cao's PhD thesis
    localIndex const ip0 = mobilePhases[0];
    localIndex const ip1 = mobilePhases[1];
    real64 const dMob_dVolFrac[2] = { dPhaseRelPerm_dPhaseVolFrac[ip0][ip0] / phaseVisc[ip0],
                                      -dPhaseRelPerm_dPhaseVolFrac[ip1][ip1] / phaseVisc[ip1] }; // using S0 = 1 - S1
    real64 const denom = 1. / ( poreVol * ( mob[ip0] + mob[ip1] ) );
    real64 const coef0 = denom * mob[ip1] / mob[ip0] * dMob_dVolFrac[ip0];
    real64 const coef1 = -denom * mob[ip0] / mob[ip1] * dMob_dVolFrac[ip1];

    phaseCFLNumber = fabs( coef0*phaseOutflux[ip0] + coef1*phaseOutflux[ip1] );
  }
  // three-phase flow regime
  else if( numMobilePhases == 3 )
  {
    // from Keith Coats, IMPES stability: Selection of stable timesteps (2003)
    real64 totalMob = 0.0;
    for( localIndex ip = 0; ip < numMobilePhases; ++ip )
    {
      totalMob += mob[ip];
    }

    real64 f[2][2]{};
    for( localIndex i = 0; i < 2; ++i )
    {
      for( localIndex j = 0; j < 2; ++j )
      {
        f[i][j]  = ( i == j )*totalMob - mob[i];
        f[i][j] /= (totalMob * mob[j]);
        real64 sum = 0;
        for( localIndex k = 0; k < 3; ++k )
        {
          sum += dPhaseRelPerm_dPhaseVolFrac[k][j] / phaseVisc[k]
                 * phaseOutflux[j];
        }
        f[i][j] *= sum;
      }
    }
    phaseCFLNumber = f[0][0] + f[1][1];
    phaseCFLNumber += sqrt( phaseCFLNumber*phaseCFLNumber - 4 * ( f[0][0]*f[1][1] - f[1][0]*f[0][1] ) );
    phaseCFLNumber = 0.5 * fabs( phaseCFLNumber ) / poreVol;
  }
}


template< localIndex NC >
GEOSX_HOST_DEVICE
GEOSX_FORCE_INLINE
void
CFLKernel::
  computeCompCFL( real64 const & poreVol,
                  arraySlice1d< real64 const, compflow::USD_COMP - 1 > compDens,
                  arraySlice1d< real64 const, compflow::USD_COMP - 1 > compFrac,
                  arraySlice1d< real64 const, compflow::USD_COMP - 1 > compOutflux,
                  real64 & compCFLNumber )
{


  compCFLNumber = 0.0;
  for( localIndex ic = 0; ic < NC; ++ic )
  {
    if( compFrac[ic] > minComponentFraction )
    {
      real64 const compMoles = compDens[ic] * poreVol;
      real64 const CFL = compOutflux[ic] / compMoles;
      if( CFL > compCFLNumber )
      {
        compCFLNumber = CFL;
      }
    }
  }
}

template< localIndex NC, localIndex NP >
void
CFLKernel::
  launch( localIndex const size,
          arrayView1d< real64 const > const & volume,
          arrayView2d< real64 const > const & porosity,
          arrayView2d< real64 const, compflow::USD_COMP > const & compDens,
          arrayView2d< real64 const, compflow::USD_COMP > const & compFrac,
          arrayView2d< real64 const, compflow::USD_PHASE > const & phaseVolFrac,
          arrayView3d< real64 const, relperm::USD_RELPERM > const & phaseRelPerm,
          arrayView4d< real64 const, relperm::USD_RELPERM_DS > const & dPhaseRelPerm_dPhaseVolFrac,
          arrayView3d< real64 const, multifluid::USD_PHASE > const & phaseVisc,
          arrayView2d< real64 const, compflow::USD_PHASE > const & phaseOutflux,
          arrayView2d< real64 const, compflow::USD_COMP > const & compOutflux,
          arrayView1d< real64 > const & phaseCFLNumber,
          arrayView1d< real64 > const & compCFLNumber,
          real64 & maxPhaseCFLNumber,
          real64 & maxCompCFLNumber )
{
  RAJA::ReduceMax< parallelDeviceReduce, real64 > subRegionPhaseCFLNumber( 0.0 );
  RAJA::ReduceMax< parallelDeviceReduce, real64 > subRegionCompCFLNumber( 0.0 );

  forAll< parallelDevicePolicy<> >( size, [=] GEOSX_HOST_DEVICE ( localIndex const ei )
  {
    real64 const poreVol = volume[ei] * porosity[ei][0];

    // phase CFL number
    real64 cellPhaseCFLNumber = 0.0;
    computePhaseCFL< NP >( poreVol,
                           phaseVolFrac[ei],
                           phaseRelPerm[ei][0],
                           dPhaseRelPerm_dPhaseVolFrac[ei][0],
                           phaseVisc[ei][0],
                           phaseOutflux[ei],
                           cellPhaseCFLNumber );
    subRegionPhaseCFLNumber.max( cellPhaseCFLNumber );
    phaseCFLNumber[ei] = cellPhaseCFLNumber;

    // component CFL number
    real64 cellCompCFLNumber = 0.0;
    computeCompCFL< NC >( poreVol,
                          compDens[ei],
                          compFrac[ei],
                          compOutflux[ei],
                          cellCompCFLNumber );
    subRegionCompCFLNumber.max( cellCompCFLNumber );
    compCFLNumber[ei] = cellCompCFLNumber;
  } );

  maxPhaseCFLNumber = subRegionPhaseCFLNumber.get();
  maxCompCFLNumber = subRegionCompCFLNumber.get();
}

#define INST_CFLKernel( NC, NP ) \
  template \
  void CFLKernel:: \
    launch< NC, NP >( localIndex const size, \
                      arrayView1d< real64 const > const & volume, \
                      arrayView2d< real64 const > const & porosity, \
                      arrayView2d< real64 const, compflow::USD_COMP > const & compDens, \
                      arrayView2d< real64 const, compflow::USD_COMP > const & compFrac, \
                      arrayView2d< real64 const, compflow::USD_PHASE > const & phaseVolFrac, \
                      arrayView3d< real64 const, relperm::USD_RELPERM > const & phaseRelPerm, \
                      arrayView4d< real64 const, relperm::USD_RELPERM_DS > const & dPhaseRelPerm_dPhaseVolFrac, \
                      arrayView3d< real64 const, multifluid::USD_PHASE > const & phaseVisc, \
                      arrayView2d< real64 const, compflow::USD_PHASE > const & phaseOutflux, \
                      arrayView2d< real64 const, compflow::USD_COMP > const & compOutflux, \
                      arrayView1d< real64 > const & phaseCFLNumber, \
                      arrayView1d< real64 > const & compCFLNumber, \
                      real64 & maxPhaseCFLNumber, \
                      real64 & maxCompCFLNumber )
INST_CFLKernel( 1, 2 );
INST_CFLKernel( 2, 2 );
INST_CFLKernel( 3, 2 );
INST_CFLKernel( 4, 2 );
INST_CFLKernel( 5, 2 );

INST_CFLKernel( 1, 3 );
INST_CFLKernel( 2, 3 );
INST_CFLKernel( 3, 3 );
INST_CFLKernel( 4, 3 );
INST_CFLKernel( 5, 3 );

#undef INST_CFLKernel

} // namespace CompositionalMultiphaseFVMKernels

} // namespace geosx<|MERGE_RESOLUTION|>--- conflicted
+++ resolved
@@ -59,8 +59,6 @@
 
   for( localIndex ip = 0; ip < NP; ++ip )
   {
-<<<<<<< HEAD
-=======
 
     // compute the phase mobility only if the phase is present
     bool const phaseExists = (phaseVolFrac[ip] > 0);
@@ -75,11 +73,6 @@
       continue;
     }
 
-    real64 const density = phaseDens[ip];
-    real64 const dDens_dP = dPhaseDens_dPres[ip];
-    applyChainRule( NC, dCompFrac_dCompDens, dPhaseDens_dComp[ip], dDens_dC );
-
->>>>>>> e86c9336
     real64 const viscosity = phaseVisc[ip];
     real64 const dVisc_dP = dPhaseVisc_dPres[ip];
     applyChainRule( NC, dCompFrac_dCompDens, dPhaseVisc_dComp[ip], dVisc_dC );
@@ -102,11 +95,7 @@
       }
     }
 
-<<<<<<< HEAD
     real64 const mobility = relPerm  / viscosity;
-=======
-    real64 const mobility = relPerm * density / viscosity;
->>>>>>> e86c9336
 
     phaseMob[ip] = mobility;
     dPhaseMob_dPres[ip] = dRelPerm_dP / viscosity
@@ -141,24 +130,6 @@
           arrayView3d< real64, compflow::USD_PHASE_DC > const & dPhaseMob_dComp )
 {
   forAll< parallelDevicePolicy<> >( size, [=] GEOSX_HOST_DEVICE ( localIndex const a )
-<<<<<<< HEAD
-      {
-        compute< NC, NP >( dCompFrac_dCompDens[a],
-                           phaseDens[a][0],
-                           dPhaseDens_dPres[a][0],
-                           dPhaseDens_dComp[a][0],
-                           phaseVisc[a][0],
-                           dPhaseVisc_dPres[a][0],
-                           dPhaseVisc_dComp[a][0],
-                           phaseRelPerm[a][0],
-                           dPhaseRelPerm_dPhaseVolFrac[a][0],
-                           dPhaseVolFrac_dPres[a],
-                           dPhaseVolFrac_dComp[a],
-                           phaseMob[a],
-                           dPhaseMob_dPres[a],
-                           dPhaseMob_dComp[a] );
-      } );
-=======
   {
     compute< NC, NP >( dCompFrac_dCompDens[a],
                        phaseDens[a][0],
@@ -176,7 +147,6 @@
                        dPhaseMob_dPres[a],
                        dPhaseMob_dComp[a] );
   } );
->>>>>>> e86c9336
 }
 
 template< localIndex NC, localIndex NP >
@@ -199,25 +169,6 @@
           arrayView3d< real64, compflow::USD_PHASE_DC > const & dPhaseMob_dComp )
 {
   forAll< parallelDevicePolicy<> >( targetSet.size(), [=] GEOSX_HOST_DEVICE ( localIndex const i )
-<<<<<<< HEAD
-      {
-        localIndex const a = targetSet[ i ];
-        compute< NC, NP >( dCompFrac_dCompDens[a],
-                           phaseDens[a][0],
-                           dPhaseDens_dPres[a][0],
-                           dPhaseDens_dComp[a][0],
-                           phaseVisc[a][0],
-                           dPhaseVisc_dPres[a][0],
-                           dPhaseVisc_dComp[a][0],
-                           phaseRelPerm[a][0],
-                           dPhaseRelPerm_dPhaseVolFrac[a][0],
-                           dPhaseVolFrac_dPres[a],
-                           dPhaseVolFrac_dComp[a],
-                           phaseMob[a],
-                           dPhaseMob_dPres[a],
-                           dPhaseMob_dComp[a] );
-      } );
-=======
   {
     localIndex const a = targetSet[ i ];
     compute< NC, NP >( dCompFrac_dCompDens[a],
@@ -236,7 +187,6 @@
                        dPhaseMob_dPres[a],
                        dPhaseMob_dComp[a] );
   } );
->>>>>>> e86c9336
 }
 
 #define INST_PhaseMobilityKernel( NC, NP ) \
@@ -302,15 +252,11 @@
 
 /******************************** FluxKernel ********************************/
 
-<<<<<<< HEAD
 template< CompositionalMultiphaseFlowUpwindHelperKernels::term T >
 using UpwindSchemeType = CompositionalMultiphaseFlowUpwindHelperKernels::HybridUpwind< T >;
 //using UpwindSchemeType = CompositionalMultiphaseFlowUpwindHelperKernels::PhasePotentialUpwind<T>;
 
-template< localIndex NC, localIndex NUM_ELEMS, localIndex MAX_STENCIL, bool IS_UT_FORM >
-=======
-template< localIndex NC, localIndex MAX_NUM_ELEMS, localIndex MAX_STENCIL_SIZE >
->>>>>>> e86c9336
+template< localIndex NC, localIndex MAX_NUM_ELEMS, localIndex MAX_STENCIL_SIZE, bool IS_UT_FORM >
 GEOSX_HOST_DEVICE
 void
 FluxKernel::
@@ -349,13 +295,17 @@
 {
   localIndex constexpr NDOF = NC + 1;
 
-  stackArray1d< real64, NC > compFlux( NC );
-  stackArray2d< real64, MAX_STENCIL_SIZE * NC > dCompFlux_dP( stencilSize, NC );
-  stackArray3d< real64, MAX_STENCIL_SIZE * NC * NC > dCompFlux_dC( stencilSize, NC, NC );
+//  stackArray1d< real64, NC > compFlux( NC );
+//  stackArray2d< real64, MAX_STENCIL_SIZE * NC > dCompFlux_dP( stencilSize, NC );
+//  stackArray3d< real64, MAX_STENCIL_SIZE * NC * NC > dCompFlux_dC( stencilSize, NC, NC );
+
+  real64 compFlux[NC]{};
+  real64 dCompFlux_dP[MAX_STENCIL_SIZE][NC]{};
+  real64 dCompFlux_dC[MAX_STENCIL_SIZE][NC][NC]{};
 
   real64 totFlux_unw{};
-  real64 dTotFlux_dP[MAX_STENCIL]{};
-  real64 dTotFlux_dC[MAX_STENCIL][NC]{};
+  real64 dTotFlux_dP[MAX_STENCIL_SIZE]{};
+  real64 dTotFlux_dC[MAX_STENCIL_SIZE][NC]{};
 
 
   using UpwindHelpers = geosx::CompositionalMultiphaseFlowUpwindHelperKernels::UpwindHelpers;
@@ -363,72 +313,47 @@
   // loop over phases, compute and upwind phase flux and sum contributions to each component's flux
   for( localIndex ip = 0; ip < numPhases; ++ip )
   {
-<<<<<<< HEAD
-=======
-    // clear working arrays
-    real64 densMean{};
-    stackArray1d< real64, MAX_NUM_ELEMS > dDensMean_dP( numFluxElems );
-    stackArray2d< real64, MAX_NUM_ELEMS * NC > dDensMean_dC( numFluxElems, NC );
->>>>>>> e86c9336
 
     // create local work arrays
     real64 phaseFlux{};
     real64 dPhaseFlux_dP[MAX_STENCIL_SIZE]{};
     real64 dPhaseFlux_dC[MAX_STENCIL_SIZE][NC]{};
 
-<<<<<<< HEAD
     localIndex k_up = -1;
 
-    UpwindHelpers::formPPUVelocity< NC, NUM_ELEMS, MAX_STENCIL >(
-      NP,
-      ip,
-      stencilSize,
-      seri,
-      sesri,
-      sei,
-      stencilWeights,
-      pres,
-      dPres,
-      gravCoef,
-      phaseMob,
-      dPhaseMob_dPres,
-      dPhaseMob_dComp,
-      dPhaseVolFrac_dPres,
-      dPhaseVolFrac_dComp,
-      dCompFrac_dCompDens,
-      phaseMassDens,
-      dPhaseMassDens_dPres,
-      dPhaseMassDens_dComp,
-      phaseCapPressure,
-      dPhaseCapPressure_dPhaseVolFrac,
-      capPressureFlag,
-      k_up,
-      phaseFlux,
-      dPhaseFlux_dP,
-      dPhaseFlux_dC
-      );
+    UpwindHelpers::formPPUVelocity< NC, MAX_NUM_ELEMS, MAX_STENCIL_SIZE >( numPhases,
+                                                                           ip,
+                                                                           stencilSize,
+                                                                           seri,
+                                                                           sesri,
+                                                                           sei,
+//      stencilWeights,
+                                                                           transmissibility,
+                                                                           dTrans_dPres,
+                                                                           pres,
+                                                                           dPres,
+                                                                           gravCoef,
+                                                                           phaseMob,
+                                                                           dPhaseMob_dPres,
+                                                                           dPhaseMob_dComp,
+                                                                           dPhaseVolFrac_dPres,
+                                                                           dPhaseVolFrac_dComp,
+                                                                           dCompFrac_dCompDens,
+                                                                           phaseMassDens,
+                                                                           dPhaseMassDens_dPres,
+                                                                           dPhaseMassDens_dComp,
+                                                                           phaseCapPressure,
+                                                                           dPhaseCapPressure_dPhaseVolFrac,
+                                                                           capPressureFlag,
+                                                                           k_up,
+                                                                           phaseFlux,
+                                                                           dPhaseFlux_dP,
+                                                                           dPhaseFlux_dC );
 
     // updateing phase Flux
     totFlux_unw += phaseFlux;
 
     for( localIndex ke = 0; ke < stencilSize; ++ke )
-=======
-    real64 presGrad{};
-    stackArray1d< real64, MAX_STENCIL_SIZE > dPresGrad_dP( stencilSize );
-    stackArray2d< real64, MAX_STENCIL_SIZE *NC > dPresGrad_dC( stencilSize, NC );
-
-    real64 gravHead{};
-    stackArray1d< real64, MAX_NUM_ELEMS > dGravHead_dP( numFluxElems );
-    stackArray2d< real64, MAX_NUM_ELEMS * NC > dGravHead_dC( numFluxElems, NC );
-
-    real64 dCapPressure_dC[NC]{};
-
-    // Working array
-    real64 dProp_dC[NC]{};
-
-    // calculate quantities on primary connected cells
-    for( localIndex i = 0; i < numFluxElems; ++i )
->>>>>>> e86c9336
     {
       dTotFlux_dP[ke] += dPhaseFlux_dP[ke];
 
@@ -439,24 +364,23 @@
     }
 
 //    mdensmultiply
-    UpwindHelpers::mdensMultiply(
-      ip,
-      k_up,
-      stencilSize,
-      seri,
-      sesri,
-      sei,
-      dCompFrac_dCompDens,
-      phaseDens,
-      dPhaseDens_dPres,
-      dPhaseDens_dComp,
-      phaseFlux,
-      dPhaseFlux_dP,
-      dPhaseFlux_dC );
+    UpwindHelpers::mdensMultiply( ip,
+                                  k_up,
+                                  stencilSize,
+                                  numFluxElems,
+                                  seri,
+                                  sesri,
+                                  sei,
+                                  dCompFrac_dCompDens,
+                                  phaseDens,
+                                  dPhaseDens_dPres,
+                                  dPhaseDens_dComp,
+                                  phaseFlux,
+                                  dPhaseFlux_dP,
+                                  dPhaseFlux_dC );
 
     if( !IS_UT_FORM ) // skip  if you intend to use fixed total velocity formulation
     {
-<<<<<<< HEAD
       UpwindHelpers::formPhaseComp( ip,
                                     k_up,
                                     stencilSize,
@@ -473,11 +397,6 @@
                                     compFlux,
                                     dCompFlux_dP,
                                     dCompFlux_dC );
-=======
-      localIndex const er  = seri[i];
-      localIndex const esr = sesri[i];
-      localIndex const ei  = sei[i];
->>>>>>> e86c9336
 
     }
   }
@@ -486,35 +405,38 @@
   //if total flux formulation
   if( IS_UT_FORM )
   {
-    for( localIndex ip = 0; ip < NP; ++ip )
+    for( localIndex ip = 0; ip < numPhases; ++ip )
     {
       // choose upstream cell
       // create local work arrays
       real64 phaseFlux{};
-      real64 dPhaseFlux_dP[MAX_STENCIL]{};
-      real64 dPhaseFlux_dC[MAX_STENCIL][NC]{};
+      real64 dPhaseFlux_dP[MAX_STENCIL_SIZE]{};
+      real64 dPhaseFlux_dC[MAX_STENCIL_SIZE][NC]{};
 
       real64 phaseFluxV{};
-      real64 dPhaseFluxV_dP[MAX_STENCIL]{};
-      real64 dPhaseFluxV_dC[MAX_STENCIL][NC]{};
+      real64 dPhaseFluxV_dP[MAX_STENCIL_SIZE]{};
+      real64 dPhaseFluxV_dC[MAX_STENCIL_SIZE][NC]{};
 
       real64 fflow{};
-      real64 dFflow_dP[MAX_STENCIL]{};
-      real64 dFflow_dC[MAX_STENCIL][NC]{};
+      real64 dFflow_dP[MAX_STENCIL_SIZE]{};
+      real64 dFflow_dC[MAX_STENCIL_SIZE][NC]{};
 
 
       // and the fractional flow for viscous part as \lambda_i^{up}/\sum_{NP}(\lambda_j^{up}) with up decided upon
       // the Upwind strategy
       localIndex k_up = -1;
-      UpwindHelpers::formFracFlow< NC, NUM_ELEMS, MAX_STENCIL,
+      UpwindHelpers::formFracFlow< NC, MAX_NUM_ELEMS, MAX_STENCIL_SIZE,
         CompositionalMultiphaseFlowUpwindHelperKernels::term::Viscous,
-        UpwindSchemeType >( NP,
+        UpwindSchemeType >( numPhases,
                             ip,
                             stencilSize,
+                            numFluxElems,
                             seri,
                             sesri,
                             sei,
-                            stencilWeights,
+//                            stencilWeights,
+                            transmissibility,
+                            dTrans_dPres,
                             totFlux_unw,
                             pres,
                             dPres,
@@ -537,20 +459,20 @@
                             dFflow_dC );
 
       //mdensmultiply
-      UpwindHelpers::mdensMultiply(
-        ip,
-        k_up,
-        stencilSize,
-        seri,
-        sesri,
-        sei,
-        dCompFrac_dCompDens,
-        phaseDens,
-        dPhaseDens_dPres,
-        dPhaseDens_dComp,
-        fflow,
-        dFflow_dP,
-        dFflow_dC );
+      UpwindHelpers::mdensMultiply( ip,
+                                    k_up,
+                                    stencilSize,
+                                    numFluxElems,
+                                    seri,
+                                    sesri,
+                                    sei,
+                                    dCompFrac_dCompDens,
+                                    phaseDens,
+                                    dPhaseDens_dPres,
+                                    dPhaseDens_dComp,
+                                    fflow,
+                                    dFflow_dP,
+                                    dFflow_dC );
 
       // Assembling the viscous flux (and derivatives) from fractional flow and total velocity as \phi_{\mu} = f_i^{up,\mu} uT
       phaseFluxV = fflow * totFlux_unw;
@@ -558,60 +480,26 @@
       {
         dPhaseFluxV_dP[ke] += dFflow_dP[ke] * totFlux_unw;
 
-<<<<<<< HEAD
         for( localIndex jc = 0; jc < NC; ++jc )
-=======
-        for( localIndex jp = 0; jp < numPhases; ++jp )
->>>>>>> e86c9336
         {
           dPhaseFluxV_dC[ke][jc] += dFflow_dC[ke][jc] * totFlux_unw;
         }
       }
 
-<<<<<<< HEAD
       //NON-FIXED UT -- to be canceled out if considered fixed
       for( localIndex ke = 0; ke < stencilSize; ++ke )
       {
         dPhaseFluxV_dP[ke] += fflow * dTotFlux_dP[ke];
 
-=======
-      presGrad += transmissibility[i] * (pres[er][esr][ei] + dPres[er][esr][ei] - capPressure);
-      dPresGrad_dP[i] += transmissibility[i] * (1 - dCapPressure_dP) + dTrans_dPres[i] * (pres[er][esr][ei] + dPres[er][esr][ei] - capPressure);
-      for( localIndex jc = 0; jc < NC; ++jc )
-      {
-        dPresGrad_dC[i][jc] += -transmissibility[i] * dCapPressure_dC[jc];
-      }
-
-      real64 const gravD     = transmissibility[i] * gravCoef[er][esr][ei];
-      real64 const dGravD_dP = dTrans_dPres[i] * gravCoef[er][esr][ei];
-
-      // the density used in the potential difference is always a mass density
-      // unlike the density used in the phase mobility, which is a mass density
-      // if useMass == 1 and a molar density otherwise
-      gravHead += densMean * gravD;
-
-      // need to add contributions from both cells the mean density depends on
-      for( localIndex j = 0; j < numFluxElems; ++j )
-      {
-        dGravHead_dP[j] += dDensMean_dP[j] * gravD + dGravD_dP * densMean;
->>>>>>> e86c9336
         for( localIndex jc = 0; jc < NC; ++jc )
         {
           dPhaseFluxV_dC[ke][jc] += fflow * dTotFlux_dC[ke][jc];
         }
       }
 
-<<<<<<< HEAD
       // accumulate in the flux and its derivatives
       phaseFlux += phaseFluxV;
       for( localIndex ke = 0; ke < stencilSize; ++ke )
-=======
-    // gravitational head depends only on the two cells connected (same as mean density)
-    for( localIndex ke = 0; ke < numFluxElems; ++ke )
-    {
-      dPhaseFlux_dP[ke] -= dGravHead_dP[ke];
-      for( localIndex jc = 0; jc < NC; ++jc )
->>>>>>> e86c9336
       {
         dPhaseFlux_dP[ke] += dPhaseFluxV_dP[ke];
         for( localIndex ic = 0; ic < NC; ++ic )
@@ -637,48 +525,50 @@
                                     dCompFlux_dC );
 
       /***           GRAVITY TERM                ***/
+      // upwind flag for main phase and other phases
       localIndex k_up_g = -1;
       localIndex k_up_og = -1;
 
       real64 phaseFluxG{};
-      real64 dPhaseFluxG_dP[MAX_STENCIL]{};
-      real64 dPhaseFluxG_dC[MAX_STENCIL][NC]{};
+      real64 dPhaseFluxG_dP[MAX_STENCIL_SIZE]{};
+      real64 dPhaseFluxG_dC[MAX_STENCIL_SIZE][NC]{};
 
       UpwindHelpers::formPotFluxes< NC,
         CompositionalMultiphaseFlowUpwindHelperKernels::term::Gravity,
-        NUM_ELEMS, MAX_STENCIL, NUM_ELEMS, UpwindSchemeType >(
-        NP,
-        ip,
-        stencilSize,
-        seri,
-        sesri,
-        sei,
-        stencilWeights,
-        totFlux_unw,
-        pres,
-        dPres,
-        gravCoef,
-        phaseMob,
-        dPhaseMob_dPres,
-        dPhaseMob_dComp,
-        dPhaseVolFrac_dPres,
-        dPhaseVolFrac_dComp,
-        dCompFrac_dCompDens,
-        phaseDens,
-        dPhaseDens_dPres,
-        dPhaseDens_dComp,
-        phaseMassDens,
-        dPhaseMassDens_dPres,
-        dPhaseMassDens_dComp,
-        phaseCapPressure,
-        dPhaseCapPressure_dPhaseVolFrac,
-        capPressureFlag,
-        k_up_g,
-        k_up_og,
-        phaseFlux,
-        dPhaseFlux_dP,
-        dPhaseFlux_dC
-      );
+        MAX_NUM_ELEMS, MAX_STENCIL_SIZE, MAX_NUM_ELEMS, UpwindSchemeType >( numPhases,
+                                                                            ip,
+                                                                            stencilSize,
+                                                                            numFluxElems,
+                                                                            seri,
+                                                                            sesri,
+                                                                            sei,
+//        stencilWeights,
+                                                                            transmissibility,
+                                                                            dTrans_dPres,
+                                                                            totFlux_unw,
+                                                                            pres,
+                                                                            dPres,
+                                                                            gravCoef,
+                                                                            phaseMob,
+                                                                            dPhaseMob_dPres,
+                                                                            dPhaseMob_dComp,
+                                                                            dPhaseVolFrac_dPres,
+                                                                            dPhaseVolFrac_dComp,
+                                                                            dCompFrac_dCompDens,
+                                                                            phaseDens,
+                                                                            dPhaseDens_dPres,
+                                                                            dPhaseDens_dComp,
+                                                                            phaseMassDens,
+                                                                            dPhaseMassDens_dPres,
+                                                                            dPhaseMassDens_dComp,
+                                                                            phaseCapPressure,
+                                                                            dPhaseCapPressure_dPhaseVolFrac,
+                                                                            capPressureFlag,
+                                                                            k_up_g,
+                                                                            k_up_og,
+                                                                            phaseFlux,
+                                                                            dPhaseFlux_dP,
+                                                                            dPhaseFlux_dC );
 
       // Distributing the gravitational flux of phase i onto component
       UpwindHelpers::formPhaseComp( ip,
@@ -717,44 +607,45 @@
         localIndex k_up_opc = -1;
 
         real64 phaseFluxCap{};
-        real64 dPhaseFluxCap_dP[MAX_STENCIL]{};
-        real64 dPhaseFluxCap_dC[MAX_STENCIL][NC]{};
+        real64 dPhaseFluxCap_dP[MAX_STENCIL_SIZE]{};
+        real64 dPhaseFluxCap_dC[MAX_STENCIL_SIZE][NC]{};
 
         UpwindHelpers::formPotFluxes< NC,
           CompositionalMultiphaseFlowUpwindHelperKernels::term::Capillary,
-          NUM_ELEMS, MAX_STENCIL, MAX_STENCIL, UpwindSchemeType >(
-          NP,
-          ip,
-          stencilSize,
-          seri,
-          sesri,
-          sei,
-          stencilWeights,
-          totFlux_unw,
-          pres,
-          dPres,
-          gravCoef,
-          phaseMob,
-          dPhaseMob_dPres,
-          dPhaseMob_dComp,
-          dPhaseVolFrac_dPres,
-          dPhaseVolFrac_dComp,
-          dCompFrac_dCompDens,
-          phaseDens,
-          dPhaseDens_dPres,
-          dPhaseDens_dComp,
-          phaseMassDens,
-          dPhaseMassDens_dPres,
-          dPhaseMassDens_dComp,
-          phaseCapPressure,
-          dPhaseCapPressure_dPhaseVolFrac,
-          capPressureFlag,
-          k_up_pc,
-          k_up_opc,
-          phaseFluxCap,
-          dPhaseFluxCap_dP,
-          dPhaseFluxCap_dC
-        );
+          MAX_NUM_ELEMS, MAX_STENCIL_SIZE, MAX_STENCIL_SIZE, UpwindSchemeType >( numPhases,
+                                                                                 ip,
+                                                                                 stencilSize,
+                                                                                 numFluxElems,
+                                                                                 seri,
+                                                                                 sesri,
+                                                                                 sei,
+//          stencilWeights,
+                                                                                 transmissibility,
+                                                                                 dTrans_dPres,
+                                                                                 totFlux_unw,
+                                                                                 pres,
+                                                                                 dPres,
+                                                                                 gravCoef,
+                                                                                 phaseMob,
+                                                                                 dPhaseMob_dPres,
+                                                                                 dPhaseMob_dComp,
+                                                                                 dPhaseVolFrac_dPres,
+                                                                                 dPhaseVolFrac_dComp,
+                                                                                 dCompFrac_dCompDens,
+                                                                                 phaseDens,
+                                                                                 dPhaseDens_dPres,
+                                                                                 dPhaseDens_dComp,
+                                                                                 phaseMassDens,
+                                                                                 dPhaseMassDens_dPres,
+                                                                                 dPhaseMassDens_dComp,
+                                                                                 phaseCapPressure,
+                                                                                 dPhaseCapPressure_dPhaseVolFrac,
+                                                                                 capPressureFlag,
+                                                                                 k_up_pc,
+                                                                                 k_up_opc,
+                                                                                 phaseFluxCap,
+                                                                                 dPhaseFluxCap_dP,
+                                                                                 dPhaseFluxCap_dC );
 
         // Distributing the gravitational flux of phase i onto component
         UpwindHelpers::formPhaseComp( ip,
@@ -790,20 +681,16 @@
     }
   }//end if UT_FORM
 
-  UpwindHelpers::fillLocalJacobi< NC, MAX_STENCIL, NDOF >( compFlux,
-                                                           dCompFlux_dP,
-                                                           dCompFlux_dC,
-                                                           stencilSize,
-                                                           dt,
-                                                           localFlux,
-                                                           localFluxJacobian );
+  UpwindHelpers::fillLocalJacobi< NC, MAX_STENCIL_SIZE, NDOF >( compFlux,
+                                                                dCompFlux_dP,
+                                                                dCompFlux_dC,
+                                                                stencilSize,
+                                                                dt,
+                                                                localFlux,
+                                                                localFluxJacobian );
 }
 
-<<<<<<< HEAD
-template< localIndex NC, typename STENCIL_TYPE, bool IS_UT_FORM >
-=======
-template< localIndex NC, typename STENCILWRAPPER_TYPE >
->>>>>>> e86c9336
+template< localIndex NC, typename STENCILWRAPPER_TYPE, bool IS_UT_FORM >
 void
 FluxKernel::
   launch( localIndex const numPhases,
@@ -845,83 +732,36 @@
   constexpr localIndex MAX_NUM_ELEMS = STENCILWRAPPER_TYPE::NUM_POINT_IN_FLUX;
   constexpr localIndex MAX_STENCIL_SIZE = STENCILWRAPPER_TYPE::MAX_STENCIL_SIZE;
 
-<<<<<<< HEAD
-  forAll< parallelDevicePolicy<> >( stencil.size(), [=] GEOSX_HOST_DEVICE ( localIndex const iconn )
-=======
   forAll< parallelDevicePolicy<> >( stencilWrapper.size(), [=] GEOSX_HOST_DEVICE ( localIndex const iconn )
-  {
-    localIndex const stencilSize = meshMapUtilities::size1( sei, iconn );
-    localIndex const numFluxElems = stencilWrapper.numPointsInFlux( iconn );
-    constexpr localIndex NDOF = NC + 1;
-
-    // working arrays
-    stackArray1d< globalIndex, MAX_NUM_ELEMS * NDOF > dofColIndices( stencilSize * NDOF );
-    stackArray1d< real64, MAX_NUM_ELEMS * NC >                      localFlux( numFluxElems * NC );
-    stackArray2d< real64, MAX_NUM_ELEMS * NC * MAX_STENCIL_SIZE * NDOF > localFluxJacobian( numFluxElems * NC, stencilSize * NDOF );
-
-    // compute transmissibility
-    real64 transmissibility[STENCILWRAPPER_TYPE::MAX_NUM_OF_CONNECTIONS][2];
-    real64 dTrans_dPres[STENCILWRAPPER_TYPE::MAX_NUM_OF_CONNECTIONS][2];
-
-    stencilWrapper.computeWeights( iconn,
-                                   permeability,
-                                   dPerm_dPres,
-                                   transmissibility,
-                                   dTrans_dPres );
-
-
-
-    FluxKernel::compute< NC, MAX_NUM_ELEMS, MAX_STENCIL_SIZE >( numPhases,
-                                                                stencilSize,
-                                                                numFluxElems,
-                                                                seri[iconn],
-                                                                sesri[iconn],
-                                                                sei[iconn],
-                                                                transmissibility[0],
-                                                                dTrans_dPres[0],
-                                                                pres,
-                                                                dPres,
-                                                                gravCoef,
-                                                                phaseMob,
-                                                                dPhaseMob_dPres,
-                                                                dPhaseMob_dComp,
-                                                                dPhaseVolFrac_dPres,
-                                                                dPhaseVolFrac_dComp,
-                                                                dCompFrac_dCompDens,
-                                                                phaseMassDens,
-                                                                dPhaseMassDens_dPres,
-                                                                dPhaseMassDens_dComp,
-                                                                phaseCompFrac,
-                                                                dPhaseCompFrac_dPres,
-                                                                dPhaseCompFrac_dComp,
-                                                                phaseCapPressure,
-                                                                dPhaseCapPressure_dPhaseVolFrac,
-                                                                capPressureFlag,
-                                                                dt,
-                                                                localFlux,
-                                                                localFluxJacobian );
-
-    // populate dof indices
-    for( localIndex i = 0; i < stencilSize; ++i )
-    {
-      globalIndex const offset = dofNumber[seri( iconn, i )][sesri( iconn, i )][sei( iconn, i )];
-
-      for( localIndex jdof = 0; jdof < NDOF; ++jdof )
->>>>>>> e86c9336
       {
 
         localIndex const stencilSize = meshMapUtilities::size1( sei, iconn );
-        localIndex constexpr NDOF = NC + 1;
-
-        stackArray1d< real64, NUM_ELEMS * NC >                      localFlux( NUM_ELEMS * NC );
-        stackArray2d< real64, NUM_ELEMS * NC * MAX_STENCIL * NDOF > localFluxJacobian( NUM_ELEMS * NC, stencilSize * NDOF );
-
-        FluxKernel::compute< NC, NUM_ELEMS, MAX_STENCIL, IS_UT_FORM >( numPhases,
+        localIndex const numFluxElems = stencilWrapper.numPointsInFlux( iconn );
+        constexpr localIndex NDOF = NC + 1;
+
+        // working arrays
+        stackArray1d< globalIndex, MAX_NUM_ELEMS * NDOF > dofColIndices( stencilSize * NDOF );
+        stackArray1d< real64, MAX_NUM_ELEMS * NC >                      localFlux( numFluxElems * NC );
+        stackArray2d< real64, MAX_NUM_ELEMS * NC * MAX_STENCIL_SIZE * NDOF > localFluxJacobian( numFluxElems * NC, stencilSize * NDOF );
+
+        // compute transmissibility
+        real64 transmissibility[STENCILWRAPPER_TYPE::MAX_NUM_OF_CONNECTIONS][2];
+        real64 dTrans_dPres[STENCILWRAPPER_TYPE::MAX_NUM_OF_CONNECTIONS][2];
+
+        stencilWrapper.computeWeights( iconn,
+                                       permeability,
+                                       dPerm_dPres,
+                                       transmissibility,
+                                       dTrans_dPres );
+
+        FluxKernel::compute< NC, MAX_NUM_ELEMS, MAX_STENCIL_SIZE, IS_UT_FORM >( numPhases,
                                                                        stencilSize,
+                                                                       numFluxElems,
                                                                        seri[iconn],
                                                                        sesri[iconn],
                                                                        sei[iconn],
-                                                                       weights[iconn],
+                                                                       transmissibility[0],
+                                                                       dTrans_dPres[0],
                                                                        pres,
                                                                        dPres,
                                                                        gravCoef,
@@ -948,35 +788,22 @@
                                                                        localFluxJacobian );
 
         // populate dof indices
-        globalIndex dofColIndices[ MAX_STENCIL * NDOF ];
-        for( localIndex i = 0; i < stencilSize; ++i )
+
+    for( localIndex i = 0; i < stencilSize; ++i )
+    {
+      globalIndex const offset = dofNumber[seri( iconn, i )][sesri( iconn, i )][sei( iconn, i )];
+
+      for( localIndex jdof = 0; jdof < NDOF; ++jdof )
+      {
+        dofColIndices[i * NDOF + jdof] = offset + jdof;
+      }
+    }
+
+    // TODO: apply equation/variable change transformation(s)
+
+        // Add to residual/jacobian
+        for( localIndex i = 0; i < numFluxElems; ++i )
         {
-          globalIndex const offset = dofNumber[seri( iconn, i )][sesri( iconn, i )][sei( iconn, i )];
-
-<<<<<<< HEAD
-          for( localIndex jdof = 0; jdof < NDOF; ++jdof )
-          {
-            dofColIndices[i * NDOF + jdof] = offset + jdof;
-          }
-        }
-=======
-    // Add to residual/jacobian
-    for( localIndex i = 0; i < numFluxElems; ++i )
-    {
-      if( ghostRank[seri( iconn, i )][sesri( iconn, i )][sei( iconn, i )] < 0 )
-      {
-        globalIndex const globalRow = dofNumber[seri( iconn, i )][sesri( iconn, i )][sei( iconn, i )];
-        localIndex const localRow = LvArray::integerConversion< localIndex >( globalRow - rankOffset );
-        GEOSX_ASSERT_GE( localRow, 0 );
-        GEOSX_ASSERT_GT( localMatrix.numRows(), localRow + NC );
->>>>>>> e86c9336
-
-        // TODO: apply equation/variable change transformation(s)
-
-        // Add to residual/jacobian
-        for( localIndex i = 0; i < NUM_ELEMS; ++i )
-        {
-<<<<<<< HEAD
           if( ghostRank[seri( iconn, i )][sesri( iconn, i )][sei( iconn, i )] < 0 )
           {
             globalIndex const globalRow = dofNumber[seri( iconn, i )][sesri( iconn, i )][sei( iconn, i )];
@@ -988,136 +815,100 @@
             {
               RAJA::atomicAdd( parallelDeviceAtomic{}, &localRhs[localRow + ic], localFlux[i * NC + ic] );
               localMatrix.addToRowBinarySearchUnsorted< parallelDeviceAtomic >( localRow + ic,
-                                                                                dofColIndices,
+                                                                                dofColIndices.data(),
                                                                                 localFluxJacobian[i * NC + ic].dataIfContiguous(),
                                                                                 stencilSize * NDOF );
             }
           }
-=======
-          RAJA::atomicAdd( parallelDeviceAtomic{}, &localRhs[localRow + ic], localFlux[i * NC + ic] );
-          localMatrix.addToRowBinarySearchUnsorted< parallelDeviceAtomic >( localRow + ic,
-                                                                            dofColIndices.data(),
-                                                                            localFluxJacobian[i * NC + ic].dataIfContiguous(),
-                                                                            stencilSize * NDOF );
->>>>>>> e86c9336
         }
       } );
 }
 
-<<<<<<< HEAD
-#define INST_FluxKernel( NC, STENCIL_TYPE, IS_UT_FORM ) \
+#define INST_FluxKernel( NC, STENCILWRAPPER_TYPE, IS_UT_FORM ) \
   template \
   void FluxKernel:: \
-    launch< NC, STENCIL_TYPE, IS_UT_FORM >( localIndex const numPhases, \
-                                            STENCIL_TYPE const & stencil, \
-                                            globalIndex const rankOffset, \
-                                            ElementViewConst< arrayView1d< globalIndex const > > const & dofNumber, \
-                                            ElementViewConst< arrayView1d< integer const > > const & ghostRank, \
-                                            ElementViewConst< arrayView1d< real64 const > > const & pres, \
-                                            ElementViewConst< arrayView1d< real64 const > > const & dPres, \
-                                            ElementViewConst< arrayView1d< real64 const > > const & gravCoef, \
-                                            ElementViewConst< arrayView2d< real64 const, compflow::USD_PHASE > > const & phaseMob, \
-                                            ElementViewConst< arrayView2d< real64 const, compflow::USD_PHASE > > const & dPhaseMob_dPres, \
-                                            ElementViewConst< arrayView3d< real64 const, compflow::USD_PHASE_DC > > const & dPhaseMob_dComp, \
-                                            ElementViewConst< arrayView2d< real64 const, compflow::USD_PHASE > > const & dPhaseVolFrac_dPres, \
-                                            ElementViewConst< arrayView3d< real64 const, compflow::USD_PHASE_DC > > const & dPhaseVolFrac_dComp, \
-                                            ElementViewConst< arrayView3d< real64 const, compflow::USD_COMP_DC > > const & dCompFrac_dCompDens, \
-                                            ElementViewConst< arrayView3d< real64 const, multifluid::USD_PHASE > > const & phaseDens, \
-                                            ElementViewConst< arrayView3d< real64 const, multifluid::USD_PHASE > > const & dPhaseDens_dPres, \
-                                            ElementViewConst< arrayView4d< real64 const, multifluid::USD_PHASE_DC > > const & dPhaseDens_dComp, \
-                                            ElementViewConst< arrayView3d< real64 const, multifluid::USD_PHASE > > const & phaseMassDens, \
-                                            ElementViewConst< arrayView3d< real64 const, multifluid::USD_PHASE > > const & dPhaseMassDens_dPres, \
-                                            ElementViewConst< arrayView4d< real64 const, multifluid::USD_PHASE_DC > > const & dPhaseMassDens_dComp, \
-                                            ElementViewConst< arrayView4d< real64 const, multifluid::USD_PHASE_COMP > > const & phaseCompFrac, \
-                                            ElementViewConst< arrayView4d< real64 const, multifluid::USD_PHASE_COMP > > const & dPhaseCompFrac_dPres, \
-                                            ElementViewConst< arrayView5d< real64 const, multifluid::USD_PHASE_COMP_DC > > const & dPhaseCompFrac_dComp, \
-                                            ElementViewConst< arrayView3d< real64 const, cappres::USD_CAPPRES > > const & phaseCapPressure, \
-                                            ElementViewConst< arrayView4d< real64 const, cappres::USD_CAPPRES_DS > > const & dPhaseCapPressure_dPhaseVolFrac, \
-                                            integer const capPressureFlag, \
-                                            real64 const dt, \
-                                            CRSMatrixView< real64, globalIndex const > const & localMatrix, \
-                                            arrayView1d< real64 > const & localRhs )
-
-INST_FluxKernel( 1, CellElementStencilTPFA, false );
-INST_FluxKernel( 2, CellElementStencilTPFA, false );
-INST_FluxKernel( 3, CellElementStencilTPFA, false );
-INST_FluxKernel( 4, CellElementStencilTPFA, false );
-INST_FluxKernel( 5, CellElementStencilTPFA, false );
-
-INST_FluxKernel( 1, CellElementStencilTPFA, true );
-INST_FluxKernel( 2, CellElementStencilTPFA, true );
-INST_FluxKernel( 3, CellElementStencilTPFA, true );
-INST_FluxKernel( 4, CellElementStencilTPFA, true );
-INST_FluxKernel( 5, CellElementStencilTPFA, true );
-
-INST_FluxKernel( 1, FaceElementStencil, false );
-INST_FluxKernel( 2, FaceElementStencil, false );
-INST_FluxKernel( 3, FaceElementStencil, false );
-INST_FluxKernel( 4, FaceElementStencil, false );
-INST_FluxKernel( 5, FaceElementStencil, false );
-
-INST_FluxKernel( 1, FaceElementStencil, true );
-INST_FluxKernel( 2, FaceElementStencil, true );
-INST_FluxKernel( 3, FaceElementStencil, true );
-INST_FluxKernel( 4, FaceElementStencil, true );
-INST_FluxKernel( 5, FaceElementStencil, true );
-=======
-#define INST_FluxKernel( NC, STENCILWRAPPER_TYPE ) \
-  template \
-  void FluxKernel:: \
-    launch< NC, STENCILWRAPPER_TYPE >( localIndex const numPhases, \
-                                       STENCILWRAPPER_TYPE const & stencilWrapper, \
-                                       globalIndex const rankOffset, \
-                                       ElementViewConst< arrayView1d< globalIndex const > > const & dofNumber, \
-                                       ElementViewConst< arrayView1d< integer const > > const & ghostRank, \
-                                       ElementViewConst< arrayView1d< real64 const > > const & pres, \
-                                       ElementViewConst< arrayView1d< real64 const > > const & dPres, \
-                                       ElementViewConst< arrayView3d< real64 const > > const & permeability, \
-                                       ElementViewConst< arrayView3d< real64 const > > const & dPerm_dPres, \
-                                       ElementViewConst< arrayView1d< real64 const > > const & gravCoef, \
-                                       ElementViewConst< arrayView2d< real64 const, compflow::USD_PHASE > > const & phaseMob, \
-                                       ElementViewConst< arrayView2d< real64 const, compflow::USD_PHASE > > const & dPhaseMob_dPres, \
-                                       ElementViewConst< arrayView3d< real64 const, compflow::USD_PHASE_DC > > const & dPhaseMob_dComp, \
-                                       ElementViewConst< arrayView2d< real64 const, compflow::USD_PHASE > > const & dPhaseVolFrac_dPres, \
-                                       ElementViewConst< arrayView3d< real64 const, compflow::USD_PHASE_DC > > const & dPhaseVolFrac_dComp, \
-                                       ElementViewConst< arrayView3d< real64 const, compflow::USD_COMP_DC > > const & dCompFrac_dCompDens, \
-                                       ElementViewConst< arrayView3d< real64 const, multifluid::USD_PHASE > > const & phaseMassDens, \
-                                       ElementViewConst< arrayView3d< real64 const, multifluid::USD_PHASE > > const & dPhaseMassDens_dPres, \
-                                       ElementViewConst< arrayView4d< real64 const, multifluid::USD_PHASE_DC > > const & dPhaseMassDens_dComp, \
-                                       ElementViewConst< arrayView4d< real64 const, multifluid::USD_PHASE_COMP > > const & phaseCompFrac, \
-                                       ElementViewConst< arrayView4d< real64 const, multifluid::USD_PHASE_COMP > > const & dPhaseCompFrac_dPres, \
-                                       ElementViewConst< arrayView5d< real64 const, multifluid::USD_PHASE_COMP_DC > > const & dPhaseCompFrac_dComp, \
-                                       ElementViewConst< arrayView3d< real64 const, cappres::USD_CAPPRES > > const & phaseCapPressure, \
-                                       ElementViewConst< arrayView4d< real64 const, cappres::USD_CAPPRES_DS > > const & dPhaseCapPressure_dPhaseVolFrac, \
-                                       integer const capPressureFlag, \
-                                       real64 const dt, \
-                                       CRSMatrixView< real64, globalIndex const > const & localMatrix, \
-                                       arrayView1d< real64 > const & localRhs )
-
-INST_FluxKernel( 1, CellElementStencilTPFAWrapper );
-INST_FluxKernel( 2, CellElementStencilTPFAWrapper );
-INST_FluxKernel( 3, CellElementStencilTPFAWrapper );
-INST_FluxKernel( 4, CellElementStencilTPFAWrapper );
-INST_FluxKernel( 5, CellElementStencilTPFAWrapper );
-
-INST_FluxKernel( 1, SurfaceElementStencilWrapper );
-INST_FluxKernel( 2, SurfaceElementStencilWrapper );
-INST_FluxKernel( 3, SurfaceElementStencilWrapper );
-INST_FluxKernel( 4, SurfaceElementStencilWrapper );
-INST_FluxKernel( 5, SurfaceElementStencilWrapper );
-
-INST_FluxKernel( 1, EmbeddedSurfaceToCellStencilWrapper );
-INST_FluxKernel( 2, EmbeddedSurfaceToCellStencilWrapper );
-INST_FluxKernel( 3, EmbeddedSurfaceToCellStencilWrapper );
-INST_FluxKernel( 4, EmbeddedSurfaceToCellStencilWrapper );
-INST_FluxKernel( 5, EmbeddedSurfaceToCellStencilWrapper );
-
-INST_FluxKernel( 1, FaceElementToCellStencilWrapper );
-INST_FluxKernel( 2, FaceElementToCellStencilWrapper );
-INST_FluxKernel( 3, FaceElementToCellStencilWrapper );
-INST_FluxKernel( 4, FaceElementToCellStencilWrapper );
-INST_FluxKernel( 5, FaceElementToCellStencilWrapper );
->>>>>>> e86c9336
+    launch< NC, STENCILWRAPPER_TYPE, IS_UT_FORM >( localIndex const numPhases, \
+                                                  STENCILWRAPPER_TYPE const & stencilWrapper, \
+                                                  globalIndex const rankOffset, \
+                                                  ElementViewConst< arrayView1d< globalIndex const > > const & dofNumber, \
+                                                  ElementViewConst< arrayView1d< integer const > > const & ghostRank, \
+                                                  ElementViewConst< arrayView1d< real64 const > > const & pres, \
+                                                  ElementViewConst< arrayView1d< real64 const > > const & dPres, \
+                                                  ElementViewConst< arrayView3d< real64 const > > const & permeability, \
+                                                  ElementViewConst< arrayView3d< real64 const > > const & dPerm_dPres, \
+                                                  ElementViewConst< arrayView1d< real64 const > > const & gravCoef, \
+                                                  ElementViewConst< arrayView2d< real64 const, compflow::USD_PHASE > > const & phaseMob, \
+                                                  ElementViewConst< arrayView2d< real64 const, compflow::USD_PHASE > > const & dPhaseMob_dPres, \
+                                                  ElementViewConst< arrayView3d< real64 const, compflow::USD_PHASE_DC > > const & dPhaseMob_dComp, \
+                                                  ElementViewConst< arrayView2d< real64 const, compflow::USD_PHASE > > const & dPhaseVolFrac_dPres, \
+                                                  ElementViewConst< arrayView3d< real64 const, compflow::USD_PHASE_DC > > const & dPhaseVolFrac_dComp, \
+                                                  ElementViewConst< arrayView3d< real64 const, compflow::USD_COMP_DC > > const & dCompFrac_dCompDens, \
+                                                  ElementViewConst< arrayView3d< real64 const, multifluid::USD_PHASE > > const & phaseDens, \
+                                                  ElementViewConst< arrayView3d< real64 const, multifluid::USD_PHASE > > const & dPhaseDens_dPres, \
+                                                  ElementViewConst< arrayView4d< real64 const, multifluid::USD_PHASE_DC > > const & dPhaseDens_dComp, \
+                                                  ElementViewConst< arrayView3d< real64 const, multifluid::USD_PHASE > > const & phaseMassDens, \
+                                                  ElementViewConst< arrayView3d< real64 const, multifluid::USD_PHASE > > const & dPhaseMassDens_dPres, \
+                                                  ElementViewConst< arrayView4d< real64 const, multifluid::USD_PHASE_DC > > const & dPhaseMassDens_dComp, \
+                                                  ElementViewConst< arrayView4d< real64 const, multifluid::USD_PHASE_COMP > > const & phaseCompFrac, \
+                                                  ElementViewConst< arrayView4d< real64 const, multifluid::USD_PHASE_COMP > > const & dPhaseCompFrac_dPres, \
+                                                  ElementViewConst< arrayView5d< real64 const, multifluid::USD_PHASE_COMP_DC > > const & dPhaseCompFrac_dComp, \
+                                                  ElementViewConst< arrayView3d< real64 const, cappres::USD_CAPPRES > > const & phaseCapPressure, \
+                                                  ElementViewConst< arrayView4d< real64 const, cappres::USD_CAPPRES_DS > > const & dPhaseCapPressure_dPhaseVolFrac, \
+                                                  integer const capPressureFlag, \
+                                                  real64 const dt, \
+                                                  CRSMatrixView< real64, globalIndex const > const & localMatrix, \
+                                                  arrayView1d< real64 > const & localRhs )
+
+
+INST_FluxKernel( 1, CellElementStencilTPFAWrapper, true );
+INST_FluxKernel( 2, CellElementStencilTPFAWrapper, true );
+INST_FluxKernel( 3, CellElementStencilTPFAWrapper, true  );
+INST_FluxKernel( 4, CellElementStencilTPFAWrapper, true  );
+INST_FluxKernel( 5, CellElementStencilTPFAWrapper, true  );
+
+INST_FluxKernel( 1, SurfaceElementStencilWrapper, true  );
+INST_FluxKernel( 2, SurfaceElementStencilWrapper, true  );
+INST_FluxKernel( 3, SurfaceElementStencilWrapper, true  );
+INST_FluxKernel( 4, SurfaceElementStencilWrapper, true  );
+INST_FluxKernel( 5, SurfaceElementStencilWrapper, true  );
+
+INST_FluxKernel( 1, EmbeddedSurfaceToCellStencilWrapper, true  );
+INST_FluxKernel( 2, EmbeddedSurfaceToCellStencilWrapper, true  );
+INST_FluxKernel( 3, EmbeddedSurfaceToCellStencilWrapper, true  );
+INST_FluxKernel( 4, EmbeddedSurfaceToCellStencilWrapper, true  );
+INST_FluxKernel( 5, EmbeddedSurfaceToCellStencilWrapper, true  );
+
+INST_FluxKernel( 1, FaceElementToCellStencilWrapper, true );
+INST_FluxKernel( 2, FaceElementToCellStencilWrapper, true  );
+INST_FluxKernel( 3, FaceElementToCellStencilWrapper, true  );
+INST_FluxKernel( 4, FaceElementToCellStencilWrapper, true  );
+INST_FluxKernel( 5, FaceElementToCellStencilWrapper, true  );
+
+INST_FluxKernel( 1, CellElementStencilTPFAWrapper, false  );
+INST_FluxKernel( 2, CellElementStencilTPFAWrapper, false  );
+INST_FluxKernel( 3, CellElementStencilTPFAWrapper, false  );
+INST_FluxKernel( 4, CellElementStencilTPFAWrapper, false  );
+INST_FluxKernel( 5, CellElementStencilTPFAWrapper, false  );
+
+INST_FluxKernel( 1, SurfaceElementStencilWrapper, false  );
+INST_FluxKernel( 2, SurfaceElementStencilWrapper, false  );
+INST_FluxKernel( 3, SurfaceElementStencilWrapper, false  );
+INST_FluxKernel( 4, SurfaceElementStencilWrapper, false  );
+INST_FluxKernel( 5, SurfaceElementStencilWrapper, false  );
+
+INST_FluxKernel( 1, EmbeddedSurfaceToCellStencilWrapper, false  );
+INST_FluxKernel( 2, EmbeddedSurfaceToCellStencilWrapper, false  );
+INST_FluxKernel( 3, EmbeddedSurfaceToCellStencilWrapper, false  );
+INST_FluxKernel( 4, EmbeddedSurfaceToCellStencilWrapper, false  );
+INST_FluxKernel( 5, EmbeddedSurfaceToCellStencilWrapper, false  );
+
+INST_FluxKernel( 1, FaceElementToCellStencilWrapper, false );
+INST_FluxKernel( 2, FaceElementToCellStencilWrapper, false  );
+INST_FluxKernel( 3, FaceElementToCellStencilWrapper, false  );
+INST_FluxKernel( 4, FaceElementToCellStencilWrapper, false  );
+INST_FluxKernel( 5, FaceElementToCellStencilWrapper, false  );
+
+
 
 #undef INST_FluxKernel
 
