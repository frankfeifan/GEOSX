/*
 *~~~~~~~~~~~~~~~~~~~~~~~~~~~~~~~~~~~~~~~~~~~~~~~~~~~~~~~~~~~~~~~~~~~~~~~~~~~
 * Copyright (c) 2019, Lawrence Livermore National Security, LLC.
 *
 * Produced at the Lawrence Livermore National Laboratory
 *
 * LLNL-CODE-746361
 *
 * All rights reserved. See COPYRIGHT for details.
 *
 * This file is part of the GEOSX Simulation Framework.
 *
 * GEOSX is a free software; you can redistribute it and/or modify it under
 * the terms of the GNU Lesser General Public License (as published by the
 * Free Software Foundation) version 2.1 dated February 1999.
 *~~~~~~~~~~~~~~~~~~~~~~~~~~~~~~~~~~~~~~~~~~~~~~~~~~~~~~~~~~~~~~~~~~~~~~~~~~~
 */

/**
 * @file EventManager.cpp
 */

#include "EventManager.hpp"
#include "managers/Events/EventBase.hpp"
#include "common/TimingMacros.hpp"
#include "MPI_Communications/CommunicationTools.hpp"

#include "coupling/TribolCoupling.hpp"

namespace geosx
{

using namespace dataRepository;
using namespace cxx_utilities;


EventManager::EventManager( std::string const & name,
                            ManagedGroup * const parent ):
  ManagedGroup( name, parent),
  m_maxTime(),
  m_maxCycle(),
  m_verbosity(),
  m_time(),
  m_dt(),
  m_cycle(),
  m_currentSubEvent()
{
  setInputFlags(InputFlags::REQUIRED);
  
  RegisterViewWrapper(viewKeyStruct::maxTimeString, &m_maxTime, false )->
    setApplyDefaultValue(std::numeric_limits<real64>::max())->
    setInputFlag(InputFlags::OPTIONAL)->
    setDescription("Maximum simulation time.");

  RegisterViewWrapper(viewKeyStruct::maxCycleString, &m_maxCycle, false )->
    setApplyDefaultValue(std::numeric_limits<integer>::max())->
    setInputFlag(InputFlags::OPTIONAL)->
    setDescription("Maximum simulation cycle.");

  RegisterViewWrapper(viewKeyStruct::verbosityString, &m_verbosity, false )->
    setApplyDefaultValue(0)->
    setInputFlag(InputFlags::OPTIONAL)->
    setDescription("Verbosity level");

  RegisterViewWrapper(viewKeyStruct::timeString, &m_time, false )->
    setRestartFlags(RestartFlags::WRITE_AND_READ)->
    setDescription("Current simulation time.");

  RegisterViewWrapper(viewKeyStruct::dtString, &m_dt, false )->
    setRestartFlags(RestartFlags::WRITE_AND_READ)->
    setDescription("Current simulation timestep.");

  RegisterViewWrapper(viewKeyStruct::cycleString, &m_cycle, false )->
    setRestartFlags(RestartFlags::WRITE_AND_READ)->
    setDescription("Current simulation cycle number.");

  RegisterViewWrapper(viewKeyStruct::currentSubEventString, &m_currentSubEvent, false )->
    setRestartFlags(RestartFlags::WRITE_AND_READ)->
    setDescription("index of the current subevent.");

}


EventManager::~EventManager()
{}



ManagedGroup * EventManager::CreateChild( string const & childKey, string const & childName )
{
  GEOS_LOG_RANK_0("Adding Event: " << childKey << ", " << childName);
  std::unique_ptr<EventBase> event = EventBase::CatalogInterface::Factory( childKey, childName, this );
  return this->RegisterGroup<EventBase>( childName, std::move(event) );
}


void EventManager::ExpandObjectCatalogs()
{
  // During schema generation, register one of each type derived from EventBase here
  for (auto& catalogIter: EventBase::GetCatalog())
  {
    CreateChild( catalogIter.first, catalogIter.first );
  }
}


void EventManager::Run(dataRepository::ManagedGroup * domain)
{
  GEOSX_MARK_FUNCTION;

  integer exitFlag = 0;

<<<<<<< HEAD
  // Setup MPI communication
  integer rank = 0;
  integer comm_size = 1;
  #ifdef GEOSX_USE_MPI
    MPI_Comm_rank(MPI_COMM_GEOSX, &rank);
    MPI_Comm_size(MPI_COMM_GEOSX, &comm_size);
  #endif
  real64 send_buffer[2];
  array1d<real64> receive_buffer(2 * comm_size);

  // Setup event targets
  this->forSubGroups<EventBase>([]( EventBase * subEvent ) -> void
=======
  // Setup event targets, sequence indicators
  array1d<integer> eventCounters(2);
  this->forSubGroups<EventBase>([&]( EventBase * subEvent ) -> void
>>>>>>> 7d841243
  {
    subEvent->GetTargetReferences();
    subEvent->GetExecutionOrder(eventCounters);
  });

<<<<<<< HEAD
#if HAVE_TRIBOLCOUPLING
  TribolCoupling::Initialize(this, domain) ;
#endif

  // Run problem
  while(1) {
    int terminate = ((time < maxTime) && (cycle < maxCycle) && (exitFlag == 0)) ? 0 : 1 ;

    if (cycle > 0) {
#if HAVE_TRIBOLCOUPLING
       TribolCoupling::SyncTermination(&terminate) ;
#endif

       if (terminate) {
          break ;
       }

#if HAVE_TRIBOLCOUPLING
       real64 newDt ;
       TribolCoupling::SyncTimestep(&newDt) ;

       if (newDt < dt)
       {
           std::cout << "     dt: " << dt << ", coupled dt=" << newDt << std::endl;
           GEOS_ERROR( "TRIBOL coupling error" );
       }
#endif
    } else if (terminate) {
      break ;
    }

    real64 nextDt = std::numeric_limits<real64>::max();
    if (rank == 0)
=======
  // Set the progress indicators
  this->forSubGroups<EventBase>([&]( EventBase * subEvent ) -> void
  {
    subEvent->SetProgressIndicator(eventCounters);
  });

  // Inform user if it appears this is a mid-loop restart
  if ((m_currentSubEvent > 0))
  {
    GEOS_LOG_RANK_0("The restart-file was written during step " << m_currentSubEvent << " of the event loop.  Resuming from that point.");
  }

  // Run problem
  // Note: if currentSubEvent > 0, then we are resuming from a restart file
  while((m_time < m_maxTime) && (m_cycle < m_maxCycle) && (exitFlag == 0))
  {
    // Determine the cycle timestep
    if (m_currentSubEvent == 0)
>>>>>>> 7d841243
    {
      // The max dt request
      m_dt = m_maxTime - m_time;

      // Determine the dt requests for each event
      for ( ; m_currentSubEvent<this->numSubGroups(); ++m_currentSubEvent)
      {
        EventBase * subEvent = static_cast<EventBase *>( this->GetSubGroups()[m_currentSubEvent] );
        m_dt = std::min(subEvent->GetTimestepRequest(m_time), m_dt);
      }
      m_currentSubEvent = 0;

#ifdef GEOSX_USE_MPI
      // Find the min dt across procfesses
      GEOSX_MARK_BEGIN("EventManager::MPI calls");

      real64 dt_global;
      MPI_Allreduce(&m_dt, &dt_global, 1, MPI_DOUBLE, MPI_MIN, MPI_COMM_GEOSX);
      m_dt = dt_global;

      GEOSX_MARK_END("EventManager::MPI calls");
#endif
    }

    GEOS_LOG_RANK_0("Time: " << m_time << "s, dt:" << m_dt << "s, Cycle: " << m_cycle);

    // Execute 
    for ( ; m_currentSubEvent<this->numSubGroups(); ++m_currentSubEvent)
    {
      EventBase * subEvent = static_cast<EventBase *>( this->GetSubGroups()[m_currentSubEvent] );

      // Calculate the event and sub-event forecasts
      subEvent->CheckEvents(m_time, m_dt, m_cycle, domain);
      integer eventForecast = subEvent->GetForecast();

      if (m_verbosity > 0)
      {
        GEOS_LOG_RANK_0("     Event: " << m_currentSubEvent << " (" << subEvent->getName() << "), dt_request=" << subEvent->GetCurrentEventDtRequest() << ", forecast=" << eventForecast);
      }

      // Execute, signal events
      if (eventForecast == 1)
      {
        subEvent->SignalToPrepareForExecution(m_time, m_dt, m_cycle, domain);
      }

      if (eventForecast <= 0)
      {
        subEvent->Execute(m_time, m_dt, m_cycle, 0, 0, domain);
      }

      // Check the exit flag
      // Note: Currently, this is only being used by the HaltEvent
      //       If it starts being used elsewhere it may need to be synchronized
      exitFlag += subEvent->GetExitFlag();
<<<<<<< HEAD
    
      // Debug information
      if ((verbosity > 0) && (rank == 0))
      {
        std::cout << "     Event: " << subEvent->getName() << ", f=" << eventForecast << std::endl;
      }      
    });

    time += dt;
    ++cycle;
    dt = nextDt;
    dt = (time + dt > maxTime) ? (maxTime - time) : dt;

    #ifdef GEOSX_USE_MPI
      send_buffer[0] = dt;
      send_buffer[1] = static_cast<real64>(exitFlag);
      MPI_Gather(send_buffer, 2, MPI_DOUBLE, receive_buffer.data(), 2, MPI_DOUBLE, 0, MPI_COMM_GEOSX);

      if (rank == 0)
      {
        for (integer ii=0; ii<comm_size; ii++)
        {
          send_buffer[0] = std::min(send_buffer[0], receive_buffer[2*ii]);
          send_buffer[1] += receive_buffer[2*ii + 1]; 
        }
      }

      MPI_Bcast(send_buffer, 2, MPI_DOUBLE, 0, MPI_COMM_GEOSX);
      dt = send_buffer[0];
      if (send_buffer[1] > 0.5)
      {
        exitFlag = 1;
      }
    #endif
=======
    }

    // Increment time/cycle, reset the subevent counter
    m_time += m_dt;
    ++m_cycle;
    m_currentSubEvent = 0;
>>>>>>> 7d841243
  }

  // Cleanup
  GEOS_LOG_RANK_0("Cleaning up events");
  
  this->forSubGroups<EventBase>([&]( EventBase * subEvent ) -> void
  {
    subEvent->Cleanup(m_time, m_cycle, 0, 0, domain);
  });
<<<<<<< HEAD

#if HAVE_TRIBOLCOUPLING
  TribolCoupling::Cleanup() ;
#endif
=======
>>>>>>> 7d841243
}

} /* namespace geosx */<|MERGE_RESOLUTION|>--- conflicted
+++ resolved
@@ -110,37 +110,33 @@
 
   integer exitFlag = 0;
 
-<<<<<<< HEAD
-  // Setup MPI communication
-  integer rank = 0;
-  integer comm_size = 1;
-  #ifdef GEOSX_USE_MPI
-    MPI_Comm_rank(MPI_COMM_GEOSX, &rank);
-    MPI_Comm_size(MPI_COMM_GEOSX, &comm_size);
-  #endif
-  real64 send_buffer[2];
-  array1d<real64> receive_buffer(2 * comm_size);
-
-  // Setup event targets
-  this->forSubGroups<EventBase>([]( EventBase * subEvent ) -> void
-=======
   // Setup event targets, sequence indicators
   array1d<integer> eventCounters(2);
   this->forSubGroups<EventBase>([&]( EventBase * subEvent ) -> void
->>>>>>> 7d841243
   {
     subEvent->GetTargetReferences();
     subEvent->GetExecutionOrder(eventCounters);
   });
 
-<<<<<<< HEAD
+  // Set the progress indicators
+  this->forSubGroups<EventBase>([&]( EventBase * subEvent ) -> void
+  {
+    subEvent->SetProgressIndicator(eventCounters);
+  });
+
+  // Inform user if it appears this is a mid-loop restart
+  if ((m_currentSubEvent > 0))
+  {
+    GEOS_LOG_RANK_0("The restart-file was written during step " << m_currentSubEvent << " of the event loop.  Resuming from that point.");
+  }
 #if HAVE_TRIBOLCOUPLING
   TribolCoupling::Initialize(this, domain) ;
 #endif
 
   // Run problem
+  // Note: if currentSubEvent > 0, then we are resuming from a restart file
   while(1) {
-    int terminate = ((time < maxTime) && (cycle < maxCycle) && (exitFlag == 0)) ? 0 : 1 ;
+    int terminate = ((m_time < m_maxTime) && (m_cycle < m_maxCycle) && (exitFlag == 0)) ? 0 : 1 ;
 
     if (cycle > 0) {
 #if HAVE_TRIBOLCOUPLING
@@ -165,28 +161,8 @@
       break ;
     }
 
-    real64 nextDt = std::numeric_limits<real64>::max();
-    if (rank == 0)
-=======
-  // Set the progress indicators
-  this->forSubGroups<EventBase>([&]( EventBase * subEvent ) -> void
-  {
-    subEvent->SetProgressIndicator(eventCounters);
-  });
-
-  // Inform user if it appears this is a mid-loop restart
-  if ((m_currentSubEvent > 0))
-  {
-    GEOS_LOG_RANK_0("The restart-file was written during step " << m_currentSubEvent << " of the event loop.  Resuming from that point.");
-  }
-
-  // Run problem
-  // Note: if currentSubEvent > 0, then we are resuming from a restart file
-  while((m_time < m_maxTime) && (m_cycle < m_maxCycle) && (exitFlag == 0))
-  {
     // Determine the cycle timestep
     if (m_currentSubEvent == 0)
->>>>>>> 7d841243
     {
       // The max dt request
       m_dt = m_maxTime - m_time;
@@ -242,49 +218,12 @@
       // Note: Currently, this is only being used by the HaltEvent
       //       If it starts being used elsewhere it may need to be synchronized
       exitFlag += subEvent->GetExitFlag();
-<<<<<<< HEAD
-    
-      // Debug information
-      if ((verbosity > 0) && (rank == 0))
-      {
-        std::cout << "     Event: " << subEvent->getName() << ", f=" << eventForecast << std::endl;
-      }      
-    });
-
-    time += dt;
-    ++cycle;
-    dt = nextDt;
-    dt = (time + dt > maxTime) ? (maxTime - time) : dt;
-
-    #ifdef GEOSX_USE_MPI
-      send_buffer[0] = dt;
-      send_buffer[1] = static_cast<real64>(exitFlag);
-      MPI_Gather(send_buffer, 2, MPI_DOUBLE, receive_buffer.data(), 2, MPI_DOUBLE, 0, MPI_COMM_GEOSX);
-
-      if (rank == 0)
-      {
-        for (integer ii=0; ii<comm_size; ii++)
-        {
-          send_buffer[0] = std::min(send_buffer[0], receive_buffer[2*ii]);
-          send_buffer[1] += receive_buffer[2*ii + 1]; 
-        }
-      }
-
-      MPI_Bcast(send_buffer, 2, MPI_DOUBLE, 0, MPI_COMM_GEOSX);
-      dt = send_buffer[0];
-      if (send_buffer[1] > 0.5)
-      {
-        exitFlag = 1;
-      }
-    #endif
-=======
     }
 
     // Increment time/cycle, reset the subevent counter
     m_time += m_dt;
     ++m_cycle;
     m_currentSubEvent = 0;
->>>>>>> 7d841243
   }
 
   // Cleanup
@@ -294,13 +233,9 @@
   {
     subEvent->Cleanup(m_time, m_cycle, 0, 0, domain);
   });
-<<<<<<< HEAD
-
 #if HAVE_TRIBOLCOUPLING
   TribolCoupling::Cleanup() ;
 #endif
-=======
->>>>>>> 7d841243
 }
 
 } /* namespace geosx */