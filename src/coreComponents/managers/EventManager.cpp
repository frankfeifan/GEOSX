--- conflicted
+++ resolved
@@ -155,13 +155,9 @@
       m_dt = dt_global;
 #endif
     }
-<<<<<<< HEAD
-    if ((m_cycle % 500000) == 20)
-    GEOS_LOG_RANK_0("Time: " << m_time << "s, dt:" << m_dt << "s, Cycle: " << m_cycle);
-=======
-
+
+  //  if ((m_cycle % 500000) == 20)
     GEOSX_LOG_RANK_0("Time: " << m_time << "s, dt:" << m_dt << "s, Cycle: " << m_cycle);
->>>>>>> 223f6fda
 
     // Execute 
     for ( ; m_currentSubEvent<this->numSubGroups(); ++m_currentSubEvent)
