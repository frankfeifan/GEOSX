/*
 * ------------------------------------------------------------------------------------------------------------
 * SPDX-License-Identifier: LGPL-2.1-only
 *
 * Copyright (c) 2018-2019 Lawrence Livermore National Security LLC
 * Copyright (c) 2018-2019 The Board of Trustees of the Leland Stanford Junior University
 * Copyright (c) 2018-2019 Total, S.A
 * Copyright (c) 2019-     GEOSX Contributors
 * All right reserved
 *
 * See top level LICENSE, COPYRIGHT, CONTRIBUTORS, NOTICE, and ACKNOWLEDGEMENTS files for details.
 * ------------------------------------------------------------------------------------------------------------
 */

/**
 * @file SiloOutput.cpp
 */

#include "SiloOutput.hpp"

#include "common/TimingMacros.hpp"
#include "fileIO/silo/SiloFile.hpp"
#include "managers/DomainPartition.hpp"
#include "managers/Functions/FunctionManager.hpp"

namespace geosx
{

using namespace dataRepository;
using namespace cxx_utilities;

SiloOutput::SiloOutput( std::string const & name,
                        Group * const parent ):
  OutputBase( name, parent ),
  m_plotFileRoot( "plot" ),
  m_writeEdgeMesh( 0 ),
  m_writeFaceMesh( 0 ),
  m_writeCellElementMesh( 1 ),
  m_writeFaceElementMesh( 1 ),
  m_plotLevel()
{
  registerWrapper( viewKeysStruct::plotFileRoot, &m_plotFileRoot, false )->
    setInputFlag( InputFlags::OPTIONAL )->
    setApplyDefaultValue( "plot" )->
    setDescription( "" );

  registerWrapper( viewKeysStruct::writeEdgeMesh, &m_writeEdgeMesh, false )->
    setDefaultValue( 0 )->
    setInputFlag( InputFlags::OPTIONAL )->
    setDescription( "" );

  registerWrapper( viewKeysStruct::writeFaceMesh, &m_writeFaceMesh, false )->
    setDefaultValue( 0 )->
    setInputFlag( InputFlags::OPTIONAL )->
    setDescription( "" );

  registerWrapper( viewKeysStruct::writeCellElementMesh, &m_writeCellElementMesh, false )->
    setDefaultValue( 1 )->
    setInputFlag( InputFlags::OPTIONAL )->
    setDescription( "" );

  registerWrapper( viewKeysStruct::writeFaceElementMesh, &m_writeFaceElementMesh, false )->
    setDefaultValue( 1 )->
    setInputFlag( InputFlags::OPTIONAL )->
    setDescription( "" );

  registerWrapper( viewKeysStruct::plotLevel, &m_plotLevel, false )->
    setApplyDefaultValue( 1 )->
    setInputFlag( InputFlags::OPTIONAL )->
    setDescription( "" );

}

SiloOutput::~SiloOutput()
{}



<<<<<<< HEAD
void SiloOutput::Execute(real64 const time_n,
                         real64 const dt,
                         integer const cycleNumber,
                         integer const eventCounter,
                         real64 const eventProgress,
                         DomainPartition * domain)
{
  GEOSX_MARK_FUNCTION;
=======
void SiloOutput::Execute( real64 const time_n,
                          real64 const dt,
                          integer const cycleNumber,
                          integer const eventCounter,
                          real64 const eventProgress,
                          Group * domain )
{
  GEOSX_MARK_FUNCTION;

  DomainPartition * domainPartition = Group::group_cast< DomainPartition * >( domain );
>>>>>>> 6b8717ce
  SiloFile silo;

  int const size = MpiWrapper::Comm_size( MPI_COMM_GEOSX );
  int const rank = MpiWrapper::Comm_rank( MPI_COMM_GEOSX );
  MpiWrapper::Barrier( MPI_COMM_GEOSX );

  integer const numFiles = parallelThreads() == 0 ? size : parallelThreads();

  silo.setPlotLevel( m_plotLevel );
  silo.setWriteEdgeMesh( m_writeEdgeMesh );
  silo.setWriteFaceMesh( m_writeFaceMesh );
  silo.setWriteCellElementMesh( m_writeCellElementMesh );
  silo.setWriteFaceElementMesh( m_writeFaceElementMesh );
  silo.setPlotFileRoot( m_plotFileRoot );
  silo.Initialize( numFiles );
  silo.WaitForBatonWrite( rank, cycleNumber, eventCounter, false );
<<<<<<< HEAD
  silo.WriteDomainPartition( *domain, cycleNumber,  time_n + dt * eventProgress, 0 );
=======
  silo.WriteDomainPartition( *domainPartition, cycleNumber, time_n + dt * eventProgress, 0 );
>>>>>>> 6b8717ce
  silo.HandOffBaton();
  silo.ClearEmptiesFromMultiObjects( cycleNumber );
  silo.Finish();

}


REGISTER_CATALOG_ENTRY( OutputBase, SiloOutput, std::string const &, Group * const )
} /* namespace geosx */<|MERGE_RESOLUTION|>--- conflicted
+++ resolved
@@ -76,27 +76,14 @@
 
 
 
-<<<<<<< HEAD
-void SiloOutput::Execute(real64 const time_n,
-                         real64 const dt,
-                         integer const cycleNumber,
-                         integer const eventCounter,
-                         real64 const eventProgress,
-                         DomainPartition * domain)
-{
-  GEOSX_MARK_FUNCTION;
-=======
 void SiloOutput::Execute( real64 const time_n,
                           real64 const dt,
                           integer const cycleNumber,
                           integer const eventCounter,
                           real64 const eventProgress,
-                          Group * domain )
+                          DomainPartition * domain )
 {
   GEOSX_MARK_FUNCTION;
-
-  DomainPartition * domainPartition = Group::group_cast< DomainPartition * >( domain );
->>>>>>> 6b8717ce
   SiloFile silo;
 
   int const size = MpiWrapper::Comm_size( MPI_COMM_GEOSX );
@@ -113,11 +100,7 @@
   silo.setPlotFileRoot( m_plotFileRoot );
   silo.Initialize( numFiles );
   silo.WaitForBatonWrite( rank, cycleNumber, eventCounter, false );
-<<<<<<< HEAD
-  silo.WriteDomainPartition( *domain, cycleNumber,  time_n + dt * eventProgress, 0 );
-=======
-  silo.WriteDomainPartition( *domainPartition, cycleNumber, time_n + dt * eventProgress, 0 );
->>>>>>> 6b8717ce
+  silo.WriteDomainPartition( *domain, cycleNumber, time_n + dt * eventProgress, 0 );
   silo.HandOffBaton();
   silo.ClearEmptiesFromMultiObjects( cycleNumber );
   silo.Finish();
