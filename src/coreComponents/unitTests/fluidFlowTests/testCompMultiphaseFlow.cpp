--- conflicted
+++ resolved
@@ -62,11 +62,7 @@
   "  </Mesh>\n"
   "  <NumericalMethods>\n"
   "    <FiniteVolume>\n"
-<<<<<<< HEAD
-  "      <TwoPointFluxApproximation name=\"fluidTPFA\">\n"
-=======
   "      <TwoPointFluxApproximation name=\"fluidTPFA\"/>\n"
->>>>>>> 480fe30c
   "    </FiniteVolume>\n"
   "  </NumericalMethods>\n"
   "  <ElementRegions>\n"
