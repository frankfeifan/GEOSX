/*
 * ------------------------------------------------------------------------------------------------------------
 * SPDX-License-Identifier: LGPL-2.1-only
 *
 * Copyright (c) 2018-2020 Lawrence Livermore National Security LLC
 * Copyright (c) 2018-2020 The Board of Trustees of the Leland Stanford Junior University
 * Copyright (c) 2018-2020 TotalEnergies
 * Copyright (c) 2019-     GEOSX Contributors
 * All rights reserved
 *
 * See top level LICENSE, COPYRIGHT, CONTRIBUTORS, NOTICE, and ACKNOWLEDGEMENTS files for details.
 * ------------------------------------------------------------------------------------------------------------
 */

// Source includes
#include "constitutiveTestHelpers.hpp"
#include "functions/FunctionManager.hpp"
#include "mainInterface/GeosxState.hpp"
#include "mainInterface/initialization.hpp"
#include "constitutive/capillaryPressure/CapillaryPressureExtrinsicData.hpp"

using namespace geosx;
using namespace geosx::testing;
using namespace geosx::constitutive;
using namespace geosx::constitutive::cappres;
using namespace geosx::dataRepository;

CapillaryPressureBase & makeBrooksCoreyCapPressureTwoPhase( string const & name, Group & parent )
{
  BrooksCoreyCapillaryPressure & capPressure = parent.registerGroup< BrooksCoreyCapillaryPressure >( name );

  string_array & phaseNames = capPressure.getReference< string_array >( CapillaryPressureBase::viewKeyStruct::phaseNamesString() );
  phaseNames.resize( 2 );
  phaseNames[0] = "water"; phaseNames[1] = "oil";

  array1d< real64 > & phaseMinSat = capPressure.getReference< array1d< real64 > >( BrooksCoreyCapillaryPressure::viewKeyStruct::phaseMinVolumeFractionString() );
  phaseMinSat.resize( 2 );
  phaseMinSat[0] = 0.1; phaseMinSat[1] = 0.05;

  array1d< real64 > & phaseCapPressureExpInv =
    capPressure.getReference< array1d< real64 > >( BrooksCoreyCapillaryPressure::viewKeyStruct::phaseCapPressureExponentInvString() );
  phaseCapPressureExpInv.resize( 2 );
  phaseCapPressureExpInv[0] = 2; phaseCapPressureExpInv[1] = 4;

  array1d< real64 > & phaseEntryPressure = capPressure.getReference< array1d< real64 > >( BrooksCoreyCapillaryPressure::viewKeyStruct::phaseEntryPressureString() );
  phaseEntryPressure.resize( 2 );
  phaseEntryPressure[0] = 1; phaseEntryPressure[1] = 1;

  real64 & capPressureEpsilon = capPressure.getReference< real64 >( BrooksCoreyCapillaryPressure::viewKeyStruct::capPressureEpsilonString() );
  capPressureEpsilon = 1e-4;

  capPressure.postProcessInputRecursive();
  return capPressure;
}


CapillaryPressureBase & makeBrooksCoreyCapPressureThreePhase( string const & name, Group & parent )
{
  BrooksCoreyCapillaryPressure & capPressure = parent.registerGroup< BrooksCoreyCapillaryPressure >( name );

  string_array & phaseNames = capPressure.getReference< string_array >( CapillaryPressureBase::viewKeyStruct::phaseNamesString() );
  phaseNames.resize( 3 );
  phaseNames[0] = "water"; phaseNames[1] = "oil"; phaseNames[2] = "gas";

  array1d< real64 > & phaseMinSat = capPressure.getReference< array1d< real64 > >( BrooksCoreyCapillaryPressure::viewKeyStruct::phaseMinVolumeFractionString() );
  phaseMinSat.resize( 3 );
  phaseMinSat[0] = 0.04; phaseMinSat[1] = 0.02; phaseMinSat[2] = 0.1;

  array1d< real64 > & phaseCapPressureExpInv =
    capPressure.getReference< array1d< real64 > >( BrooksCoreyCapillaryPressure::viewKeyStruct::phaseCapPressureExponentInvString() );
  phaseCapPressureExpInv.resize( 3 );
  phaseCapPressureExpInv[0] = 2; phaseCapPressureExpInv[1] = -3; phaseCapPressureExpInv[2] = 2.5;

  array1d< real64 > & phaseEntryPressure = capPressure.getReference< array1d< real64 > >( BrooksCoreyCapillaryPressure::viewKeyStruct::phaseEntryPressureString() );
  phaseEntryPressure.resize( 3 );
  phaseEntryPressure[0] = 1; phaseEntryPressure[1] = -1; phaseEntryPressure[2] = 2;

  real64 & capPressureEpsilon = capPressure.getReference< real64 >( BrooksCoreyCapillaryPressure::viewKeyStruct::capPressureEpsilonString() );
  capPressureEpsilon = 1e-7;

  capPressure.postProcessInputRecursive();
  return capPressure;
}


CapillaryPressureBase & makeVanGenuchtenCapPressureTwoPhase( string const & name, Group & parent )
{
  VanGenuchtenCapillaryPressure & capPressure = parent.registerGroup< VanGenuchtenCapillaryPressure >( name );

  string_array & phaseNames = capPressure.getReference< string_array >( CapillaryPressureBase::viewKeyStruct::phaseNamesString() );
  phaseNames.resize( 2 );
  phaseNames[0] = "oil"; phaseNames[1] = "gas";

  array1d< real64 > & phaseMinSat = capPressure.getReference< array1d< real64 > >( VanGenuchtenCapillaryPressure::viewKeyStruct::phaseMinVolumeFractionString() );
  phaseMinSat.resize( 2 );
  phaseMinSat[0] = 0.04; phaseMinSat[1] = 0.1;

  array1d< real64 > & phaseCapPressureExpInv = capPressure.getReference< array1d< real64 > >(
    VanGenuchtenCapillaryPressure::viewKeyStruct::phaseCapPressureExponentInvString() );
  phaseCapPressureExpInv.resize( 2 );
  phaseCapPressureExpInv[0] = 0.4; phaseCapPressureExpInv[1] = 0.5;

  array1d< real64 > & phaseCapPressureMultiplier = capPressure.getReference< array1d< real64 > >(
    VanGenuchtenCapillaryPressure::viewKeyStruct::phaseCapPressureMultiplierString() );
  phaseCapPressureMultiplier.resize( 2 );
  phaseCapPressureMultiplier[0] = 0.5; phaseCapPressureMultiplier[1] = 1;

  real64 & capPressureEpsilon = capPressure.getReference< real64 >( VanGenuchtenCapillaryPressure::viewKeyStruct::capPressureEpsilonString() );
  capPressureEpsilon = 1e-4;

  capPressure.postProcessInputRecursive();
  return capPressure;
}

CapillaryPressureBase & makeVanGenuchtenCapPressureThreePhase( string const & name, Group & parent )
{
  VanGenuchtenCapillaryPressure & capPressure = parent.registerGroup< VanGenuchtenCapillaryPressure >( name );

  string_array & phaseNames = capPressure.getReference< string_array >( CapillaryPressureBase::viewKeyStruct::phaseNamesString() );
  phaseNames.resize( 3 );
  phaseNames[0] = "oil"; phaseNames[1] = "gas"; phaseNames[2] = "water";

  array1d< real64 > & phaseMinSat = capPressure.getReference< array1d< real64 > >( VanGenuchtenCapillaryPressure::viewKeyStruct::phaseMinVolumeFractionString() );
  phaseMinSat.resize( 3 );
  phaseMinSat[0] = 0.04; phaseMinSat[1] = 0.1; phaseMinSat[2] = 0.;

  array1d< real64 > & phaseCapPressureExpInv = capPressure.getReference< array1d< real64 > >(
    VanGenuchtenCapillaryPressure::viewKeyStruct::phaseCapPressureExponentInvString() );
  phaseCapPressureExpInv.resize( 3 );
  phaseCapPressureExpInv[0] = 0.33; phaseCapPressureExpInv[1] = 0.4; phaseCapPressureExpInv[ 2 ] = 0.5;

  array1d< real64 > & phaseCapPressureMultiplier = capPressure.getReference< array1d< real64 > >(
    VanGenuchtenCapillaryPressure::viewKeyStruct::phaseCapPressureMultiplierString() );
  phaseCapPressureMultiplier.resize( 3 );
  phaseCapPressureMultiplier[0] = 0.5; phaseCapPressureMultiplier[1] = 1; phaseCapPressureMultiplier[2] = 0.2;

  real64 & capPressureEpsilon = capPressure.getReference< real64 >( VanGenuchtenCapillaryPressure::viewKeyStruct::capPressureEpsilonString() );
  capPressureEpsilon = 1e-4;

  capPressure.postProcessInputRecursive();
  return capPressure;
}

CapillaryPressureBase & makeTableCapPressureTwoPhase( string const & name, Group & parent )
{
  FunctionManager & functionManager = FunctionManager::getInstance();

  // 1) First, define the tables

  // 1D table, various interpolation methods
  localIndex Naxis = 6;

  // Setup table
  array1d< real64_array > coordinates;
  coordinates.resize( 1 );
  coordinates[0].resize( Naxis );
  coordinates[0][0] = 0.22;
  coordinates[0][1] = 0.3;
  coordinates[0][2] = 0.5;
  coordinates[0][3] = 0.6;
  coordinates[0][4] = 0.8;
  coordinates[0][5] = 1.0;

  real64_array values( Naxis );
  values[0] = 48263.3;
  values[1] = 27579;
  values[2] = 20684.3;
  values[3] = 13789.5;
  values[4] = 6894.76;
  values[5] = 3204.28;

  TableFunction & table_w = dynamicCast< TableFunction & >( *functionManager.createChild( "TableFunction", "water_pc" ) );
  table_w.setTableCoordinates( coordinates );
  table_w.setTableValues( values );
  table_w.reInitializeFunction();

  table_w.setInterpolationMethod( TableFunction::InterpolationType::Linear );

  // 2) Then set up the constitutive model

  TableCapillaryPressure & capPressure = parent.registerGroup< TableCapillaryPressure >( name );

  string_array & phaseNames = capPressure.getReference< string_array >( CapillaryPressureBase::viewKeyStruct::phaseNamesString() );
  phaseNames.resize( 2 );
  phaseNames[0] = "water"; phaseNames[1] = "gas";

  auto & waterTableName = capPressure.getReference< string >( TableCapillaryPressure::viewKeyStruct::wettingNonWettingCapPresTableNameString() );
  waterTableName = "water_pc";

  capPressure.postProcessInputRecursive();
  capPressure.initialize(); // to test all the checks
  return capPressure;
}

CapillaryPressureBase & makeTableCapPressureThreePhase( string const & name, Group & parent )
{
  FunctionManager & functionManager = FunctionManager::getInstance();

  // 1) First, define the tables

  // 1D table, various interpolation methods
  localIndex const Naxis = 6;

  // 1.a) First pair of phases (ow)

  // Setup table
  array1d< real64_array > coordinates_w;
  coordinates_w.resize( 1 );
  coordinates_w[0].resize( Naxis );
  coordinates_w[0][0] = 0.22;
  coordinates_w[0][1] = 0.3;
  coordinates_w[0][2] = 0.5;
  coordinates_w[0][3] = 0.6;
  coordinates_w[0][4] = 0.8;
  coordinates_w[0][5] = 1.0;

  real64_array values_w( Naxis );
  values_w[0] = 48263.3;
  values_w[1] = 27579;
  values_w[2] = 20684.3;
  values_w[3] = 13789.5;
  values_w[4] = 6894.76;
  values_w[5] = 3294.76;

  TableFunction & table_ow_w = dynamicCast< TableFunction & >( *functionManager.createChild( "TableFunction", "water_ow_pc" ) );
  table_ow_w.setTableCoordinates( coordinates_w );
  table_ow_w.setTableValues( values_w );
  table_ow_w.reInitializeFunction();

  table_ow_w.setInterpolationMethod( TableFunction::InterpolationType::Linear );

  // 1.a) Second pair of phases (og)

  array1d< real64_array > coordinates_g;
  coordinates_g.resize( 1 );
  coordinates_g[0].resize( Naxis );
  coordinates_g[0][0] = 0.0;
  coordinates_g[0][1] = 0.04;
  coordinates_g[0][2] = 0.1;
  coordinates_g[0][3] = 0.2;
  coordinates_g[0][4] = 0.7;
  coordinates_g[0][5] = 0.78;

  real64_array values_g( Naxis );
  values_g[0] = 0.0;
  values_g[1] = 1723.689;
  values_g[2] = 3447.38;
  values_g[3] = 6894.76;
  values_g[4] = 24131.7;
  values_g[5] = 26889.6;

  TableFunction & table_og_g = dynamicCast< TableFunction & >( *functionManager.createChild( "TableFunction", "gas_og_pc" ) );
  table_og_g.setTableCoordinates( coordinates_g );
  table_og_g.setTableValues( values_g );
  table_og_g.reInitializeFunction();

  table_og_g.setInterpolationMethod( TableFunction::InterpolationType::Linear );

  // 2) Then set up the constitutive model

  TableCapillaryPressure & capPressure = parent.registerGroup< TableCapillaryPressure >( name );

  string_array & phaseNames = capPressure.getReference< string_array >( CapillaryPressureBase::viewKeyStruct::phaseNamesString() );
  phaseNames.resize( 3 );
  phaseNames[0] = "oil"; phaseNames[1] = "gas"; phaseNames[2] = "water";

  auto & waterTableName = capPressure.getReference< string >( TableCapillaryPressure::viewKeyStruct::wettingIntermediateCapPresTableNameString() );
  waterTableName = "water_ow_pc";

  auto & gasTableName = capPressure.getReference< string >( TableCapillaryPressure::viewKeyStruct::nonWettingIntermediateCapPresTableNameString() );
  gasTableName = "gas_og_pc";

  capPressure.postProcessInputRecursive();
  capPressure.initialize(); // to test all the checks
  return capPressure;
}

CapillaryPressureBase & makeJFunctionCapPressureTwoPhase( string const & name, Group & parent )
{
  FunctionManager & functionManager = FunctionManager::getInstance();

  // 1) First, define the tables

  // 1D table, various interpolation methods
  localIndex const Naxis = 10;

  // Setup table
  array1d< real64_array > coordinates;
  coordinates.resize( 1 );
  coordinates[0].resize( Naxis );

  coordinates[0][0] = 0.2924;
  coordinates[0][1] = 0.3639;
  coordinates[0][2] = 0.4354;
  coordinates[0][3] = 0.5068;
  coordinates[0][4] = 0.5783;
  coordinates[0][5] = 0.6498;
  coordinates[0][6] = 0.7213;
  coordinates[0][7] = 0.7927;
  coordinates[0][8] = 0.8642;
  coordinates[0][9] = 0.9357;

  real64_array values( Naxis );
  values[0] = 0.3772;
  values[1] = 0.0908;
  values[2] = 0.0607;
  values[3] = 0.0468;
  values[4] = 0.0381;
  values[5] = 0.0318;
  values[6] = 0.0267;
  values[7] = 0.0222;
  values[8] = 0.0178;
  values[9] = 0.0127;


  TableFunction & table_w = dynamicCast< TableFunction & >( *functionManager.createChild( "TableFunction", "water_jFunction" ) );
  table_w.setTableCoordinates( coordinates );
  table_w.setTableValues( values );
  table_w.reInitializeFunction();

  table_w.setInterpolationMethod( TableFunction::InterpolationType::Linear );

  // 2) Then set up the constitutive model

  JFunctionCapillaryPressure & capPressure = parent.registerGroup< JFunctionCapillaryPressure >( name );

  string_array & phaseNames = capPressure.getReference< string_array >( CapillaryPressureBase::viewKeyStruct::phaseNamesString() );
  phaseNames.resize( 2 );
  phaseNames[0] = "water"; phaseNames[1] = "gas";

  auto & waterTableName = capPressure.getReference< string >( JFunctionCapillaryPressure::viewKeyStruct::wettingNonWettingJFuncTableNameString() );
  waterTableName = "water_jFunction";

  auto & surfaceTension = capPressure.getReference< real64 >( JFunctionCapillaryPressure::viewKeyStruct::wettingNonWettingSurfaceTensionString() );
  surfaceTension = 23.86955676433857e-3;

  auto & permeabilityDirection =
    capPressure.getReference< JFunctionCapillaryPressure::PermeabilityDirection >( JFunctionCapillaryPressure::viewKeyStruct::permeabilityDirectionString() );
  permeabilityDirection = JFunctionCapillaryPressure::PermeabilityDirection::XY;

  capPressure.postProcessInputRecursive();
  capPressure.initialize(); // to test all the checks

  return capPressure;
}

CapillaryPressureBase & makeJFunctionCapPressureThreePhase( string const & name, Group & parent )
{
  FunctionManager & functionManager = FunctionManager::getInstance();

  // 1) First, define the tables

  // 1D table, various interpolation methods
  localIndex const Naxis = 6;

  // 1.a) First pair of phases (ow)

  // Setup table
  array1d< real64_array > coordinates_w;
  coordinates_w.resize( 1 );
  coordinates_w[0].resize( Naxis );
  coordinates_w[0][0] = 0.22;
  coordinates_w[0][1] = 0.3;
  coordinates_w[0][2] = 0.5;
  coordinates_w[0][3] = 0.6;
  coordinates_w[0][4] = 0.8;
  coordinates_w[0][5] = 1.0;

  real64_array values_w( Naxis );
  values_w[0] = 0.40203;
  values_w[1] = 0.31311;
  values_w[2] = 0.22423;
  values_w[3] = 0.15011;
  values_w[4] = 0.04224;
  values_w[5] = 0.00603;

  TableFunction & table_ow_w = dynamicCast< TableFunction & >( *functionManager.createChild( "TableFunction", "water_ow_jFunction" ) );
  table_ow_w.setTableCoordinates( coordinates_w );
  table_ow_w.setTableValues( values_w );
  table_ow_w.reInitializeFunction();

  table_ow_w.setInterpolationMethod( TableFunction::InterpolationType::Linear );

  // 1.a) Second pair of phases (og)

  array1d< real64_array > coordinates_g;
  coordinates_g.resize( 1 );
  coordinates_g[0].resize( Naxis );
  coordinates_g[0][0] = 0.0;
  coordinates_g[0][1] = 0.04;
  coordinates_g[0][2] = 0.1;
  coordinates_g[0][3] = 0.2;
  coordinates_g[0][4] = 0.7;
  coordinates_g[0][5] = 0.78;

  real64_array values_g( Naxis );
  values_g[0] = 0.0;
  values_g[1] = 0.02101;
  values_g[2] = 0.11607;
  values_g[3] = 0.19103;
  values_g[4] = 0.21033;
  values_g[5] = 0.27203;

  TableFunction & table_og_g = dynamicCast< TableFunction & >( *functionManager.createChild( "TableFunction", "gas_og_jFunction" ) );
  table_og_g.setTableCoordinates( coordinates_g );
  table_og_g.setTableValues( values_g );
  table_og_g.reInitializeFunction();

  table_og_g.setInterpolationMethod( TableFunction::InterpolationType::Linear );

  // 2) Then set up the constitutive model

  JFunctionCapillaryPressure & capPressure = parent.registerGroup< JFunctionCapillaryPressure >( name );

  string_array & phaseNames = capPressure.getReference< string_array >( CapillaryPressureBase::viewKeyStruct::phaseNamesString() );
  phaseNames.resize( 3 );
  phaseNames[0] = "oil"; phaseNames[1] = "gas"; phaseNames[2] = "water";

  auto & waterTableName = capPressure.getReference< string >( JFunctionCapillaryPressure::viewKeyStruct::wettingIntermediateJFuncTableNameString() );
  waterTableName = "water_ow_jFunction";

  auto & gasTableName = capPressure.getReference< string >( JFunctionCapillaryPressure::viewKeyStruct::nonWettingIntermediateJFuncTableNameString() );
  gasTableName = "gas_og_jFunction";

  auto & waterSurfaceTension = capPressure.getReference< real64 >( JFunctionCapillaryPressure::viewKeyStruct::wettingIntermediateSurfaceTensionString() );
  waterSurfaceTension = 23.86955676433857e-3;

  auto & gasSurfaceTension = capPressure.getReference< real64 >( JFunctionCapillaryPressure::viewKeyStruct::nonWettingIntermediateSurfaceTensionString() );
  gasSurfaceTension = 14.24643678933543e-3;

  auto & permeabilityDirection =
    capPressure.getReference< JFunctionCapillaryPressure::PermeabilityDirection >( JFunctionCapillaryPressure::viewKeyStruct::permeabilityDirectionString() );
  permeabilityDirection = JFunctionCapillaryPressure::PermeabilityDirection::Z;

  capPressure.postProcessInputRecursive();
  capPressure.initialize(); // to test all the checks
  return capPressure;
}


class CapillaryPressureTest : public ConstitutiveTestBase< CapillaryPressureBase >
{
public:
  void test( arraySlice1d< real64 const > const sat,
             arraySlice1d< real64 const > const initSat,
             real64 const eps,
             real64 const tol )
  {
    arrayView3d< real64 const, USD_CAPPRES > phaseCapPressure;
    arrayView4d< real64 const, USD_CAPPRES_DS > dPhaseCapPressure_dPhaseVolFraction;
    testNumericalDerivatives( m_parent,
                              *m_model,
                              sat,
                              initSat,
                              eps,
                              tol,
                              "phaseCapPressure",
                              [&phaseCapPressure] ( CapillaryPressureBase & relPerm )
    {
      phaseCapPressure = relPerm.phaseCapPressure();
      return phaseCapPressure[ 0 ][ 0 ];
    },
                              [&dPhaseCapPressure_dPhaseVolFraction] ( CapillaryPressureBase & relPerm )
    {
      dPhaseCapPressure_dPhaseVolFraction = relPerm.dPhaseCapPressure_dPhaseVolFraction();
      return dPhaseCapPressure_dPhaseVolFraction[ 0 ][ 0 ];
    }
                              );
  }
};

TEST_F( CapillaryPressureTest, numericalDerivatives_brooksCoreyCapPressureTwoPhase )
{
  initialize( makeBrooksCoreyCapPressureTwoPhase( "capPressure", m_parent ) );

  real64 const eps = std::sqrt( std::numeric_limits< real64 >::epsilon() );
  real64 const tol = 1e-4;

  real64 const startSat = 0.4;
  real64 const endSat = 0.6;
  real64 const dS = 1e-1;

  array1d< real64 > sat( 2 );
  array1d< real64 > initSat( 2 ); // will be unused for this model

  sat[0] = startSat;
  initSat[0] = sat[0];
  sat[1] = 1.0-sat[0];
  initSat[1] = sat[1];

  while( sat[0] <= endSat )
  {
    test( sat, initSat, eps, tol );
    sat[0] += dS;
    sat[1] = 1 - sat[0];
  }
}


TEST_F( CapillaryPressureTest, numericalDerivatives_brooksCoreyCapPressureThreePhase )
{
  initialize( makeBrooksCoreyCapPressureThreePhase( "capPressure", m_parent ) );

  real64 const eps = std::sqrt( std::numeric_limits< real64 >::epsilon() );
  real64 const tol = 1e-4;

  real64 const startSat = 0.4;
  real64 const endSat = 0.6;
  real64 const dS = 1e-1;

  array1d< real64 > sat( 3 );
  array1d< real64 > initSat( 3 ); // will be unused for this model

  sat[0] = startSat;
  initSat[0] = sat[0];
  sat[1] = 0.5*(1-sat[0]);
  initSat[1] = sat[1];
  sat[2] = 1.0-sat[0]-sat[1];
  initSat[2] = sat[2];

  while( sat[0] <= endSat )
  {
    test( sat, initSat, eps, tol );
    sat[0] += dS;
    sat[1] = 0.5 * ( 1-sat[0] );
    sat[2] = 1.0 - sat[0] - sat[1];
  }
}


TEST_F( CapillaryPressureTest, numericalDerivatives_vanGenuchtenCapPressureTwoPhase )
{
  initialize( makeVanGenuchtenCapPressureTwoPhase( "capPressure", m_parent ) );

  real64 const eps = std::sqrt( std::numeric_limits< real64 >::epsilon() );
  real64 const tol = 1e-4;

  real64 const startSat = 0.4;
  real64 const endSat = 0.6;
  real64 const dS = 1e-1;

  array1d< real64 > sat( 2 );
  array1d< real64 > initSat( 2 ); // will be unused for this model

  sat[0] = startSat;
  initSat[0] = sat[0];
  sat[1] = 1-sat[1];
  initSat[1] = sat[1];

  while( sat[0] <= endSat )
  {
    test( sat, initSat, eps, tol );
    sat[0] += dS;
    sat[1] = 1 - sat[0];
  }

}


TEST_F( CapillaryPressureTest, numericalDerivatives_vanGenuchtenCapPressureThreePhase )
{
  initialize( makeVanGenuchtenCapPressureThreePhase( "capPressure", m_parent ) );

  real64 const eps = std::sqrt( std::numeric_limits< real64 >::epsilon() );
  real64 const tol = 1e-4;

  real64 const startSat = 0.4;
  real64 const endSat = 0.6;
  real64 const dS = 1e-1;

  array1d< real64 > sat( 3 );
  array1d< real64 > initSat( 3 ); // will be unused in this model

  sat[0] = startSat;
  initSat[0] = sat[0];
  sat[1] = 0.5*(1-sat[0]);
  initSat[1] = sat[1];
  sat[2] = 1.0-sat[0]-sat[1];
  initSat[2] = sat[2];

  while( sat[0] <= endSat )
  {
    test( sat, initSat, eps, tol );
    sat[0] += dS;
    sat[1] = 0.5*(1-sat[0]);
    sat[2] = 1 - sat[0] - sat[1];
  }
}


TEST_F( CapillaryPressureTest, numericalDerivatives_tableCapPressureTwoPhase )
{
  initialize( makeTableCapPressureTwoPhase( "capPressure", m_parent ) );

  real64 const eps = std::sqrt( std::numeric_limits< real64 >::epsilon() );
  real64 const tol = 1e-4;

  real64 const startSat = 0.25;
  real64 const endSat   = 0.75;
  real64 const dS        = 1e-1;

  array1d< real64 > sat( 2 );
<<<<<<< HEAD
  array1d< real64 > initSat( 2 ); // will be unused in this model

  sat[0] = startSat;
  initSat[0] = sat[0];
  sat[1] = 1-sat[1];
  initSat[1] = sat[1];

  while( sat[0] <= endSat )
=======
  sat[0] = start_sat; sat[1] = 1-sat[0];
  while( sat[0] <= end_sat )
>>>>>>> 1f36c900
  {
    test( sat, initSat, eps, tol );
    sat[0] += dS;
    sat[1] = 1 - sat[0];
  }

}


TEST_F( CapillaryPressureTest, numericalDerivatives_tableCapPressureThreePhase )
{
  initialize( makeTableCapPressureThreePhase( "capPressure", m_parent ) );

  real64 const eps = std::sqrt( std::numeric_limits< real64 >::epsilon() );
  real64 const tol = 1e-4;

  real64 const startSat = 0.25;
  real64 const endSat = 0.75;
  real64 const dS = 1e-1;

  array1d< real64 > sat( 3 );
  array1d< real64 > initSat( 3 ); // will be unused in this model

  sat[0] = startSat;
  initSat[0] = sat[0];
  sat[1] = 0.5*(1-sat[0]);
  initSat[1] = sat[1];
  sat[2] = 1.0-sat[0]-sat[1];
  initSat[2] = sat[2];

  while( sat[0] <= endSat )
  {
    test( sat, initSat, eps, tol );
    sat[0] += dS;
    sat[1] = 0.5*(1-sat[0]);
    sat[2] = 1 - sat[0] - sat[1];
  }
}

TEST_F( CapillaryPressureTest, numericalDerivatives_jFunctionCapPressureTwoPhase )
{
  initialize( makeJFunctionCapPressureTwoPhase( "capPressure", m_parent ) );

  // here, we have to apply a special treatment to this test to make sure that the J-function multiplier is initialized using
  // initializeRockState
  // this requires calling allocateConstitutiveData in advance (it will be called again later, in the "test" function)

  // setup some values for porosity and permeability
  array2d< real64 > porosity;
  porosity.resize( 1, 1 );
  porosity[0][0] = 0.13496794266569806;
  array3d< real64 > permeability;
  permeability.resize( 1, 1, 3 );
  permeability[0][0][0] = 0.1722194e-15;
  permeability[0][0][1] = 0.3423156e-15;
  permeability[0][0][2] = 0.2324191e-15;

  // initialize the J-function multiplier (done on GPU if GPU is available)
  m_model->allocateConstitutiveData( m_parent, 1 );
  m_model->initializeRockState( porosity.toViewConst(), permeability.toViewConst() );

  // move the multiplier back to the CPU since the test is performed on the CPU
  auto & jFuncMultiplier =
    m_model->getReference< array2d< real64 > >( extrinsicMeshData::cappres::jFuncMultiplier::key() );
  jFuncMultiplier.move( LvArray::MemorySpace::host, false );

  // we are ready to proceed to the test

  real64 const eps = std::sqrt( std::numeric_limits< real64 >::epsilon() );
  real64 const tol = 1e-4;

  real64 const start_sat = 0.3;
  real64 const end_sat   = 0.9;
  real64 const dS        = 1e-1;
  array1d< real64 > sat( 2 );
  sat[0] = start_sat; sat[1] = 1-sat[0];
  while( sat[0] <= end_sat )
  {
    test( sat, eps, tol );
    sat[0] += dS;
    sat[1] = 1 - sat[0];
  }

}

TEST_F( CapillaryPressureTest, numericalDerivatives_jFunctionCapPressureThreePhase )
{
  initialize( makeJFunctionCapPressureThreePhase( "capPressure", m_parent ) );

  // here, we have to apply a special treatment to this test to make sure that the J-function multiplier is initialized using
  // initializeRockState
  // this requires calling allocateConstitutiveData in advance (it will be called again later, in the "test" function)

  // setup some values for porosity and permeability
  array2d< real64 > porosity;
  porosity.resize( 1, 1 );
  porosity[0][0] = 0.03496794266569806;
  array3d< real64 > permeability;
  permeability.resize( 1, 1, 3 );
  permeability[0][0][0] = 0.3722194e-15;
  permeability[0][0][1] = 0.4423156e-15;
  permeability[0][0][2] = 0.2324191e-15;

  // initialize the J-function multiplier (done on the GPU if GPU is available)
  m_model->allocateConstitutiveData( m_parent, 1 );
  m_model->initializeRockState( porosity.toViewConst(), permeability.toViewConst() );

  // move the multiplier back to the CPU since the test is performed on the CPU
  auto & jFuncMultiplier =
    m_model->getReference< array2d< real64 > >( extrinsicMeshData::cappres::jFuncMultiplier::key() );
  jFuncMultiplier.move( LvArray::MemorySpace::host, false );

  // we are ready to proceed to the test

  real64 const eps = std::sqrt( std::numeric_limits< real64 >::epsilon() );
  real64 const tol = 1e-4;

  real64 const start_sat = 0.25;
  real64 const end_sat   = 0.75;
  real64 const dS        = 1e-1;
  array1d< real64 > sat( 3 );
  sat[0] = start_sat;
  sat[1] = 0.5*(1-sat[0]);
  sat[2] = 1.0-sat[0]-sat[1];
  while( sat[0] <= end_sat )
  {
    test( sat, eps, tol );
    sat[0] += dS;
    sat[1] = 0.5*(1-sat[0]);
    sat[2] = 1 - sat[0] - sat[1];
  }
}


int main( int argc, char * * argv )
{
  ::testing::InitGoogleTest( &argc, argv );

  geosx::GeosxState state( geosx::basicSetup( argc, argv ) );

  int const result = RUN_ALL_TESTS();

  geosx::basicCleanup();

  return result;
}<|MERGE_RESOLUTION|>--- conflicted
+++ resolved
@@ -442,7 +442,6 @@
 {
 public:
   void test( arraySlice1d< real64 const > const sat,
-             arraySlice1d< real64 const > const initSat,
              real64 const eps,
              real64 const tol )
   {
@@ -451,7 +450,6 @@
     testNumericalDerivatives( m_parent,
                               *m_model,
                               sat,
-                              initSat,
                               eps,
                               tol,
                               "phaseCapPressure",
@@ -481,16 +479,13 @@
   real64 const dS = 1e-1;
 
   array1d< real64 > sat( 2 );
-  array1d< real64 > initSat( 2 ); // will be unused for this model
 
   sat[0] = startSat;
-  initSat[0] = sat[0];
   sat[1] = 1.0-sat[0];
-  initSat[1] = sat[1];
 
   while( sat[0] <= endSat )
   {
-    test( sat, initSat, eps, tol );
+    test( sat, eps, tol );
     sat[0] += dS;
     sat[1] = 1 - sat[0];
   }
@@ -509,18 +504,14 @@
   real64 const dS = 1e-1;
 
   array1d< real64 > sat( 3 );
-  array1d< real64 > initSat( 3 ); // will be unused for this model
 
   sat[0] = startSat;
-  initSat[0] = sat[0];
   sat[1] = 0.5*(1-sat[0]);
-  initSat[1] = sat[1];
   sat[2] = 1.0-sat[0]-sat[1];
-  initSat[2] = sat[2];
 
   while( sat[0] <= endSat )
   {
-    test( sat, initSat, eps, tol );
+    test( sat, eps, tol );
     sat[0] += dS;
     sat[1] = 0.5 * ( 1-sat[0] );
     sat[2] = 1.0 - sat[0] - sat[1];
@@ -540,16 +531,13 @@
   real64 const dS = 1e-1;
 
   array1d< real64 > sat( 2 );
-  array1d< real64 > initSat( 2 ); // will be unused for this model
 
   sat[0] = startSat;
-  initSat[0] = sat[0];
   sat[1] = 1-sat[1];
-  initSat[1] = sat[1];
 
   while( sat[0] <= endSat )
   {
-    test( sat, initSat, eps, tol );
+    test( sat, eps, tol );
     sat[0] += dS;
     sat[1] = 1 - sat[0];
   }
@@ -569,18 +557,14 @@
   real64 const dS = 1e-1;
 
   array1d< real64 > sat( 3 );
-  array1d< real64 > initSat( 3 ); // will be unused in this model
 
   sat[0] = startSat;
-  initSat[0] = sat[0];
   sat[1] = 0.5*(1-sat[0]);
-  initSat[1] = sat[1];
   sat[2] = 1.0-sat[0]-sat[1];
-  initSat[2] = sat[2];
 
   while( sat[0] <= endSat )
   {
-    test( sat, initSat, eps, tol );
+    test( sat, eps, tol );
     sat[0] += dS;
     sat[1] = 0.5*(1-sat[0]);
     sat[2] = 1 - sat[0] - sat[1];
@@ -600,21 +584,10 @@
   real64 const dS        = 1e-1;
 
   array1d< real64 > sat( 2 );
-<<<<<<< HEAD
-  array1d< real64 > initSat( 2 ); // will be unused in this model
-
-  sat[0] = startSat;
-  initSat[0] = sat[0];
-  sat[1] = 1-sat[1];
-  initSat[1] = sat[1];
-
+  sat[0] = startSat; sat[1] = 1-sat[0];
   while( sat[0] <= endSat )
-=======
-  sat[0] = start_sat; sat[1] = 1-sat[0];
-  while( sat[0] <= end_sat )
->>>>>>> 1f36c900
-  {
-    test( sat, initSat, eps, tol );
+  {
+    test( sat, eps, tol );
     sat[0] += dS;
     sat[1] = 1 - sat[0];
   }
@@ -634,18 +607,14 @@
   real64 const dS = 1e-1;
 
   array1d< real64 > sat( 3 );
-  array1d< real64 > initSat( 3 ); // will be unused in this model
 
   sat[0] = startSat;
-  initSat[0] = sat[0];
   sat[1] = 0.5*(1-sat[0]);
-  initSat[1] = sat[1];
   sat[2] = 1.0-sat[0]-sat[1];
-  initSat[2] = sat[2];
 
   while( sat[0] <= endSat )
   {
-    test( sat, initSat, eps, tol );
+    test( sat, eps, tol );
     sat[0] += dS;
     sat[1] = 0.5*(1-sat[0]);
     sat[2] = 1 - sat[0] - sat[1];
@@ -656,8 +625,8 @@
 {
   initialize( makeJFunctionCapPressureTwoPhase( "capPressure", m_parent ) );
 
-  // here, we have to apply a special treatment to this test to make sure that the J-function multiplier is initialized using
-  // initializeRockState
+  // here, we have to apply a special treatment to this test
+  // to make sure that the J-function multiplier is initialized using initializeRockState
   // this requires calling allocateConstitutiveData in advance (it will be called again later, in the "test" function)
 
   // setup some values for porosity and permeability
@@ -702,8 +671,8 @@
 {
   initialize( makeJFunctionCapPressureThreePhase( "capPressure", m_parent ) );
 
-  // here, we have to apply a special treatment to this test to make sure that the J-function multiplier is initialized using
-  // initializeRockState
+  // here, we have to apply a special treatment to this test
+  // to make sure that the J-function multiplier is initialized using initializeRockState
   // this requires calling allocateConstitutiveData in advance (it will be called again later, in the "test" function)
 
   // setup some values for porosity and permeability
