/*
 * DataObjectManager.cpp
 *
 *  Created on: Nov 21, 2014
 *      Author: rrsettgast
 */

#include "ManagedGroup.hpp"

#include "codingUtilities/StringUtilities.hpp"
#include <mpi.h>

#ifdef USE_ATK
#include "dataRepository/SidreWrapper.hpp"
#include "spio/IOManager.hpp"
#endif

namespace geosx
{
namespace dataRepository
{

#ifdef USE_ATK
axom::sidre::Group * ManagedGroup::setSidreGroup( string const& name,
                                                  ManagedGroup * const parent )
{
  axom::sidre::Group * sidreParent = nullptr;
  axom::sidre::Group * sidreGroup  = nullptr;

  if( parent==nullptr )
  {
    sidreParent = SidreWrapper::dataStore().getRoot();
  }
  else
  {
    sidreParent = parent->m_sidreGroup;
  }

  if( sidreParent->hasGroup(name) )
  {
    sidreGroup = sidreParent->getGroup(name);
  }
  else
  {
    sidreGroup = sidreParent->createGroup(name);
  }
  return sidreGroup;
}
#endif /* ATK_FOUND */

ManagedGroup::ManagedGroup( std::string const & name,
                            ManagedGroup * const parent ):
  m_docNode(nullptr),
  m_parent(parent),
  m_wrappers(),
  m_subGroups(),
#ifdef USE_ATK
  m_sidreGroup(ManagedGroup::setSidreGroup(name,parent)),
#endif
  m_size(0),
  m_name(name)
{

  // Setup DocumentationNode
  if( parent != nullptr )
  {
    if( parent->m_docNode != nullptr  )
    {
      if( this->m_docNode == nullptr )
      {
        m_docNode = parent->m_docNode->AllocateChildNode( name,
                                                          name,
                                                          0,
                                                          "",
                                                          "Node",
                                                          "",
                                                          "",
                                                          "",
                                                          parent->getName(),
                                                          0,
                                                          0,
                                                          0 );
      }
    }
    else
    {
      m_docNode = new cxx_utilities::DocumentationNode( name,
                                                        name,
                                                        -1,
                                                        "Node",
                                                        "Node",
                                                        "The Root DocumentationNode for " + name,
                                                        "",
                                                        "",
                                                        "",
                                                        0,
                                                        0,
                                                        0,
                                                        0,
                                                        nullptr );
    }
  }
  else
  {
    m_docNode = new cxx_utilities::DocumentationNode( name,
                                                      name,
                                                      -1,
                                                      "Node",
                                                      "Node",
                                                      "The Root DocumentationNode for " + name,
                                                      "",
                                                      "",
                                                      "",
                                                      0,
                                                      0,
                                                      0,
                                                      0,
                                                      nullptr );
  }

  RegisterDocumentationNodes();
}

ManagedGroup::~ManagedGroup()
{}

ManagedGroup::ManagedGroup( ManagedGroup&& source ):
  m_parent( std::move(source.m_parent) ),
  m_wrappers( std::move(source.m_wrappers) ),
#ifdef USE_ATK
  m_sidreGroup( std::move(source.m_sidreGroup) ),
#endif
  m_size( source.m_size ),
  m_name( source.m_name )
{}



ManagedGroup::CatalogInterface::CatalogType& ManagedGroup::GetCatalog()
{
  static ManagedGroup::CatalogInterface::CatalogType catalog;
  return catalog;
}

ViewWrapperBase * ManagedGroup::RegisterViewWrapper( std::string const & name, rtTypes::TypeIDs const & type )
{
  return rtTypes::ApplyTypeLambda1( type,
                                    [this, &name]( auto a ) -> ViewWrapperBase*
      {
        return this->RegisterViewWrapper<decltype(a)>(name);
      } );
}

void ManagedGroup::resize( indexType const newsize )
{
  for( auto&& i : this->wrappers() )
  {
    if( i.second->sizedFromParent() == 1 )
    {
      i.second->resize(newsize);
    }
  }
  m_size = newsize;
}



void ManagedGroup::RegisterDocumentationNodes()
{
<<<<<<< HEAD
=======
//  std::cout<<std::string(m_docNode->m_level*2, ' ')<<"Registering
// Documentation Nodes for Group "<<this->getName()<<std::endl;
>>>>>>> 24466102
  for( auto&& subNode : m_docNode->getChildNodes() )
  {
    if( ( subNode.second.getSchemaType().find("Node") == std::string::npos ) &&
        ( subNode.second.m_isRegistered == 0 ) )
    {
<<<<<<< HEAD
=======
//      std::cout<<std::string(subNode.second.m_level*2, ' ')<<"Register
// "<<subNode.second.getStringKey()<<" of type
// "<<subNode.second.getDataType()<<std::endl;
>>>>>>> 24466102
      ViewWrapperBase * const view = RegisterViewWrapper( subNode.second.getStringKey(),
                                                          rtTypes::typeID(subNode.second.getDataType() ) );
      view->setSizedFromParent( subNode.second.m_managedByParent);
      subNode.second.m_isRegistered = 1;
<<<<<<< HEAD
=======
//      rtTypes::ApplyArrayTypeLambda1(
// rtTypes::typeID(subNode.second.getDataType()) , [&](auto a)->void
//      {
//        ViewWrapper<decltype(a)>& dataView =
// *(group.getWrapper<decltype(a)>(subDocNode.getStringKey()));
//        typename ViewWrapper<decltype(a)>::rtype data = dataView.data();
//
//      });
>>>>>>> 24466102
    }
  }

  for( auto& subGroupIter : m_subGroups )
  {
    subGroupIter.second->RegisterDocumentationNodes();
  }

}

void ManagedGroup::BuildDataStructure( dataRepository::ManagedGroup * const rootGroup )
{
  for( auto&& subGroup : m_subGroups )
  {
    subGroup.second->BuildDataStructure( rootGroup );
  }
}

void ManagedGroup::FillDocumentationNode( dataRepository::ManagedGroup * const  )
{}


void ManagedGroup::SetDocumentationNodes( dataRepository::ManagedGroup * const group )
{
  FillDocumentationNode(group);
  RegisterDocumentationNodes();
  for( auto&& subGroup : m_subGroups )
  {
    subGroup.second->SetDocumentationNodes(group);
  }
}


void ManagedGroup::AddChildren( xmlWrapper::xmlNode const & targetNode )
{
  for (xmlWrapper::xmlNode childNode=targetNode.first_child(); childNode; childNode=childNode.next_sibling())
  {
    // Get the child tag and name
    std::string childName = childNode.attribute("name").value();
    if (childName.empty())
    {
      childName = childNode.name();
    }

<<<<<<< HEAD
    // Create children
    CreateChild(childNode.name(), childName);
    
    // Add grandchildren
    ManagedGroup * newChild = this->GetGroup<ManagedGroup>(childName);
    if (newChild != nullptr)
    {
      newChild->AddChildren(childNode);
    }
  }
}
=======

  ReadXML_Group( targetNode );
>>>>>>> 24466102


void ManagedGroup::CreateChild( string const & childKey, string const & childName )
{
  std::cout << "Child not recognized: " << childKey << ", " << childName << std::endl;
}


void ManagedGroup::ReadXML( xmlWrapper::xmlNode const & targetNode )
{
  cxx_utilities::DocumentationNode * const docNode = this->getDocumentationNode();
  
  for( auto const & subDocEntry : docNode->m_child )
  {
    cxx_utilities::DocumentationNode subDocNode = subDocEntry.second;

    if (subDocNode.getIsInput() == 1)
    {
      xmlWrapper::ReadAttributeAsType( *this, subDocNode, targetNode );
    }
  }

  ReadXMLsub(targetNode);
}



void ManagedGroup::ReadXMLsub( xmlWrapper::xmlNode const & targetNode )
{
<<<<<<< HEAD
  for (xmlWrapper::xmlNode childNode=targetNode.first_child(); childNode; childNode=childNode.next_sibling())
  {
    // Get the child tag and name
    std::string childName = childNode.attribute("name").value();
    if (childName.empty())
    {
      childName = childNode.name();
    }
=======
  this->forSubGroups( [this,&targetNode]( ManagedGroup * subGroup ) -> void
      {
        subGroup->ReadXML( targetNode );
      });
}
>>>>>>> 24466102

    // Read the xml on children
    ManagedGroup * child = this->GetGroup<ManagedGroup>(childName);
    if (child != nullptr)
    {
      child->ReadXML(childNode);
    }
  }
}

void ManagedGroup::PrintDataHierarchy()
{
  for( auto& view : this->wrappers() )
  {
    std::cout<<view.second->getName()<<", "<<view.second->get_typeid().name()<<std::endl;
  }

  for( auto& group : this->m_subGroups )
  {
    group.second->PrintDataHierarchy();
  }
}

void ManagedGroup::InitializationOrder( string_array & order )
{
  for( auto & subGroupIter : this->m_subGroups )
  {
    order.push_back(subGroupIter.first);
  }
}

void ManagedGroup::Initialize( ManagedGroup * const group )
{
  static int indent = 0;
//  std::cout<<string(indent*2, ' ')<<"Calling ManagedGroup::Initialize() on
// "<<this->getName()<<" of type
// "<<cxx_utilities::demangle(this->get_typeid().name())<<std::endl;

  InitializePreSubGroups(group);

  string_array initOrder;
  InitializationOrder( initOrder );

  for( auto const & groupName : initOrder )
  {
    ++indent;
    this->GetGroup(groupName)->Initialize(group);
    --indent;
  }

//  forSubGroups( [&]( ManagedGroup * subGroup ) -> void
//  {
//    ++indent;
//    subGroup->Initialize(group);
//    --indent;
//  });
  InitializePostSubGroups(group);
}

#ifdef USE_ATK
/* Add pointers to ViewWrapper data to the sidre tree. */
void ManagedGroup::registerSubViews()
{
  for (auto & wrapper : m_wrappers)
  {
    wrapper.second->registerDataPtr();
  }

  forSubGroups([](ManagedGroup * subGroup) -> void
      {
        subGroup->registerSubViews();
      });
}

/* Remove pointers to ViewWrapper data from the sidre tree. */
void ManagedGroup::unregisterSubViews()
{
  for ( auto & wrapper : m_wrappers )
  {
    wrapper.second->unregisterDataPtr();
  }

  forSubGroups([](ManagedGroup * subGroup) -> void
      {
        subGroup->unregisterSubViews();
      });
}

/* Save m_size to sidre views. */
void ManagedGroup::createSizeViews()
{
  m_sidreGroup->createView("__size__")->setScalar(m_size);

  forSubGroups([](ManagedGroup * subGroup) -> void
      {
        subGroup->createSizeViews();
      });
}

/* Load m_size data from sidre views. */
void ManagedGroup::loadSizeViews()
{
  m_size = m_sidreGroup->getView("__size__")->getScalar();
  m_sidreGroup->destroyView("__size__");

  forSubGroups([](ManagedGroup * subGroup) -> void
      {
        subGroup->loadSizeViews();
      });
}

/* Resize views to hold data from sidre. */
void ManagedGroup::resizeSubViews()
{
  for ( auto & wrapper : m_wrappers )
  {
    wrapper.second->resizeFromSidre();
  }

  forSubGroups([](ManagedGroup * subGroup) -> void
      {
        subGroup->resizeSubViews();
      });
}


void ManagedGroup::storeSizedFromParent()
{
  for ( auto & wrapper : m_wrappers )
  {
    wrapper.second->storeSizedFromParent();
  }

  forSubGroups([](ManagedGroup * subGroup) -> void
      {
        subGroup->storeSizedFromParent();
      });
}

void ManagedGroup::loadSizedFromParent()
{
  for ( auto & wrapper : m_wrappers )
  {
    wrapper.second->loadSizedFromParent();
  }


  forSubGroups([](ManagedGroup * subGroup) -> void
      {
        subGroup->loadSizedFromParent();
      });
}

/* Write out a restart file. */
void ManagedGroup::writeRestart(int num_files, const string & path, const string & protocol, MPI_Comm comm)
{
  if (!SidreWrapper::dataStore().hasAttribute("__sizedFromParent__"))
  {
    SidreWrapper::dataStore().createAttributeScalar("__sizedFromParent__", -1);
  }

  storeSizedFromParent();
  registerSubViews();
  createSizeViews();
  axom::spio::IOManager ioManager(comm);
  ioManager.write(m_sidreGroup, num_files, path, protocol);
}

/* Read in a restart file and reconstruct the sidre tree. */
void ManagedGroup::reconstructSidreTree(const string & root_path, const string & protocol, MPI_Comm comm)
{
  if (!SidreWrapper::dataStore().hasAttribute("__sizedFromParent__"))
  {
    SidreWrapper::dataStore().createAttributeScalar("__sizedFromParent__", -1);
  }

  axom::spio::IOManager ioManager(comm);
  ioManager.read(m_sidreGroup, root_path, protocol);
}

/* Load sidre external data. */
void ManagedGroup::loadSidreExternalData(const string & root_path, MPI_Comm comm)
{
  loadSizedFromParent();
  loadSizeViews();
  resizeSubViews();
  registerSubViews();
  axom::spio::IOManager ioManager(comm);
  ioManager.loadExternalData(m_sidreGroup, root_path);
  unregisterSubViews();
}
#endif /* ATK_FOUND */

} /* end namespace dataRepository */
} /* end namespace geosx  */<|MERGE_RESOLUTION|>--- conflicted
+++ resolved
@@ -167,37 +167,15 @@
 
 void ManagedGroup::RegisterDocumentationNodes()
 {
-<<<<<<< HEAD
-=======
-//  std::cout<<std::string(m_docNode->m_level*2, ' ')<<"Registering
-// Documentation Nodes for Group "<<this->getName()<<std::endl;
->>>>>>> 24466102
   for( auto&& subNode : m_docNode->getChildNodes() )
   {
     if( ( subNode.second.getSchemaType().find("Node") == std::string::npos ) &&
         ( subNode.second.m_isRegistered == 0 ) )
     {
-<<<<<<< HEAD
-=======
-//      std::cout<<std::string(subNode.second.m_level*2, ' ')<<"Register
-// "<<subNode.second.getStringKey()<<" of type
-// "<<subNode.second.getDataType()<<std::endl;
->>>>>>> 24466102
       ViewWrapperBase * const view = RegisterViewWrapper( subNode.second.getStringKey(),
                                                           rtTypes::typeID(subNode.second.getDataType() ) );
       view->setSizedFromParent( subNode.second.m_managedByParent);
       subNode.second.m_isRegistered = 1;
-<<<<<<< HEAD
-=======
-//      rtTypes::ApplyArrayTypeLambda1(
-// rtTypes::typeID(subNode.second.getDataType()) , [&](auto a)->void
-//      {
-//        ViewWrapper<decltype(a)>& dataView =
-// *(group.getWrapper<decltype(a)>(subDocNode.getStringKey()));
-//        typename ViewWrapper<decltype(a)>::rtype data = dataView.data();
-//
-//      });
->>>>>>> 24466102
     }
   }
 
@@ -242,7 +220,6 @@
       childName = childNode.name();
     }
 
-<<<<<<< HEAD
     // Create children
     CreateChild(childNode.name(), childName);
     
@@ -254,10 +231,6 @@
     }
   }
 }
-=======
-
-  ReadXML_Group( targetNode );
->>>>>>> 24466102
 
 
 void ManagedGroup::CreateChild( string const & childKey, string const & childName )
@@ -287,7 +260,6 @@
 
 void ManagedGroup::ReadXMLsub( xmlWrapper::xmlNode const & targetNode )
 {
-<<<<<<< HEAD
   for (xmlWrapper::xmlNode childNode=targetNode.first_child(); childNode; childNode=childNode.next_sibling())
   {
     // Get the child tag and name
@@ -296,13 +268,6 @@
     {
       childName = childNode.name();
     }
-=======
-  this->forSubGroups( [this,&targetNode]( ManagedGroup * subGroup ) -> void
-      {
-        subGroup->ReadXML( targetNode );
-      });
-}
->>>>>>> 24466102
 
     // Read the xml on children
     ManagedGroup * child = this->GetGroup<ManagedGroup>(childName);
