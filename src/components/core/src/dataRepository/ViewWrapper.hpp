/**
 * @file ViewWrapper.hpp
 *
 * @date Created on: Jun 8, 2016
 * @authors settgast
 */

#ifndef GEOSX_DATAREPOSITORY_WRAPPERVIEW_HPP_
#define GEOSX_DATAREPOSITORY_WRAPPERVIEW_HPP_

#include "sidre/sidre.hpp"
#include "sidre/SidreTypes.hpp"
#include "KeyNames.hpp"
#include "common/DataTypes.hpp"
#include "SFINAE_Macros.hpp"
#include <type_traits>
#include "StringUtilities.hpp"
#include "Macros.hpp"

#include "ViewWrapperBase.hpp"

#include <iostream>

#if 0
#define VIRTUAL_FUNCTION_WRAPPER( FUNCNAME, RTYPE, CONST, PARAMS, ARGS, PARAMS0, ARGS0 ) \
struct virtual_function_wrapper_ ## FUNCNAME \
{ \
  HAS_MEMBER_FUNCTION(FUNCNAME, RTYPE, CONST, PARAMS, ARGS)\
    template<class U = T> \
    static typename std::enable_if<has_memberfunction_##FUNCNAME<U>::value, void>::type \
    FUNCNAME(ViewWrapper * const parent, PARAMS0) \
    {\
      return parent->m_data.resize(ARGS0);\
    }\
    template<class U = T>\
    static typename std::enable_if<!has_memberfunction_##FUNCNAME<U>::value, void>::type\
    FUNCNAME(ViewWrapper * const, PARAMS0 ) { ARGS0; return; }\
  };
#endif


namespace geosx
{
namespace dataRepository
{

/**
 * Templated class to serve as a wrapper to arbitrary objects.
 * @tparam T is any object that is to be wrapped by ViewWrapper
 */
template< typename T >
class ViewWrapper : public ViewWrapperBase
{

public:
  /**
   * @param name name of the object
   * @param parent parent group which owns the ViewWrapper
   */
  explicit ViewWrapper( std::string const & name,
                        ManagedGroup * const parent ) :
    ViewWrapperBase(name,parent),
    m_data( std::make_unique<T>() )
  { 
    register_data_ptr();
  }

  /**
   * @param name name of the object
   * @param parent parent group that owns the ViewWrapper
   * @param object object that is being wrapped by the ViewWrapper
   */
  explicit ViewWrapper( std::string const & name,
                        ManagedGroup * const parent,
                        std::unique_ptr<T> object ):
    ViewWrapperBase(name,parent),
    m_data( std::move( object ) )
  {
    register_data_ptr();
  }

  /**
   * @param name name of the object
   * @param parent parent group that owns the ViewWrapper
   * @param object object that is being wrapped by the ViewWrapper
   */
  explicit ViewWrapper( std::string const & name,
                        ManagedGroup * const parent,
                        T * object ):
    ViewWrapperBase(name,parent),
    m_data( std::move( std::unique_ptr<T>(object) ) )
  {
    register_data_ptr();
  }

  /**
   * default destructor
   */
  virtual ~ViewWrapper() noexcept override final {}

  /**
   * Copy Constructor
   * @param source source for the copy
   */
  ViewWrapper( ViewWrapper const & source ) :
    ViewWrapperBase("test", nullptr),
    m_data(source.m_data)
  {
    register_data_ptr();
  }

  /**
   * Move Constructor
   * @param source source to be moved
   */
  ViewWrapper( ViewWrapper&& source ) :
    ViewWrapperBase("test", nullptr),
    m_data( std::move(source.m_data) )
  {
    register_data_ptr();
  }

  /**
   * Copy Assignment Operator
   * @param source rhs
   * @return *this
   */
  ViewWrapper& operator=( ViewWrapper const & source )
  {
    m_data = source.m_data;
    register_data_ptr();
    return *this;
  }

  /**
   * Move Assignment Operator
   * @param source
   * @return *this
   */
  ViewWrapper& operator=( ViewWrapper && source )
  {
    m_data = std::move(source.m_data);
    register_data_ptr();
    return *this;
  }


  /**
   * Factory Method to make a new ViewWrapper<T>, allocating a new T. Only is going to work if T has a default constructor.
   * Perhaps this is worthless in the general case.
   * @param name name of the object
   * @param parent group that owns the ViewWrapper
   * @return A std::unique_ptr<ViewWrapperBase> that holds the newly allocated ViewWrapper.
   */
  template<typename TNEW>
  static std::unique_ptr<ViewWrapperBase> Factory( std::string const & name,
                                                   ManagedGroup * const parent )
  {
    std::unique_ptr<TNEW> newObject = std::move( std::make_unique<TNEW>() );
    return std::move(std::make_unique<ViewWrapper<T> >( name, parent, std::move(newObject) ) );
  }


  /**
   * Virtual function to return the typeid of T. Not so sure this does what we want?? TODO
   * @return typeid(T)
   */
  virtual const std::type_info& get_typeid() const noexcept override final
  {
    return typeid(T);
  }

  /**
   * static function to cast a ViewWrapper base to a derived ViewWrapper<T>
   * @param base
   * @return casted ViewWrapper<T>
   */
  static ViewWrapper<T>& cast( ViewWrapperBase& base )
  {
    if( base.get_typeid() != typeid(T) )
    {
      SLIC_ERROR("invalid cast attempt");
    }
    return static_cast< ViewWrapper<T>& >(base);
  }


  struct empty_wrapper
  {
    HAS_MEMBER_FUNCTION(empty,bool,const,,)
    template<class U = T>
    static typename std::enable_if<has_memberfunction_empty<U>::value, bool>::type empty(ViewWrapper const * parent)
    {
      return parent->m_data->empty();
    }
    template<class U = T>
    static typename std::enable_if<!has_memberfunction_empty<U>::value, bool>::type empty(ViewWrapper const * parent)
    {
      return parent;
    }
  };
  virtual bool empty() const override final
  {
    return empty_wrapper::empty(this);
  }

  struct size_wrapper
  {
    HAS_MEMBER_FUNCTION_VARIANT(size,0,int32,const,,)
    HAS_MEMBER_FUNCTION_VARIANT(size,1,uint32,const,,)
    HAS_MEMBER_FUNCTION_VARIANT(size,2,int64,const,,)
    HAS_MEMBER_FUNCTION_VARIANT(size,3,uint64,const,,)
    template<class U = T>
    static typename std::enable_if< has_memberfunction_v0_size<U>::value ||
                                    has_memberfunction_v1_size<U>::value ||
                                    has_memberfunction_v2_size<U>::value ||
                                    has_memberfunction_v3_size<U>::value, localIndex>::type size(ViewWrapper const * parent)
    {
      return static_cast<localIndex>(parent->m_data->size());
    }
    template<class U = T>
    static typename std::enable_if< !(has_memberfunction_v0_size<U>::value ||
                                      has_memberfunction_v1_size<U>::value ||
                                      has_memberfunction_v2_size<U>::value ||
                                      has_memberfunction_v3_size<U>::value ), localIndex>::type size(ViewWrapper const * )
    {
      return 1;//parent->m_data;
    }
  };
  virtual localIndex size() const override final
  {
    return size_wrapper::size(this);
  }


  struct reserve_wrapper
  {
    HAS_MEMBER_FUNCTION(reserve, void, ,VA_LIST(std::size_t),VA_LIST(std::size_t(1)) )
    template<class U = T>
    static typename std::enable_if<has_memberfunction_reserve<U>::value, void>::type reserve(ViewWrapper * const parent, std::size_t new_cap)
    {
      return parent->m_data->reserve(new_cap);
    }
    template<class U = T>
    static typename std::enable_if<!has_memberfunction_reserve<U>::value, void>::type reserve(ViewWrapper * const, std::size_t )
    {
      return; //parent->m_data;
    }
  };
  virtual void reserve( std::size_t new_cap ) override final
  {
    reserve_wrapper::reserve(this, new_cap);
    register_data_ptr();
  }
//  CONDITIONAL_VIRTUAL_FUNCTION( Wrapper<T>,reserve , void,, VA_LIST(std::size_t a), VA_LIST(a) )


  HAS_MEMBER_FUNCTION(capacity,std::size_t,const,,)
  CONDITIONAL_VIRTUAL_FUNCTION0(ViewWrapper<T>,capacity,std::size_t,const)

  HAS_MEMBER_FUNCTION(max_size,std::size_t,const,,)
  CONDITIONAL_VIRTUAL_FUNCTION0(ViewWrapper<T>,max_size,std::size_t,const)

  HAS_MEMBER_FUNCTION(clear,void,,,)
  CONDITIONAL_VIRTUAL_FUNCTION0(ViewWrapper<T>,clear,void,)

  HAS_MEMBER_FUNCTION(insert,void,,,)
  CONDITIONAL_VIRTUAL_FUNCTION0(ViewWrapper<T>,insert,void,)


  struct resize_wrapper
  {
    HAS_MEMBER_FUNCTION(resize, void, , VA_LIST(size_t), VA_LIST(size_t(1)) )

    template<class U = T>
    static typename std::enable_if<has_memberfunction_resize<U>::value && !std::is_same<U,string>::value, void>::type
    resize(ViewWrapper * const parent, std::size_t new_size)
    {
      return parent->m_data->resize(new_size);
    }

    template<class U = T>
    static typename std::enable_if<!has_memberfunction_resize<U>::value || std::is_same<U,string>::value, void>::type
    resize(ViewWrapper * const, std::size_t ) { return; }
  };
  void resize( localIndex new_size ) override final
  {
    resize_wrapper::resize(this, new_size);
    register_data_ptr();
  }

//
//  struct serialize_wrapper
//  {
//    HAS_MEMBER_FUNCTION(serialize,void,const,VA_LIST(void*,int64&),VA_LIST((void*)nullptr,int64(1) ))
//    template<class U = T>
//    static typename std::enable_if<has_memberfunction_serialize<U>::value, void>::type
//    resize(ViewWrapper * const parent, char * dataPointer, int64 & length, string & typeName)
//    {
//      return parent->m_data->resize(new_size);
//    }
//
//    template<class U = T>
//    static typename std::enable_if<!has_memberfunction_serialize<U>::value || std::is_same<U,string>::value, void>::type
//    resize(ViewWrapper * const, std::size_t ) { return; }
//
//  };
//  void serialize( char * dataPointer, int64 & length, string & typeName ) const override final
//  {
//    return serialize_wrapper::serialize(this,dataPointer,length, this->get_typeid().name() );
//  }









  /**
   * @name Structure to determine return types for data access functions
   */
  ///@{

  /// Invoke macro to generate test to see if type has an alias named "pointer". This will be used to determine if the
  /// type is to be treated as an "array" or a single object.
  HAS_ALIAS(pointer)

  /**
   * SFINAE specialized structure to control return type based on properties of T.
   * The default template returns a pointer for all calls to data().
   */
  template< class U=T,
            bool HASPOINTERTYPE = has_alias_pointer<U>::value,
            bool ISSTRING = std::is_same<U,std::string>::value >
  struct Get_Type
  {
    typedef U*       type;
    typedef const U* const const_type;

    typedef U *       pointer;
    typedef U const * const_pointer;
  };

  /**
   *  Specialization for case when T has a pointer alias, and it is NOT a string.
   *  In this case, we assume that we are storing an array type. The return type is then a reference, unless the
   *  compilation flag is set such that we require a pointer back (good for speed, but no array class convenience).
   *  The resulting types can both be dereferenced with operator[], so no code changes required
   *  unless array member functions have been called.
   */
  template<class U>
  struct Get_Type<U, true, false>
  {

#if CONTAINERARRAY_RETURN_PTR == 1
    typedef typename U::pointer       type;
    typedef typename U::const_pointer const_type;
#else
    typedef U &       type;
    typedef U const & const_type;
#endif
    typedef typename U::pointer       pointer;
    typedef typename U::const_pointer const_pointer;
  };


  /// Specialization for string. Always return a reference.
  template<class U>
  struct Get_Type<U, true, true>
  {
    typedef U &       type;
    typedef U const & const_type;

    typedef U *       pointer;
    typedef U const * const_pointer;
  };

  using rtype       = typename Get_Type<T>::type;
  using rtype_const = typename Get_Type<T>::const_type;

  using pointer       = typename Get_Type<T>::pointer;
  using const_pointer = typename Get_Type<T>::const_pointer;
  ///@}


  HAS_MEMBER_FUNCTION(data,pointer,,,)
  HAS_MEMBER_FUNCTION_VARIANT(data,_const, pointer,,,)

  /// Case for if m_data has a member function called "data()", and is not a string
  template<class U = T>
  typename std::enable_if<has_memberfunction_data<U>::value && !std::is_same<U,std::string>::value, rtype>::type
  data()
  {
#if CONTAINERARRAY_RETURN_PTR == 1
    return m_data->data();
#else
    return *m_data;
#endif
  }


  template<class U = T>
  typename std::enable_if<has_memberfunction_data<U>::value && !std::is_same<U,string>::value, rtype_const>::type
  data() const
  {
#if CONTAINERARRAY_RETURN_PTR == 1
    return m_data->data();
#else
    return *m_data;
#endif
  }


  /// Case for if m_data is a string
  template<class U = T>
  typename std::enable_if<std::is_same<U,std::string>::value, rtype>::type
  data()
  {
    /// return the object...or a reference to the object
    return *m_data;
  }
  

  template<class U = T>
  typename std::enable_if<std::is_same<U,std::string>::value, rtype_const>::type
  data() const
  {
    return *m_data;
  }


  /// case for if m_data does NOT have a member function "data()", and is not a string
  template<class U = T>
  typename std::enable_if<!has_memberfunction_data<U>::value && !std::is_same<U,std::string>::value, rtype>::type
  data()
  {
    /// return a c-pointer to the object
    return m_data.get();
  }


  template<class U = T>
  typename std::enable_if<!has_memberfunction_data<U>::value && !std::is_same<U,std::string>::value, rtype_const>::type
  data() const
  {
    return m_data.get();
  }


  T& reference()
  { return *m_data; }

  T const & reference() const
  { return *m_data; }



  /// Case for if m_data has a member function called "data()"
  template<class U = T>
  typename std::enable_if< ( has_memberfunction_data<U>::value || has_memberfunction_v_const_data<U>::value ) && has_alias_pointer<U>::value, typename U::pointer >::type
  data_ptr()
  {
    return m_data->data();
  }


  template<class U = T>
  typename std::enable_if< ( has_memberfunction_data<U>::value || has_memberfunction_v_const_data<U>::value ) && has_alias_pointer<U>::value, typename U::const_pointer >::type
  data_ptr() const
  {
    return m_data->data();
  }

  /// case for if m_data does NOT have a member function "data()"
  template<class U = T>
<<<<<<< HEAD
  typename std::enable_if<!( has_memberfunction_data<U>::value || has_memberfunction_v_const_data<U>::value ), T * >::type
=======
  typename std::enable_if<!has_memberfunction_data<U>::value, U * >::type
>>>>>>> eee5dfe3
  data_ptr()
  {
    /// return a c-pointer to the object
    return m_data.get();
  }


  template<class U = T>
<<<<<<< HEAD
  typename std::enable_if<!( has_memberfunction_data<U>::value || has_memberfunction_v_const_data<U>::value ), T const *>::type
=======
  typename std::enable_if<!has_memberfunction_data<U>::value, U const *>::type
>>>>>>> eee5dfe3
  data_ptr() const
  {
    return m_data.get();
  }


  HAS_ALIAS(value_type)

  template<class U = T>
  typename std::enable_if<has_alias_value_type<U>::value, int32 >::type
  data_size() const
  {
    return size() * sizeof(typename T::value_type);
  }

  template<class U = T>
  typename std::enable_if<!has_alias_value_type<U>::value, int32>::type
  data_size() const
  {
    return size() * sizeof(T);
  }


  /* Register the pointer to data with the associated sidre::View. */
  void register_data_ptr() 
  {
    axom::sidre::View * mySidreView = getSidreView();
    mySidreView->setExternalDataPtr(axom::sidre::TypeID::INT8_ID, data_size(), data_ptr());
  }

  std::unique_ptr<T> m_data;

  ViewWrapper() = delete;
};

template< typename T >
using view_rtype = typename ViewWrapper<T>::rtype;

template< typename T >
using view_rtype_const = typename ViewWrapper<T>::rtype_const;

}
} /* namespace geosx */

#endif /* CORE_SRC_DATAREPOSITORY_DATAOBJECT_HPP_ */<|MERGE_RESOLUTION|>--- conflicted
+++ resolved
@@ -475,11 +475,7 @@
 
   /// case for if m_data does NOT have a member function "data()"
   template<class U = T>
-<<<<<<< HEAD
-  typename std::enable_if<!( has_memberfunction_data<U>::value || has_memberfunction_v_const_data<U>::value ), T * >::type
-=======
-  typename std::enable_if<!has_memberfunction_data<U>::value, U * >::type
->>>>>>> eee5dfe3
+  typename std::enable_if<!( has_memberfunction_data<U>::value || has_memberfunction_v_const_data<U>::value ), U * >::type
   data_ptr()
   {
     /// return a c-pointer to the object
@@ -488,11 +484,7 @@
 
 
   template<class U = T>
-<<<<<<< HEAD
-  typename std::enable_if<!( has_memberfunction_data<U>::value || has_memberfunction_v_const_data<U>::value ), T const *>::type
-=======
-  typename std::enable_if<!has_memberfunction_data<U>::value, U const *>::type
->>>>>>> eee5dfe3
+  typename std::enable_if<!( has_memberfunction_data<U>::value || has_memberfunction_v_const_data<U>::value ), U const *>::type
   data_ptr() const
   {
     return m_data.get();
