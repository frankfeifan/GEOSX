--- conflicted
+++ resolved
@@ -5,19 +5,11 @@
 set(physicsSolvers_headers
     PhysicsSolverManager.hpp
     SolverBase.hpp
-<<<<<<< HEAD
-    BoundaryConditions/BoundaryConditionBase.hpp
-    BoundaryConditions/BoundaryConditionManager.hpp
-    BoundaryConditions/DirichletBoundaryCondition.hpp
     CoupledSolvers/PoroelasticSolver.hpp
-    FiniteVolume/SinglePhaseFlow_TPFA.hpp
-    SimpleSolvers/LaplaceFEM.hpp )
-=======
     FiniteVolume/SinglePhaseFlow.hpp
-    SimpleSolvers/LaplaceFEM.hpp
+    SimpleSolvers/LaplaceFEM.hpp 
     src/SolidMechanicsLagrangianFEM.hpp
     )
->>>>>>> 4faf08e3
 
 #
 # Specify all sources
@@ -25,19 +17,11 @@
 set(physicsSolvers_sources
     PhysicsSolverManager.cpp
     SolverBase.cpp
-<<<<<<< HEAD
-    BoundaryConditions/BoundaryConditionBase.cpp
-    BoundaryConditions/BoundaryConditionManager.cpp
-    BoundaryConditions/DirichletBoundaryCondition.cpp
     CoupledSolvers/PoroelasticSolver.cpp
-    FiniteVolume/SinglePhaseFlow_TPFA.cpp
-    SimpleSolvers/LaplaceFEM.cpp  )
-=======
     FiniteVolume/SinglePhaseFlow.cpp
     SimpleSolvers/LaplaceFEM.cpp
     src/SolidMechanicsLagrangianFEM.cpp
     )
->>>>>>> 4faf08e3
 
 
 blt_add_library( NAME                  physicsSolvers
