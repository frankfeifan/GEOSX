/*
 *~~~~~~~~~~~~~~~~~~~~~~~~~~~~~~~~~~~~~~~~~~~~~~~~~~~~~~~~~~~~~~~~~~~~~~~~~~~
 * Copyright (c) 2018, Lawrence Livermore National Security, LLC.
 *
 * Produced at the Lawrence Livermore National Laboratory
 *
 * LLNL-CODE-746361
 *
 * All rights reserved. See COPYRIGHT for details.
 *
 * This file is part of the GEOSX Simulation Framework.
 *
 * GEOSX is a free software; you can redistribute it and/or modify it under
 * the terms of the GNU Lesser General Public License (as published by the
 * Free Software Foundation) version 2.1 dated February 1999.
 *~~~~~~~~~~~~~~~~~~~~~~~~~~~~~~~~~~~~~~~~~~~~~~~~~~~~~~~~~~~~~~~~~~~~~~~~~~~
 */

/**
 * @file EventManager.cpp
 */

#include "EventManager.hpp"
#include "managers/Events/EventBase.hpp"

#include "DocumentationNode.hpp"

#include "coupling/TribolCoupling.hpp"

namespace geosx
{

using namespace dataRepository;
using namespace cxx_utilities;


EventManager::EventManager( std::string const & name,
                            ManagedGroup * const parent ):
  ManagedGroup( name, parent)
{}


EventManager::~EventManager()
{}


void EventManager::FillDocumentationNode()
{
  cxx_utilities::DocumentationNode * const docNode = this->getDocumentationNode();

  // Set the name to SolverApplications for now
  docNode->setName("Events");
  docNode->setSchemaType("Node");
  docNode->setShortDescription("Contains the set of solver applications");

  docNode->AllocateChildNode( viewKeys.time.Key(),
                              viewKeys.time.Key(),
                              -1,
                              "real64",
                              "real64",
                              "simulation time",
                              "simulation time",
                              "0.0",
                              "",
                              0,
                              1,
                              0 );

  docNode->AllocateChildNode( viewKeys.dt.Key(),
                              viewKeys.dt.Key(),
                              -1,
                              "real64",
                              "real64",
                              "simulation dt",
                              "simulation dt",
                              "0.0",
                              "",
                              0,
                              1,
                              0 );

  docNode->AllocateChildNode( viewKeys.cycle.Key(),
                              viewKeys.cycle.Key(),
                              -1,
                              "integer",
                              "integer",
                              "simulation cycle",
                              "simulation cycle",
                              "0",
                              "",
                              0,
                              1,
                              0 );

  docNode->AllocateChildNode( viewKeys.maxTime.Key(),
                              viewKeys.maxTime.Key(),
                              -1,
                              "real64",
                              "real64",
                              "simulation maxTime",
                              "simulation maxTime",
                              "-1",
                              "",
                              0,
                              1,
                              0 );

  docNode->AllocateChildNode( viewKeys.maxCycle.Key(),
                              viewKeys.maxCycle.Key(),
                              -1,
                              "integer",
                              "integer",
                              "simulation maxCycle",
                              "simulation maxCycle",
                              "-1",
                              "",
                              0,
                              1,
                              0 );

  docNode->AllocateChildNode( viewKeys.verbosity.Key(),
                              viewKeys.verbosity.Key(),
                              -1,
                              "integer",
                              "integer",
                              "event manager verbosity",
                              "event manager verbosity",
                              "0",
                              "",
                              0,
                              1,
                              0 );
}


void EventManager::ReadXML_PostProcess()
{
  real64 & maxTime = this->getReference<real64>(viewKeys.maxTime);
  integer & maxCycle = this->getReference<integer>(viewKeys.maxCycle);

  // If maxTime, maxCycle are default, set them to their max values
  if (maxTime < 0)
  {
    maxTime = std::numeric_limits<real64>::max();
  }
  if (maxCycle < 0)
  {
    maxCycle = std::numeric_limits<integer>::max();
  }
}


void EventManager::CreateChild( string const & childKey, string const & childName )
{
  std::cout << "Adding Event: " << childKey << ", " << childName << std::endl;
  std::unique_ptr<EventBase> event = EventBase::CatalogInterface::Factory( childKey, childName, this );
  this->RegisterGroup<EventBase>( childName, std::move(event) );
}


void EventManager::Run(dataRepository::ManagedGroup * domain)
{
  real64& time = *(this->getData<real64>(viewKeys.time));
  real64& dt = *(this->getData<real64>(viewKeys.dt));
  integer& cycle = *(this->getData<integer>(viewKeys.cycle));
  real64 const maxTime = this->getReference<real64>(viewKeys.maxTime);
  integer const maxCycle = this->getReference<integer>(viewKeys.maxCycle);
  integer const verbosity = this->getReference<integer>(viewKeys.verbosity);
  integer exitFlag = 0;

  // Setup event targets
  this->forSubGroups<EventBase>([]( EventBase * subEvent ) -> void
  {
    subEvent->GetTargetReferences();
  });

  TribolCoupling::Initialize(this, domain) ;

  // Run problem
<<<<<<< HEAD
  real64 epsilon = std::numeric_limits<real64>::epsilon();
  while(1) {
    int terminate = (((maxTime < 0) || (maxTime - time > epsilon)) && ((maxCycle < 0) || (cycle < maxCycle)) && (exitFlag == 0)) ? 0 : 1 ;

    if (dt > 0.0) {
       TribolCoupling::SyncTermination(&terminate) ;

       if (terminate) {
          break ;
       }

       real64 newDt ;
       TribolCoupling::SyncTimestep(&newDt) ;

       if (newDt < dt)
       {
           std::cout << "     dt: " << dt << ", coupled dt=" << newDt << std::endl;
           GEOS_ERROR( "TRIBOL coupling error" );
       }
    }

    real64 nextDt = 1e6;
=======
  while((time < maxTime) && (cycle < maxCycle) && (exitFlag == 0))
  {
    real64 nextDt = std::numeric_limits<real64>::max();
>>>>>>> 76d17244
    std::cout << "Time: " << time << "s, dt:" << dt << "s, Cycle: " << cycle << std::endl;

    this->forSubGroups<EventBase>([&]( EventBase * subEvent ) -> void
    {
      subEvent->CheckEvents(time, dt, cycle, domain);
      integer eventForecast = subEvent->GetForecast();

      if (eventForecast == 1)
      {
        subEvent->SignalToPrepareForExecution(time, dt, cycle, domain);
      }

      if (eventForecast <= 0)
      {
        subEvent->Execute(time, dt, cycle, domain);
      }

      real64 requestedDt = 1e6;
      if (eventForecast <= 1)
      {
        requestedDt = subEvent->GetTimestepRequest(time + dt);
      }
      nextDt = std::min(requestedDt, nextDt);

      exitFlag += subEvent->GetExitFlag();

      // Debug information
      if (verbosity > 0)
      {
        std::cout << "     Event: " << subEvent->getName() << ", f=" << eventForecast << ", dt_r=" << requestedDt << std::endl;
      }      
    });

    time += dt;
    ++cycle;
    dt = nextDt;
    dt = (time + dt > maxTime) ? (maxTime - time) : dt;
  }

<<<<<<< HEAD
  TribolCoupling::Cleanup() ;
=======

  // Cleanup
  std::cout << "Cleaning up events" << std::endl;
  this->forSubGroups<EventBase>([&]( EventBase * subEvent ) -> void
  {
    subEvent->Cleanup(time, cycle, domain);     
  });

>>>>>>> 76d17244
}

} /* namespace geosx */<|MERGE_RESOLUTION|>--- conflicted
+++ resolved
@@ -177,10 +177,8 @@
   TribolCoupling::Initialize(this, domain) ;
 
   // Run problem
-<<<<<<< HEAD
-  real64 epsilon = std::numeric_limits<real64>::epsilon();
   while(1) {
-    int terminate = (((maxTime < 0) || (maxTime - time > epsilon)) && ((maxCycle < 0) || (cycle < maxCycle)) && (exitFlag == 0)) ? 0 : 1 ;
+    int terminate = ((time < maxTime) && (cycle < maxCycle) && (exitFlag == 0)) ? 0 : 1 ;
 
     if (dt > 0.0) {
        TribolCoupling::SyncTermination(&terminate) ;
@@ -199,12 +197,7 @@
        }
     }
 
-    real64 nextDt = 1e6;
-=======
-  while((time < maxTime) && (cycle < maxCycle) && (exitFlag == 0))
-  {
     real64 nextDt = std::numeric_limits<real64>::max();
->>>>>>> 76d17244
     std::cout << "Time: " << time << "s, dt:" << dt << "s, Cycle: " << cycle << std::endl;
 
     this->forSubGroups<EventBase>([&]( EventBase * subEvent ) -> void
@@ -244,9 +237,6 @@
     dt = (time + dt > maxTime) ? (maxTime - time) : dt;
   }
 
-<<<<<<< HEAD
-  TribolCoupling::Cleanup() ;
-=======
 
   // Cleanup
   std::cout << "Cleaning up events" << std::endl;
@@ -255,7 +245,7 @@
     subEvent->Cleanup(time, cycle, domain);     
   });
 
->>>>>>> 76d17244
+  TribolCoupling::Cleanup() ;
 }
 
 } /* namespace geosx */