/*
 * EventManager.cpp
 *
 *  Created on: Oct 5, 2016
 *      Author: sherman
 */

#include "EventManager.hpp"
#include "Event.hpp"

#include "DocumentationNode.hpp"

namespace geosx
{

using namespace dataRepository;
using namespace cxx_utilities;

EventManager::EventManager( std::string const & name,
                            ManagedGroup * const parent ):
  ManagedGroup( name, parent)
{
  this->RegisterViewWrapper< map<double,std::unique_ptr<Event> > >(keys::Events);
}

EventManager::~EventManager()
{}

void EventManager::FillDocumentationNode( dataRepository::ManagedGroup * const )
{
  cxx_utilities::DocumentationNode * const docNode = this->getDocumentationNode();

  // Set the name to SolverApplications for now
  docNode->setName("SolverApplications");
  docNode->setSchemaType("Node");
  docNode->setShortDescription("Contains the set of solver applications");
}


void EventManager::CreateChild( string const & childKey, string const & childName )
{
<<<<<<< HEAD
  std::cout << "Adding Event: " << childKey << ", " << childName << std::endl;
  this->RegisterGroup<SolverApplication>( childName );
=======
  xmlWrapper::xmlNode topLevelNode = problemNode.child("SolverApplications");
  if (topLevelNode == NULL)
  {
    throw std::invalid_argument("SolverApplications block not present in input xml file!");
  }
  else
  {
    // Allow other event types here?
    for (xmlWrapper::xmlNode applicationNode=topLevelNode.first_child() ; applicationNode ; applicationNode=applicationNode.next_sibling())
    {
      std::string applicationName = applicationNode.attribute("name").value();
      SolverApplication * newApplication = RegisterGroup<SolverApplication>(applicationName);
      newApplication->SetDocumentationNodes(this);
      newApplication->RegisterDocumentationNodes();
      newApplication->ReadXML(applicationNode);
    }
  }
>>>>>>> 24466102
}


void EventManager::CheckEventTiming()
{
  cxx_utilities::DocumentationNode * const docNode = getDocumentationNode();

  for (std::map<std::string,DocumentationNode>::iterator eit=docNode->m_child.begin() ; eit!=docNode->m_child.end() ; ++eit)
  {
    dataRepository::ManagedGroup * applicationA = GetGroup(eit->first);
    ViewWrapper<real64>::rtype endTime = applicationA->getData<real64>(keys::endTime);

    if (++eit != docNode->m_child.end())
    {
      dataRepository::ManagedGroup * applicationB = GetGroup(eit->first);
      ViewWrapper<real64>::rtype beginTime = applicationB->getData<real64>(keys::beginTime);

      if (fabs(*(beginTime) - *(endTime)) > 1e-6)
      {
        std::cout << "Error in solver application times: " << eit->first << std::endl;
        throw std::invalid_argument("Solver application times must be contiguous!");
      }

      --eit;
    }
  }
}



SolverApplication::SolverApplication( std::string const & name,
                                      ManagedGroup * const parent ):
  ManagedGroup( name, parent)
{}

SolverApplication::~SolverApplication()
{}

void SolverApplication::FillDocumentationNode( dataRepository::ManagedGroup * const )
{
  cxx_utilities::DocumentationNode * const docNode = this->getDocumentationNode();

  // docNode->setName(this->CatalogName());
  docNode->setName("Application");
  docNode->setSchemaType("Node");
  docNode->setShortDescription("Describes the timing of the solver application");

  docNode->AllocateChildNode( keys::beginTime,
                              keys::beginTime,
                              -1,
                              "real64",
                              "real64",
                              "application start time",
                              "application start time",
                              "0.0",
                              "",
                              0,
                              1,
                              0 );

  docNode->AllocateChildNode( keys::endTime,
                              keys::endTime,
                              -1,
                              "real64",
                              "real64",
                              "application endTime",
                              "application endTime",
                              "1.0e9",
                              "",
                              0,
                              1,
                              0 );

  docNode->AllocateChildNode( keys::dt,
                              keys::dt,
                              -1,
                              "real64",
                              "real64",
                              "application dt",
                              "application dt",
                              "-1.0",
                              "",
                              0,
                              1,
                              0 );

  docNode->AllocateChildNode( keys::solvers,
                              keys::solvers,
                              -1,
                              "string_array",
                              "string_array",
                              "application solvers",
                              "application solvers",
                              "",
                              "",
                              0,
                              1,
                              0 );

}


} /* namespace geosx */<|MERGE_RESOLUTION|>--- conflicted
+++ resolved
@@ -39,28 +39,8 @@
 
 void EventManager::CreateChild( string const & childKey, string const & childName )
 {
-<<<<<<< HEAD
   std::cout << "Adding Event: " << childKey << ", " << childName << std::endl;
   this->RegisterGroup<SolverApplication>( childName );
-=======
-  xmlWrapper::xmlNode topLevelNode = problemNode.child("SolverApplications");
-  if (topLevelNode == NULL)
-  {
-    throw std::invalid_argument("SolverApplications block not present in input xml file!");
-  }
-  else
-  {
-    // Allow other event types here?
-    for (xmlWrapper::xmlNode applicationNode=topLevelNode.first_child() ; applicationNode ; applicationNode=applicationNode.next_sibling())
-    {
-      std::string applicationName = applicationNode.attribute("name").value();
-      SolverApplication * newApplication = RegisterGroup<SolverApplication>(applicationName);
-      newApplication->SetDocumentationNodes(this);
-      newApplication->RegisterDocumentationNodes();
-      newApplication->ReadXML(applicationNode);
-    }
-  }
->>>>>>> 24466102
 }
 
 
