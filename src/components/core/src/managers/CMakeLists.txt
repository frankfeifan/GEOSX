--- conflicted
+++ resolved
@@ -2,20 +2,6 @@
 #
 # Specify all headers
 #
-<<<<<<< HEAD
-set( managers_headers
-     DomainPartition.hpp
-     EventManager.hpp
-     Functions/FunctionBase.hpp
-     Functions/SymbolicFunction.hpp
-     Functions/TableFunction.hpp
-     Functions/CompositeFunction.hpp
-	 Functions/NewFunctionManager.hpp
-     ObjectManagerBase.hpp
-     ProblemManager.hpp
-	 NumericalMethodsManager.hpp
-   )
-=======
 set(managers_headers
     DomainPartition.hpp
     EventManager.hpp
@@ -33,27 +19,13 @@
     Functions/CompositeFunction.hpp
     Functions/NewFunctionManager.hpp
     ObjectManagerBase.hpp
-    ProblemManager.hpp )
->>>>>>> 08821d8f
+    ProblemManager.hpp
+    NumericalMethodsManager.hpp)
 
 
 #
 # Specify all sources
 #
-<<<<<<< HEAD
-set( managers_sources
-     DomainPartition.cpp
-     EventManager.cpp
-     Functions/FunctionBase.cpp
-     Functions/SymbolicFunction.cpp
-     Functions/TableFunction.cpp
-     Functions/CompositeFunction.cpp
-     Functions/NewFunctionManager.cpp
-     ObjectManagerBase.cpp
-     ProblemManager.cpp
-	 NumericalMethodsManager.cpp
-   )
-=======
 set(managers_sources
   	DomainPartition.cpp
     EventManager.cpp
@@ -71,8 +43,8 @@
     Functions/CompositeFunction.cpp
     Functions/NewFunctionManager.cpp
     ObjectManagerBase.cpp
-    ProblemManager.cpp )
->>>>>>> 08821d8f
+    ProblemManager.cpp
+    NumericalMethodsManager.cpp)
 
 #set( dependencyList dataRepository fileIO  )
 #set( dependencyList2 optionparser mathpresso RAJA trilinos )
