--- conflicted
+++ resolved
@@ -20,7 +20,6 @@
 
 # PAPI (For TPL caliper builds)
 
-<<<<<<< HEAD
 set(ENABLE_GTEST_DEATH_TESTS ON CACHE BOOL "")
 
 set(ENABLE_PAMELA ON CACHE BOOL "")
@@ -30,8 +29,6 @@
 set(LOCAL_HYPRE_DIR /g/g90/hamon1/geosx/hypre/src CACHE PATH "") 
 
 set(ENABLE_CALIPER ON CACHE BOOL "")
-=======
->>>>>>> c5cd5c53
 set(ENABLE_PAPI ON CACHE BOOL "")
 set(PAPI_PREFIX /usr/tce/packages/papi/papi-5.4.3 CACHE PATH "")
 
