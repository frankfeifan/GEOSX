<?xml version="1.0" ?>

<Problem>
  <ElementRegions>
    <CellElementRegion
      name="Reservoir"
      cellBlocks="{ Reservoir_TETRA }"
      materialList="{ water, rock }"/>

    <CellElementRegion
      name="Burden"
      cellBlocks="{ Overburden_TETRA, Underburden_TETRA }"
      materialList="{ water, rock }"/>
  </ElementRegions>

  <Constitutive>
    <CompressibleSinglePhaseFluid
      name="water"
      defaultDensity="1000"
      defaultViscosity="0.001"
      referencePressure="0.0"
      compressibility="1e-9"
      viscosibility="0.0"/>

    <CompressibleSolidConstantPermeability
      name="rock"
      solidModelName="nullSolid"
      porosityModelName="rockPorosity"
      permeabilityModelName="rockPerm"/>

    <NullModel
      name="nullSolid"/>

    <PressurePorosity
      name="rockPorosity"
      defaultReferencePorosity="0.05"
      referencePressure="10e7"
      compressibility="1.0e-9"/>

    <ConstantPermeability
      name="rockPerm"
      permeabilityComponents="{ 1.0e-13, 1.0e-13, 1.0e-16 }"/>
  </Constitutive>

  <NumericalMethods>
    <FiniteVolume>
      <TwoPointFluxApproximation
        name="singlePhaseTPFA"
<<<<<<< HEAD
        targetRegions="{ Reservoir }"/>
=======
        targetRegions="{ Reservoir }"
        fieldName="pressure"
        coefficientName="permeability"
        coefficientModelNames="{ rockPerm }"/>
>>>>>>> 2040426b
    </FiniteVolume>
  </NumericalMethods>

  <Solvers>
    <SinglePhaseFVM
      name="SinglePhaseFlow"
      discretization="singlePhaseTPFA"
      targetRegions="{ Reservoir }">
      <NonlinearSolverParameters
        newtonTol="1.0e-6"
        newtonMaxIter="8"/>
      <LinearSolverParameters
        solverType="gmres"
        preconditionerType="amg"
        krylovTol="1.0e-10"/>
    </SinglePhaseFVM>
  </Solvers>

  <Geometry>
    <Box
      name="all"
      xMin="{ -1e9, -1e9, -1e9 }"
      xMax="{ 1e9, 1e9, 1e9 }"/>

    <Box
      name="source"
      xMin="{ 15500, 7000, -5000 }"
      xMax="{ 16000, 7500, 0 }"/>

    <Box
      name="sink"
      xMin="{ 6500, 1500, -5000 }"
      xMax="{ 7000, 2000, 0 }"/>
  </Geometry>

  <FieldSpecifications>

    <FieldSpecification
       name="permx"
       initialCondition="1"
       component="0"
       setNames="{ all }"
       objectPath="ElementRegions/Reservoir"
       fieldName="rockPerm_permeability"
       scale="1e-15"
       functionName="permxFunc"/>

     <FieldSpecification
       name="permy"
       initialCondition="1"
       component="1"
       setNames="{ all }"
       objectPath="ElementRegions/Reservoir"
       fieldName="rockPerm_permeability"
       scale="1e-15"
       functionName="permyFunc"/>

     <FieldSpecification
       name="permz"
       initialCondition="1"
       component="2"
       setNames="{ all }"
       objectPath="ElementRegions/Reservoir"
       fieldName="rockPerm_permeability"
       scale="3e-15"
       functionName="permzFunc"/>

    <FieldSpecification
      name="initialPressure"
      initialCondition="1"
      setNames="{ all }"
      objectPath="ElementRegions/Reservoir/Reservoir_TETRA"
      fieldName="pressure"
      scale="1e7"
      />

    <FieldSpecification
      name="sourceTerm"
      objectPath="ElementRegions/Reservoir/Reservoir_TETRA"
      fieldName="pressure"
      scale="15e7"
      setNames="{ source }"
      />

    <FieldSpecification
      name="sinkTerm"
      objectPath="ElementRegions/Reservoir/Reservoir_TETRA"
      fieldName="pressure"
      scale="5e7"
      setNames="{ sink }"/>
  </FieldSpecifications>

  <Outputs>
    <VTK
      name="reservoir_with_properties"/>
  </Outputs>

  <Functions>
    <TableFunction
      name="timeInj"
      inputVarNames="{ time }"
      coordinates="{ 1e6, 10e6, 50e6 }"
      values="{ 1, 0.01, 0.00001 }"/>

    <TableFunction
      name="initialPressureFunc"
      inputVarNames="{ elementCenter }"
      coordinateFiles="{ tables_FieldCaseTuto/xlin.geos, tables_FieldCaseTuto/ylin.geos, tables_FieldCaseTuto/zlin.geos }"
      voxelFile="tables_FieldCaseTuto/pressure.geos"/>

    <TableFunction
      name="permxFunc"
      inputVarNames="{ elementCenter }"
      coordinateFiles="{ tables_FieldCaseTuto/xlin.geos, tables_FieldCaseTuto/ylin.geos, tables_FieldCaseTuto/zlin.geos }"
      voxelFile="tables_FieldCaseTuto/permx.geos"
      interpolation="nearest"/>

    <TableFunction
      name="permyFunc"
      inputVarNames="{ elementCenter }"
      coordinateFiles="{ tables_FieldCaseTuto/xlin.geos, tables_FieldCaseTuto/ylin.geos, tables_FieldCaseTuto/zlin.geos }"
      voxelFile="tables_FieldCaseTuto/permy.geos"
      interpolation="nearest"/>

    <TableFunction
      name="permzFunc"
      inputVarNames="{ elementCenter }"
      coordinateFiles="{ tables_FieldCaseTuto/xlin.geos, tables_FieldCaseTuto/ylin.geos, tables_FieldCaseTuto/zlin.geos }"
      voxelFile="tables_FieldCaseTuto/permz.geos"
      interpolation="nearest"/>
  </Functions>

</Problem><|MERGE_RESOLUTION|>--- conflicted
+++ resolved
@@ -46,14 +46,7 @@
     <FiniteVolume>
       <TwoPointFluxApproximation
         name="singlePhaseTPFA"
-<<<<<<< HEAD
         targetRegions="{ Reservoir }"/>
-=======
-        targetRegions="{ Reservoir }"
-        fieldName="pressure"
-        coefficientName="permeability"
-        coefficientModelNames="{ rockPerm }"/>
->>>>>>> 2040426b
     </FiniteVolume>
   </NumericalMethods>
 
